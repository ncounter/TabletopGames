--- conflicted
+++ resolved
@@ -95,47 +95,24 @@
      * @param opaque - true by default. if false, all panels created are not opaque (transparent).
      * @return - JComponent containing all action buttons.
      */
-<<<<<<< HEAD
-    protected JComponent createActionPanel(Collection[] highlights, int width, int height) {
-        return createActionPanel(highlights, width, height, true, null, null, null);
-    }
-
-    protected JComponent createActionPanel(Collection[] highlights, int width, int height, Consumer<ActionButton> onActionSelected) {
-        return createActionPanel(highlights, width, height, true, onActionSelected, null, null);
-    }
-
-    protected JComponent createActionPanel(Collection[] highlights, int width, int height,
-                                           Consumer<ActionButton> onMouseEnter,
-                                           Consumer<ActionButton> onMouseExit) {
-        return createActionPanel(highlights, width, height, true, null, onMouseEnter, onMouseExit);
-    }
-
-    protected JComponent createActionPanel (Collection[]highlights,int width, int height, boolean boxLayout){
-        return createActionPanel(highlights, width, height, boxLayout, null, null, null);
-    }
-
-    protected JComponent createActionPanel(Collection[] highlights, int width, int height, boolean boxLayout,
-                                           Consumer<ActionButton> onActionSelected,
-                                           Consumer<ActionButton> onMouseEnter,
-                                           Consumer<ActionButton> onMouseExit) {
-=======
     protected JComponent createActionPanelOpaque(ScreenHighlight[] highlights, int width, int height, boolean opaque) {
-        return createActionPanel(highlights, width, height, true, opaque, null);
+        return createActionPanel(highlights, width, height, true, opaque, null, null, null);
     }
 
     protected JComponent createActionPanel(ScreenHighlight[] highlights, int width, int height) {
-        return createActionPanel(highlights, width, height, true, true, null);
+        return createActionPanel(highlights, width, height, true, true, null, null, null);
     }
 
     protected JComponent createActionPanel(ScreenHighlight[] highlights, int width, int height, Consumer<ActionButton> onActionSelected) {
-        return createActionPanel(highlights, width, height, true, true, onActionSelected);
+        return createActionPanel(highlights, width, height, true, true, onActionSelected, null, null);
     }
 
     protected JComponent createActionPanel (ScreenHighlight[]highlights,int width, int height, boolean boxLayout){
-        return createActionPanel(highlights, width, height, boxLayout, true, null);
-    }
-    protected JComponent createActionPanel(ScreenHighlight[] highlights, int width, int height, boolean boxLayout, boolean opaque, Consumer<ActionButton> onActionSelected) {
->>>>>>> b50074b9
+        return createActionPanel(highlights, width, height, boxLayout, true, null, null, null);
+    }
+    protected JComponent createActionPanel(ScreenHighlight[] highlights, int width, int height, boolean boxLayout, boolean opaque, Consumer<ActionButton> onActionSelected,
+                Consumer<ActionButton> onMouseEnter,
+                Consumer<ActionButton> onMouseExit) {
         JPanel actionPanel = new JPanel();
         if (boxLayout) {
             actionPanel.setLayout(new BoxLayout(actionPanel, BoxLayout.Y_AXIS));
@@ -279,22 +256,14 @@
         AbstractAction action;
         ActionButton[] actionButtons;
 
-<<<<<<< HEAD
-        public ActionButton(ActionController ac, Collection[] highlights) {
+        public ActionButton(ActionController ac, ScreenHighlight[] highlights) {
             this(ac, highlights, null, null, null);
         }
 
-        public ActionButton(ActionController ac, Collection[] highlights,
+        public ActionButton(ActionController ac, ScreenHighlight[] highlights,
                             Consumer<ActionButton> onActionSelected,
                             Consumer<ActionButton> onMouseEnter,
                             Consumer<ActionButton> onMouseExit) {
-=======
-        public ActionButton(ActionController ac, ScreenHighlight[] highlights) {
-            this(ac, highlights, null);
-        }
-
-        public ActionButton(ActionController ac, ScreenHighlight[] highlights, Consumer<ActionButton> onActionSelected) {
->>>>>>> b50074b9
             addActionListener(e -> {
                 ac.addAction(action);
                 if (highlights != null) {
