--- conflicted
+++ resolved
@@ -105,43 +105,23 @@
      * @param opaque - true by default. if false, all panels created are not opaque (transparent).
      * @return - JComponent containing all action buttons.
      */
-<<<<<<< HEAD
-    protected JComponent createActionPanelOpaque(ScreenHighlight[] highlights, int width, int height, boolean opaque) {
+    protected JComponent createActionPanelOpaque(IScreenHighlight[] highlights, int width, int height, boolean opaque) {
         return createActionPanel(highlights, width, height, true, opaque, null, null, null);
     }
 
-    protected JComponent createActionPanel(ScreenHighlight[] highlights, int width, int height) {
+    protected JComponent createActionPanel(IScreenHighlight[] highlights, int width, int height) {
         return createActionPanel(highlights, width, height, true, true, null, null, null);
     }
 
-    protected JComponent createActionPanel(ScreenHighlight[] highlights, int width, int height, Consumer<ActionButton> onActionSelected) {
+    protected JComponent createActionPanel(IScreenHighlight[] highlights, int width, int height, Consumer<ActionButton> onActionSelected) {
         return createActionPanel(highlights, width, height, true, true, onActionSelected, null, null);
     }
 
-    protected JComponent createActionPanel (ScreenHighlight[]highlights,int width, int height, boolean boxLayout){
+    protected JComponent createActionPanel (IScreenHighlight[]highlights, int width, int height, boolean boxLayout){
         return createActionPanel(highlights, width, height, boxLayout, true, null, null, null);
     }
-    protected JComponent createActionPanel(ScreenHighlight[] highlights, int width, int height, boolean boxLayout, boolean opaque, Consumer<ActionButton> onActionSelected,
-                Consumer<ActionButton> onMouseEnter,
-                Consumer<ActionButton> onMouseExit) {
-=======
-    protected JComponent createActionPanelOpaque(IScreenHighlight[] highlights, int width, int height, boolean opaque) {
-        return createActionPanel(highlights, width, height, true, opaque, null);
-    }
-
-    protected JComponent createActionPanel(IScreenHighlight[] highlights, int width, int height) {
-        return createActionPanel(highlights, width, height, true, true, null);
-    }
-
-    protected JComponent createActionPanel(IScreenHighlight[] highlights, int width, int height, Consumer<ActionButton> onActionSelected) {
-        return createActionPanel(highlights, width, height, true, true, onActionSelected);
-    }
-
-    protected JComponent createActionPanel (IScreenHighlight[]highlights, int width, int height, boolean boxLayout){
-        return createActionPanel(highlights, width, height, boxLayout, true, null);
-    }
-    protected JComponent createActionPanel(IScreenHighlight[] highlights, int width, int height, boolean boxLayout, boolean opaque, Consumer<ActionButton> onActionSelected) {
->>>>>>> 5387add5
+    protected JComponent createActionPanel(IScreenHighlight[] highlights, int width, int height, boolean boxLayout, boolean opaque, Consumer<ActionButton> onActionSelected, Consumer<ActionButton> onMouseEnter, Consumer<ActionButton> onMouseExit) {
+
         JPanel actionPanel = new JPanel();
         if (boxLayout) {
             actionPanel.setLayout(new BoxLayout(actionPanel, BoxLayout.Y_AXIS));
@@ -272,22 +252,14 @@
         AbstractAction action;
         ActionButton[] actionButtons;
 
-<<<<<<< HEAD
-        public ActionButton(ActionController ac, ScreenHighlight[] highlights) {
+        public ActionButton(ActionController ac, IScreenHighlight[] highlights) {
             this(ac, highlights, null, null, null);
         }
 
-        public ActionButton(ActionController ac, ScreenHighlight[] highlights,
+        public ActionButton(ActionController ac, IScreenHighlight[] highlights,
                             Consumer<ActionButton> onActionSelected,
                             Consumer<ActionButton> onMouseEnter,
                             Consumer<ActionButton> onMouseExit) {
-=======
-        public ActionButton(ActionController ac, IScreenHighlight[] highlights) {
-            this(ac, highlights, null);
-        }
-
-        public ActionButton(ActionController ac, IScreenHighlight[] highlights, Consumer<ActionButton> onActionSelected) {
->>>>>>> 5387add5
             addActionListener(e -> {
                 ac.addAction(action);
                 if (highlights != null) {
