package gui;

import core.AbstractGameState;
import core.AbstractPlayer;
import core.CoreConstants;
import core.Game;
import core.actions.AbstractAction;
<<<<<<< HEAD
import games.descent2e.actions.Move;
=======
import core.interfaces.IGameEvent;
import evaluation.listeners.IGameListener;
import evaluation.metrics.Event;
>>>>>>> 5c4f0fbe
import players.human.ActionController;

import javax.swing.*;
import java.awt.*;
import java.util.*;
import java.util.List;
import java.util.function.Consumer;
import java.util.stream.IntStream;

import static java.util.stream.Collectors.joining;

public abstract class AbstractGUIManager {
    protected GamePanel parent;
    protected Game game;
    protected Set<Integer> humanPlayerId;

    public static int defaultItemSize = 50;
    public static int defaultActionPanelHeight = 100;
    public static int defaultInfoPanelHeight = 180, defaultInfoPanelWidth = 300;
    public static int defaultCardWidth = 100, defaultCardHeight = 80;
    public static int defaultBoardWidth = 400, defaultBoardHeight = 300;
    public static int defaultDisplayWidth = 500, defaultDisplayHeight = 400;


    protected ActionButton[] actionButtons;
    protected int maxActionSpace;
    protected ActionController ac;
    protected JLabel gameStatus, playerStatus, turn, currentPlayer, gamePhase, playerScores;
    protected JTextPane historyInfo;
    protected JScrollPane historyContainer;
    protected Set<Integer> historyPerspective = new HashSet<>();
    protected List<String> history = new ArrayList<>();

    private int actionsAtLastUpdate;

    protected int width, height;

    public AbstractGUIManager(GamePanel parent, Game game, ActionController ac, Set<Integer> human) {
        this.ac = ac;
        this.maxActionSpace = getMaxActionSpace();
        this.parent = parent;
        this.game = game;
        this.humanPlayerId = human;

        gameStatus = new JLabel();
        playerStatus = new JLabel();
        playerScores = new JLabel();
        gamePhase = new JLabel();
        turn = new JLabel();
        currentPlayer = new JLabel();
        historyInfo = new JTextPane();
    }

    /* Methods that should/can be implemented by subclass */

    /**
     * Defines how many action button objects will be created and cached for usage if needed. Less is better, but
     * should not be smaller than the number of actions available to players in any game state.
     *
     * @return maximum size of the action space (maximum actions available to a player for any decision point in the game)
     */
    public abstract int getMaxActionSpace();

    /**
     * Updates all GUI elements. Must be implemented by subclass.
     *
     * @param player    - current player acting.
     * @param gameState - current game state to be used in updating visuals.
     */
    protected abstract void _update(AbstractPlayer player, AbstractGameState gameState);

    /**
     * Updates which action buttons should be visible to the players, and which should not.
     * By default all actions are transformed into visible buttons.
     *
     * @param player    - current player acting.
     * @param gameState - current game state to be used in updating visuals.
     */
    protected void updateActionButtons(AbstractPlayer player, AbstractGameState gameState) {
        if (gameState.getGameStatus() == CoreConstants.GameResult.GAME_ONGOING && !(actionButtons == null)) {
            List<AbstractAction> actions = player.getForwardModel().computeAvailableActions(gameState, gameState.getCoreGameParameters().actionSpace);
            for (int i = 0; i < actions.size() && i < maxActionSpace; i++) {
                actionButtons[i].setVisible(true);
                actionButtons[i].setButtonAction(actions.get(i), gameState);
                actionButtons[i].setBackground(Color.white);
            }
            for (int i = actions.size(); i < actionButtons.length; i++) {
                actionButtons[i].setVisible(false);
                actionButtons[i].setButtonAction(null, "");
            }
        }
    }

    /**
     * Creates a panel containing all action buttons; all not visible by default.
     *
     * @param highlights - when button is clicked, any GUI highlights are cleared. This array contains all lists of
     *                   highlights maintained by the GUI. Can be null if not used.
     * @param width      - width of this panel.
     * @param height     - height of this panel.
     * @param opaque     - true by default. if false, all panels created are not opaque (transparent).
     * @return - JComponent containing all action buttons.
     */
    protected JComponent createActionPanelOpaque(IScreenHighlight[] highlights, int width, int height, boolean opaque) {
        return createActionPanel(highlights, width, height, true, opaque, null, null, null);
    }

    protected JComponent createActionPanel(IScreenHighlight[] highlights, int width, int height) {
        return createActionPanel(highlights, width, height, true, true, null, null, null);
    }

    protected JComponent createActionPanel(IScreenHighlight[] highlights, int width, int height, Consumer<ActionButton> onActionSelected) {
        return createActionPanel(highlights, width, height, true, true, onActionSelected, null, null);
    }

<<<<<<< HEAD
    protected JComponent createActionPanel (IScreenHighlight[]highlights, int width, int height, boolean boxLayout){
        return createActionPanel(highlights, width, height, boxLayout, true, null, null, null);
    }
    protected JComponent createActionPanel(IScreenHighlight[] highlights, int width, int height, boolean boxLayout, boolean opaque, Consumer<ActionButton> onActionSelected, Consumer<ActionButton> onMouseEnter, Consumer<ActionButton> onMouseExit) {

=======
    protected JComponent createActionPanel(IScreenHighlight[] highlights, int width, int height, boolean boxLayout) {
        return createActionPanel(highlights, width, height, boxLayout, true, null, null, null);
    }

    protected JComponent createActionPanel(IScreenHighlight[] highlights, int width, int height, boolean boxLayout, boolean opaque, Consumer<ActionButton> onActionSelected,
                                           Consumer<ActionButton> onMouseEnter,
                                           Consumer<ActionButton> onMouseExit) {
>>>>>>> 5c4f0fbe
        JPanel actionPanel = new JPanel();
        if (boxLayout) {
            actionPanel.setLayout(new BoxLayout(actionPanel, BoxLayout.Y_AXIS));
        }

        actionButtons = new ActionButton[maxActionSpace];
        for (int i = 0; i < maxActionSpace; i++) {
            ActionButton ab = new ActionButton(ac, highlights, onActionSelected, onMouseEnter, onMouseExit);
            actionButtons[i] = ab;
            actionButtons[i].setVisible(false);
            actionPanel.add(actionButtons[i]);
        }
        for (ActionButton actionButton : actionButtons) {
            actionButton.informAllActionButtons(actionButtons);
        }

        JScrollPane pane = new JScrollPane(actionPanel);
        pane.setPreferredSize(new Dimension(width, height));

        pane.setMinimumSize(new Dimension(width, height));
        pane.setPreferredSize(new Dimension(width, height));

        if (boxLayout) {
            pane.setHorizontalScrollBarPolicy(ScrollPaneConstants.HORIZONTAL_SCROLLBAR_NEVER);
        }

        actionPanel.setOpaque(opaque);
        pane.setOpaque(opaque);
        pane.getViewport().setOpaque(opaque);

        return pane;
    }

    public ActionController getAC() {
        return ac;
    }

    public Set<Integer> getHumanPlayerId() {
        return humanPlayerId;
    }

    /**
     * Creates a JPanel containing labels with default game state information.
     *
     * @param gameTitle - title of the game, displayed first at the top
     * @param gameState - initial game state.
     * @return - JPanel containing several JLabels with game state information.
     */
    protected JPanel createGameStateInfoPanel(String gameTitle, AbstractGameState gameState, int width, int height) {
        JPanel gameInfo = new JPanel();
        gameInfo.setLayout(new BoxLayout(gameInfo, BoxLayout.Y_AXIS));
        gameInfo.add(new JLabel("<html><h1>" + gameTitle + "</h1></html>"));

        updateGameStateInfo(gameState);

        gameInfo.add(gameStatus);
        gameInfo.add(playerStatus);
        gameInfo.add(playerScores);
        gameInfo.add(gamePhase);
        gameInfo.add(turn);
        gameInfo.add(currentPlayer);

        gameInfo.setPreferredSize(new Dimension(width / 2 - 10, height));

        JPanel wrapper = new JPanel();
        wrapper.setLayout(new FlowLayout());
        wrapper.add(gameInfo);

        createActionHistoryPanel(width / 2 - 10, height, humanPlayerId);
        wrapper.add(historyContainer);
        return wrapper;
    }

    protected void createActionHistoryPanel(int width, int height, Set<Integer> perspectiveSet) {
        this.historyPerspective = perspectiveSet;
        if (!perspectiveSet.isEmpty()) {
            // we need to create a GameListener for ACTION_CHOSEN events
            game.addListener(new IGameListener() {
                @Override
                public void onEvent(Event event) {
                    if (event.type == Event.GameEvent.ACTION_CHOSEN) {
                        history.add("Player " + event.state.getCurrentPlayer() + " : " + event.action.getString(game.getGameState(), perspectiveSet));
                    } else if (event.type == Event.GameEvent.GAME_EVENT) {
                        history.add(event.action.toString());
                    } else if (event.type == Event.GameEvent.GAME_OVER) {
                        for (int i = 0; i < event.state.getNPlayers(); i++) {
                            history.add(String.format("Player %d finishes at position %d with score: %.0f", i, event.state.getOrdinalPosition(i), event.state.getGameScore(i)));
                        }
                    }
                }

                @Override
                public void report() {
                }

                @Override
                public void setGame(Game game) {
                }

                @Override
                public Game getGame() {
                    return null;
                }
            });
        }
        historyInfo.setPreferredSize(new Dimension(width, height));
        historyContainer = new JScrollPane(historyInfo);
        historyContainer.setPreferredSize(new Dimension(width - 15, height));
        historyContainer.setMinimumSize(new Dimension(width - 15, height));
        historyContainer.setMaximumSize(new Dimension(width - 15, height));
    }

    /**
     * Updates the information stored in the JLabels with new game state information.
     *
     * @param gameState - current game state to be used for the update.
     */
    protected void updateGameStateInfo(AbstractGameState gameState) {
        if (historyPerspective.size() == 0) {
            history = gameState.getHistoryAsText();
            // otherwise we populate history from ACTION_CHOSEN events
        }
        if (history.size() > actionsAtLastUpdate) {
            // this is to stop the panel updating on every tick during one's own turn
            actionsAtLastUpdate = history.size();
            historyInfo.setText(String.join("\n", history));
            historyInfo.setCaretPosition(historyInfo.getDocument().getLength());
        }
        gameStatus.setText("Game status: " + gameState.getGameStatus());
        playerStatus.setText(Arrays.toString(gameState.getPlayerResults()));
        playerScores.setText("Player Scores: " + IntStream.range(0, gameState.getNPlayers())
                .mapToObj(p -> String.format("%.0f", gameState.getGameScore(p)))
                .collect(joining(", ")));
        gamePhase.setText("Game phase: " + gameState.getGamePhase());
        turn.setText("Turn: " + gameState.getTurnCounter() +
                "; Round: " + gameState.getRoundCounter());
        currentPlayer.setText("Current player: " + gameState.getCurrentPlayer());
    }


    /* Public API */

    /**
     * Updates the GUI, public method called from the Game class. Updates game state info panels, resets action buttons
     * and then calls the _update() method to allow subclasses to update their inner state.
     *
     * @param player      - current player acting.
     * @param gameState   - current game state to be used in updating visuals.
     * @param showActions - if false, action buttons not shown
     */
    public void update(AbstractPlayer player, AbstractGameState gameState, boolean showActions) {
        updateGameStateInfo(gameState);
        _update(player, gameState);
        if (showActions)
            updateActionButtons(player, gameState);
        else
            resetActionButtons();
        //      parent.revalidate();
        //      parent.repaint();
    }

    protected void resetActionButtons() {
        if (actionButtons != null)
            for (ActionButton actionButton : actionButtons) {
                actionButton.setVisible(false);
                actionButton.setButtonAction(null, "");
            }
    }

    /* Helper class */

    /**
     * JButton with an associated action. This action is added to the human agent action queue for execution
     * in the game when the button is clicked. Any associated highlights from the GUI are cleared.
     */
    protected static class ActionButton extends JButton {
        AbstractAction action;
        ActionButton[] actionButtons;

        public ActionButton(ActionController ac, IScreenHighlight[] highlights) {
            this(ac, highlights, null, null, null);
        }

        public ActionButton(ActionController ac, IScreenHighlight[] highlights,
                            Consumer<ActionButton> onActionSelected,
                            Consumer<ActionButton> onMouseEnter,
                            Consumer<ActionButton> onMouseExit) {
            addActionListener(e -> {
                ac.addAction(action);
                if (highlights != null) {
                    for (IScreenHighlight c : highlights) {
                        c.clearHighlights();
                    }
                }
                resetActionButtons();
                if (onActionSelected != null)
                    onActionSelected.accept(this);
            });
            addMouseListener(new java.awt.event.MouseAdapter() {
                public void mouseEntered(java.awt.event.MouseEvent evt) {
<<<<<<< HEAD
                    onMouseEnter.accept(ActionButton.this);
                }
                public void mouseExited(java.awt.event.MouseEvent evt) {
                    onMouseExit.accept(ActionButton.this);
=======
                    if (onMouseEnter != null) onMouseEnter.accept(ActionButton.this);
                }
                public void mouseExited(java.awt.event.MouseEvent evt) {
                    if (onMouseExit != null) onMouseExit.accept(ActionButton.this);
>>>>>>> 5c4f0fbe
                }
            });
        }

        public void setButtonAction(AbstractAction action, AbstractGameState gameState) {
            this.action = action;
            if (action != null) setText(action.getString(gameState));
            else setText("");
        }

        public void setButtonAction(AbstractAction action, String actionText) {
            this.action = action;
            setText(actionText);
        }

        public AbstractAction getButtonAction() {
            return action;
        }

        public void informAllActionButtons(ActionButton[] actionButtons) {
            this.actionButtons = actionButtons;
        }

        /**
         * Resets all action buttons
         */
        private void resetActionButtons() {
            for (ActionButton actionButton : actionButtons) {
                actionButton.setVisible(false);
                actionButton.setButtonAction(null, "");
            }
        }
    }
}<|MERGE_RESOLUTION|>--- conflicted
+++ resolved
@@ -5,13 +5,8 @@
 import core.CoreConstants;
 import core.Game;
 import core.actions.AbstractAction;
-<<<<<<< HEAD
-import games.descent2e.actions.Move;
-=======
-import core.interfaces.IGameEvent;
 import evaluation.listeners.IGameListener;
 import evaluation.metrics.Event;
->>>>>>> 5c4f0fbe
 import players.human.ActionController;
 
 import javax.swing.*;
@@ -127,21 +122,9 @@
         return createActionPanel(highlights, width, height, true, true, onActionSelected, null, null);
     }
 
-<<<<<<< HEAD
-    protected JComponent createActionPanel (IScreenHighlight[]highlights, int width, int height, boolean boxLayout){
-        return createActionPanel(highlights, width, height, boxLayout, true, null, null, null);
-    }
-    protected JComponent createActionPanel(IScreenHighlight[] highlights, int width, int height, boolean boxLayout, boolean opaque, Consumer<ActionButton> onActionSelected, Consumer<ActionButton> onMouseEnter, Consumer<ActionButton> onMouseExit) {
-
-=======
-    protected JComponent createActionPanel(IScreenHighlight[] highlights, int width, int height, boolean boxLayout) {
-        return createActionPanel(highlights, width, height, boxLayout, true, null, null, null);
-    }
-
     protected JComponent createActionPanel(IScreenHighlight[] highlights, int width, int height, boolean boxLayout, boolean opaque, Consumer<ActionButton> onActionSelected,
                                            Consumer<ActionButton> onMouseEnter,
                                            Consumer<ActionButton> onMouseExit) {
->>>>>>> 5c4f0fbe
         JPanel actionPanel = new JPanel();
         if (boxLayout) {
             actionPanel.setLayout(new BoxLayout(actionPanel, BoxLayout.Y_AXIS));
@@ -342,17 +325,10 @@
             });
             addMouseListener(new java.awt.event.MouseAdapter() {
                 public void mouseEntered(java.awt.event.MouseEvent evt) {
-<<<<<<< HEAD
-                    onMouseEnter.accept(ActionButton.this);
-                }
-                public void mouseExited(java.awt.event.MouseEvent evt) {
-                    onMouseExit.accept(ActionButton.this);
-=======
                     if (onMouseEnter != null) onMouseEnter.accept(ActionButton.this);
                 }
                 public void mouseExited(java.awt.event.MouseEvent evt) {
                     if (onMouseExit != null) onMouseExit.accept(ActionButton.this);
->>>>>>> 5c4f0fbe
                 }
             });
         }
