--- conflicted
+++ resolved
@@ -5,39 +5,26 @@
 
 public class GamePanel extends JComponent {
     Image background;
-<<<<<<< HEAD
-    float opacity = 0.3f;
-=======
     boolean keepBackgroundRatio = true;
     float alpha = 0.3f;
->>>>>>> 5387add5
 
     public void setBackground(Image background) {
         this.background = background;
     }
 
-<<<<<<< HEAD
-    public void setOpacity(float opacity) {
-        this.opacity = opacity;
-=======
     public void setKeepBackgroundRatio(boolean keepBackgroundRatio) {
         this.keepBackgroundRatio = keepBackgroundRatio;
     }
 
     public void setAlpha(float alpha) {
         this.alpha = alpha;
->>>>>>> 5387add5
     }
 
     @Override
     protected void paintComponent(Graphics g) {
         if (background != null) {
             Graphics2D g2d = (Graphics2D) g.create();
-<<<<<<< HEAD
-            g2d.setComposite(AlphaComposite.SrcOver.derive(opacity));
-=======
             g2d.setComposite(AlphaComposite.SrcOver.derive(alpha));
->>>>>>> 5387add5
 
             Rectangle r = this.getBounds();
             int h = r.height;
