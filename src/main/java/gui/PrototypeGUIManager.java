package gui;

import core.AbstractGameState;
import core.AbstractPlayer;
import core.Game;
import core.components.Component;
import core.components.Deck;
import games.GameType;
import gui.views.AreaView;
import gui.views.CardView;
import gui.views.ComponentView;
import players.human.ActionController;
import players.human.HumanGUIPlayer;

import javax.swing.*;
import java.awt.*;

public class PrototypeGUIManager extends AbstractGUIManager {
    JComponent view;
    int width, height;

    protected ComponentView[] componentViews;
    protected int maxComponentsInDeck = 100;

    public PrototypeGUIManager(GamePanel parent, GameType gameType, Game game, ActionController ac, int humanId, int maxActionSpace) {
        this(parent, gameType, game, ac, humanId, maxActionSpace, defaultDisplayWidth, defaultDisplayHeight);
    }

    public PrototypeGUIManager(GamePanel parent, GameType gameType, Game game, ActionController ac, int humanId, int maxActionSpace,
                               int displayWidth, int displayHeight) {
        super(parent, game, ac, humanId);
        this.width = displayWidth;
        this.height = displayHeight;

<<<<<<< HEAD
        if (gameState != null) {
            view = new AreaView(gameState, gameState.getAllComponents(), width, height);
=======
        if (game != null) {
            view = new AreaView(game.getGameState().getAllComponents(), width, height);
>>>>>>> 5387add5
        } else {
            view = new JPanel();
        }
        JPanel infoPanel = new JPanel();
        if (game != null) {
            infoPanel = createGameStateInfoPanel(gameType.name(), game.getGameState(), width, defaultInfoPanelHeight);
        }
        JComponent actionPanel = createActionPanel(new IScreenHighlight[0], width, defaultActionPanelHeight, true);

        JPanel deckView = new JPanel();
        componentViews = new ComponentView[maxComponentsInDeck];
        for (int i = 0; i < maxComponentsInDeck; i++) {
            CardView cw = new CardView(null);
            cw.setVisible(false);
            deckView.add(cw);
            componentViews[i] = cw;  // TODO: may be other component type
        }
        JScrollPane deckScroll = new JScrollPane(deckView);
        deckScroll.setPreferredSize(new Dimension(width, defaultCardHeight + 20));
        deckScroll.setVerticalScrollBarPolicy(ScrollPaneConstants.VERTICAL_SCROLLBAR_NEVER);
        JButton expandDeckButton = new JButton(new ImageIcon("data/javagraphics/toolbarButtonGraphics/General/ZoomIn16.gif"));
        expandDeckButton.setOpaque(true);
        expandDeckButton.setBackground(Color.white);
        expandDeckButton.setToolTipText("Expand deck");
        expandDeckButton.addActionListener(e -> {
            for (ComponentView componentView : componentViews) {
                componentView.setVisible(false);
            }
            Deck<? extends Component> deck = ((AreaView)view).getDeckHighlight();
            if (deck != null) {
                for (int i = 0; i < deck.getSize(); i++) {
                    componentViews[i].setVisible(true);
                    componentViews[i].updateComponent(deck.getComponents().get(i));
                }
            }
        });

        JPanel north = new JPanel();
        north.setLayout(new BoxLayout(north, BoxLayout.Y_AXIS));
        north.add(infoPanel);
        north.add(deckScroll);
        north.add(expandDeckButton);

        parent.setLayout(new BorderLayout());
        parent.add(view, BorderLayout.CENTER);
        parent.add(north, BorderLayout.NORTH);
        parent.add(actionPanel, BorderLayout.SOUTH);
        parent.setPreferredSize(new Dimension(width, height + defaultActionPanelHeight + defaultInfoPanelHeight + defaultCardHeight + 20));
        parent.revalidate();
        parent.setVisible(true);
        parent.repaint();
    }

    @Override
    public int getMaxActionSpace() {
        return 0;
    }

    @Override
    protected void _update(AbstractPlayer player, AbstractGameState gameState) {
        if (gameState != null) {
            if (view instanceof AreaView) {
                ((AreaView) view).updateComponent(gameState.getAllComponents());
            } else {
                view = new AreaView(gameState, gameState.getAllComponents(), width, height);
            }
            if (player instanceof HumanGUIPlayer) {
                updateActionButtons(player, gameState);
            }
        }
        parent.repaint();
    }

}<|MERGE_RESOLUTION|>--- conflicted
+++ resolved
@@ -32,13 +32,8 @@
         this.width = displayWidth;
         this.height = displayHeight;
 
-<<<<<<< HEAD
-        if (gameState != null) {
-            view = new AreaView(gameState, gameState.getAllComponents(), width, height);
-=======
         if (game != null) {
             view = new AreaView(game.getGameState().getAllComponents(), width, height);
->>>>>>> 5387add5
         } else {
             view = new JPanel();
         }
@@ -103,7 +98,7 @@
             if (view instanceof AreaView) {
                 ((AreaView) view).updateComponent(gameState.getAllComponents());
             } else {
-                view = new AreaView(gameState, gameState.getAllComponents(), width, height);
+                view = new AreaView(gameState.getAllComponents(), width, height);
             }
             if (player instanceof HumanGUIPlayer) {
                 updateActionButtons(player, gameState);
