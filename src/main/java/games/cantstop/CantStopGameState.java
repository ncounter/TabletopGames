package games.cantstop;

import core.AbstractGameState;
import core.AbstractGameStateWithTurnOrder;
import core.AbstractParameters;
import core.components.Component;
import core.components.Dice;
import core.interfaces.IPrintable;
import core.turnorders.StandardTurnOrder;
import core.turnorders.TurnOrder;
import games.GameType;
import games.blackjack.BlackjackTurnOrder;

import java.util.*;

import static java.util.stream.Collectors.joining;
import static java.util.stream.Collectors.toList;

public class CantStopGameState extends AbstractGameStateWithTurnOrder implements IPrintable {

    // The core game state is made up of the 11 tracks (2 through 12), with the positions of each player,
    // and the temporary markers if in the middle of someone's turn

    protected boolean[] completedColumns;
    protected int[][] playerMarkerPositions;
    protected Map<Integer, Integer> temporaryMarkerPositions;
    protected List<Dice> dice;
    protected Random rnd;

    private CantStopGameState(CantStopGameState copyFrom) {
        // used by copy method only
<<<<<<< HEAD
        this(copyFrom.gameParameters, copyFrom.getNPlayers());
=======
        super(copyFrom.gameParameters, copyFrom.getNPlayers());
>>>>>>> 9cd1af1f
        // TurnOrder will be copied later
        completedColumns = copyFrom.completedColumns.clone();
        playerMarkerPositions = new int[copyFrom.getNPlayers()][];
        for (int p = 0; p < copyFrom.getNPlayers(); p++)
            playerMarkerPositions[p] = copyFrom.playerMarkerPositions[p].clone();
        temporaryMarkerPositions = new HashMap<>();
        temporaryMarkerPositions.putAll(copyFrom.temporaryMarkerPositions);
        dice = copyFrom.dice.stream().map(Dice::copy).collect(toList());
        if (rnd == null) {
            rnd = new Random(System.currentTimeMillis());
        } else {
            rnd = new Random(rnd.nextLong());
        }
    }

    public CantStopGameState(AbstractParameters gameParameters, int nPlayers) {
        super(gameParameters, nPlayers);
    }

    @Override
    protected TurnOrder _createTurnOrder(int nPlayers) {
        return new StandardTurnOrder(nPlayers);
    }

    @Override
    protected GameType _getGameType() {
        return GameType.CantStop;
    }

    public void rollDice() {
        dice.forEach(d -> d.roll(rnd));
    }

    public boolean trackComplete(int n) {
        return completedColumns[n];
    }

    public void moveMarker(int n) {
        if (!trackComplete(n)) {
            int currentPosition = temporaryMarkerPositions.getOrDefault(n, playerMarkerPositions[getCurrentPlayer()][n]);
            temporaryMarkerPositions.put(n, currentPosition + 1);
        }
    }

    public int[] getDice() {
        return dice.stream().mapToInt(Dice::getValue).toArray();
    }

    public void setDice(int[] numbers) {
        if (numbers.length != ((CantStopParameters) getGameParameters()).DICE_NUMBER)
            throw new IllegalArgumentException("Invalid number of dice results");
        for (int i = 0; i < numbers.length; i++) {
            dice.get(i).setValue(numbers[i]);
        }
    }

    public int getMarkerPosition(int number, int player) {
        return playerMarkerPositions[player][number];
    }

    public int getTemporaryMarkerPosition(int number) {
        return temporaryMarkerPositions.getOrDefault(number, 0);
    }

    public List<Integer> getMarkersMoved() {
        return new ArrayList<>(temporaryMarkerPositions.keySet());
    }

    @Override
    protected List<Component> _getAllComponents() {
        return Collections.emptyList();  // TODO: Add stuff here if ever needed
    }

    @Override
    protected CantStopGameState __copy(int playerId) {
        return new CantStopGameState(this);
        // substance dealt with in private constructor above
    }

    @Override
    protected double _getHeuristicScore(int playerId) {
        if (isNotTerminal()) {
            return getGameScore(playerId) / ((CantStopParameters) gameParameters).COLUMNS_TO_WIN;
        } else
            return getPlayerResults()[playerId].value;
        // have not bothered to implement one.
    }

    @Override
    public double getGameScore(int playerId) {
        // this is simply the number of columns we have topped out on
        int score = 0;
        CantStopParameters params = (CantStopParameters) getGameParameters();
        for (int n = 2; n <= 12; n++) {
            if (completedColumns[n]) {
                if (playerMarkerPositions[playerId][n] >= params.maxValue(n))
                    score++;
            }
        }
        return score;
    }

    @Override
    protected boolean _equals(Object o) {
        if (o instanceof CantStopGameState) {
            CantStopGameState other = (CantStopGameState) o;
            return Arrays.equals(completedColumns, other.completedColumns) &&
                    temporaryMarkerPositions.equals(other.temporaryMarkerPositions) &&
                    dice.equals(other.dice) &&
                    Arrays.deepEquals(playerMarkerPositions, other.playerMarkerPositions);
        }
        // rnd is deliberately excluded
        return false;
    }

    @Override
    public int hashCode() {
        int hash = Objects.hash(gameStatus, gamePhase, turnOrder, gameParameters,
                temporaryMarkerPositions, dice);
        hash = hash * 31 + Arrays.hashCode(playerResults);
        hash = hash * 31 + Arrays.hashCode(completedColumns);
        hash = hash * 31 + Arrays.deepHashCode(playerMarkerPositions);
        // rnd is deliberately excluded
        return hash;
    }

    @Override
    public String toString() {
        StringBuilder sb = new StringBuilder();
        int result = Objects.hash(gameParameters);
        sb.append(result).append("|");
        result = Objects.hash(turnOrder);
        sb.append(result).append("|");
        result = Objects.hash(getAllComponents());
        sb.append(result).append("|");
        result = Objects.hash(gameStatus);
        sb.append(result).append("|");
        result = Objects.hash(gamePhase);
        sb.append(result).append("|");
        result = Arrays.hashCode(playerResults);
        sb.append(result).append("|*|");
        result = Arrays.hashCode(completedColumns);
        sb.append(result).append("|");
        result = Objects.hashCode(playerMarkerPositions);
        sb.append(result).append("|");
        result = Objects.hashCode(temporaryMarkerPositions);
        sb.append(result).append("|");
        result = Objects.hashCode(dice);
        sb.append(result).append("|");

        return sb.toString();
    }

    @Override
    public void printToConsole() {
        StringBuilder sb = new StringBuilder();
        CantStopParameters params = (CantStopParameters) gameParameters;
        sb.append("--------------------------------------------------\n");
        sb.append("Scores:\t");
        for (int p = 0; p < getNPlayers(); p++)
            sb.append(getGameScore(p)).append("\t");
        sb.append("\n");
        sb.append(String.format("Player %d to move. Phase %s%n%n", getCurrentPlayer(), getGamePhase()));
        sb.append("Dice Values: ")
                .append(dice.stream().map(d -> String.valueOf(d.getValue())).collect(joining(", ")))
                .append("\n");
        sb.append("Number\t");
        for (int p = 0; p < getNPlayers(); p++)
            sb.append("P").append(p).append("\t\t");
        sb.append("Max\n");
        for (int n = 2; n <= 12; n++) {
            sb.append(String.format("%2d :\t", n));
            if (trackComplete(n))
                sb.append(" COMPLETED");
            else {
                for (int p = 0; p < getNPlayers(); p++) {
                    if (p == getCurrentPlayer() && temporaryMarkerPositions.containsKey(n))
                        sb.append(String.format("%2d/%d\t\t", playerMarkerPositions[p][n], temporaryMarkerPositions.get(n)));
                    else
                        sb.append(String.format("%2d\t\t", playerMarkerPositions[p][n]));
                }
                sb.append(params.maxValue(n));
            }
            sb.append("\n");
        }
        sb.append("--------------------------------------------------\n");
        System.out.println(sb);
    }
}<|MERGE_RESOLUTION|>--- conflicted
+++ resolved
@@ -29,11 +29,7 @@
 
     private CantStopGameState(CantStopGameState copyFrom) {
         // used by copy method only
-<<<<<<< HEAD
-        this(copyFrom.gameParameters, copyFrom.getNPlayers());
-=======
         super(copyFrom.gameParameters, copyFrom.getNPlayers());
->>>>>>> 9cd1af1f
         // TurnOrder will be copied later
         completedColumns = copyFrom.completedColumns.clone();
         playerMarkerPositions = new int[copyFrom.getNPlayers()][];
