package games.tictactoe.gui;

import core.AbstractGameState;
import core.AbstractPlayer;
import core.CoreConstants;
import core.Game;
import core.actions.AbstractAction;
import core.actions.SetGridValueAction;
import core.components.Token;
import games.tictactoe.TicTacToeConstants;
import games.tictactoe.TicTacToeGameState;
<<<<<<< HEAD
import gui.ScreenHighlight;
import gui.AbstractGUIManager;
import gui.GamePanel;
import players.human.ActionController;
import utilities.Utils;
=======
import gui.IScreenHighlight;
import gui.AbstractGUIManager;
import gui.GamePanel;
import players.human.ActionController;
>>>>>>> b25a4283

import javax.swing.*;
import java.awt.*;
import java.util.ArrayList;
import java.util.List;

public class TicTacToeGUIManager extends AbstractGUIManager {

    TTTBoardView view;

    public TicTacToeGUIManager(GamePanel parent, Game game, ActionController ac, int human) {
        super(parent, game, ac, human);
        if (game == null) return;

        TicTacToeGameState gameState = (TicTacToeGameState) game.getGameState();
        view = new TTTBoardView(gameState.getGridBoard());

        // Set width/height of display
        this.width = Math.max(defaultDisplayWidth, defaultItemSize * gameState.getGridBoard().getWidth());
        this.height = defaultItemSize * gameState.getGridBoard().getHeight();

        JPanel infoPanel = createGameStateInfoPanel("Tic Tac Toe", gameState, width, defaultInfoPanelHeight);
<<<<<<< HEAD
        JComponent actionPanel = createActionPanel(new ScreenHighlight[]{view},
=======
        JComponent actionPanel = createActionPanel(new IScreenHighlight[]{view},
>>>>>>> b25a4283
                width, defaultActionPanelHeight, true);

        parent.setLayout(new BorderLayout());
        parent.add(view, BorderLayout.CENTER);
        parent.add(infoPanel, BorderLayout.NORTH);
        parent.add(actionPanel, BorderLayout.SOUTH);
        parent.setPreferredSize(new Dimension(width, height + defaultActionPanelHeight + defaultInfoPanelHeight + defaultCardHeight + 20));
        parent.revalidate();
        parent.setVisible(true);
        parent.repaint();
    }

    @Override
    public int getMaxActionSpace() {
        return 1;
    }

    /**
     * Only shows actions for highlighted cell.
     * @param player - current player acting.
     * @param gameState - current game state to be used in updating visuals.
     */
    @Override
    protected void updateActionButtons(AbstractPlayer player, AbstractGameState gameState) {
        if (gameState.getGameStatus() == CoreConstants.GameResult.GAME_ONGOING) {
            List<AbstractAction> actions = player.getForwardModel().computeAvailableActions(gameState);
            ArrayList<Rectangle> highlight = view.getHighlight();

            int start = actions.size();
            if (highlight.size() > 0) {
                Rectangle r = highlight.get(0);
                for (AbstractAction abstractAction : actions) {
                    SetGridValueAction<Token> action = (SetGridValueAction<Token>) abstractAction;
                    if (action.getX() == r.x/defaultItemSize && action.getY() == r.y/defaultItemSize) {
                        actionButtons[0].setVisible(true);
                        actionButtons[0].setButtonAction(action, "Play " + TicTacToeConstants.playerMapping.get(player.getPlayerID()));
                        break;
                    }
                }
            } else {
                actionButtons[0].setVisible(false);
                actionButtons[0].setButtonAction(null, "");
            }
        }
    }

    @Override
    protected void _update(AbstractPlayer player, AbstractGameState gameState) {
        if (gameState != null) {
            view.updateComponent(((TicTacToeGameState)gameState).getGridBoard());
        }
    }
}<|MERGE_RESOLUTION|>--- conflicted
+++ resolved
@@ -9,18 +9,10 @@
 import core.components.Token;
 import games.tictactoe.TicTacToeConstants;
 import games.tictactoe.TicTacToeGameState;
-<<<<<<< HEAD
-import gui.ScreenHighlight;
-import gui.AbstractGUIManager;
-import gui.GamePanel;
-import players.human.ActionController;
-import utilities.Utils;
-=======
 import gui.IScreenHighlight;
 import gui.AbstractGUIManager;
 import gui.GamePanel;
 import players.human.ActionController;
->>>>>>> b25a4283
 
 import javax.swing.*;
 import java.awt.*;
@@ -43,11 +35,7 @@
         this.height = defaultItemSize * gameState.getGridBoard().getHeight();
 
         JPanel infoPanel = createGameStateInfoPanel("Tic Tac Toe", gameState, width, defaultInfoPanelHeight);
-<<<<<<< HEAD
-        JComponent actionPanel = createActionPanel(new ScreenHighlight[]{view},
-=======
         JComponent actionPanel = createActionPanel(new IScreenHighlight[]{view},
->>>>>>> b25a4283
                 width, defaultActionPanelHeight, true);
 
         parent.setLayout(new BorderLayout());
