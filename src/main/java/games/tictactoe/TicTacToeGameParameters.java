--- conflicted
+++ resolved
@@ -10,13 +10,6 @@
 
     public int gridSize = 3;
 
-<<<<<<< HEAD
-    public TicTacToeGameParameters() {
-        this(0);
-    }
-
-=======
->>>>>>> b25a4283
     public TicTacToeGameParameters(long seed) {
         super(seed);
         addTunableParameter("gridSize", 3, Arrays.asList(3, 4, 5, 6));
