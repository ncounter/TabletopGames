--- conflicted
+++ resolved
@@ -5,13 +5,8 @@
 import core.StandardForwardModel;
 import core.actions.AbstractAction;
 import core.actions.SetGridValueAction;
-import core.components.BoardNode;
 import core.components.GridBoard;
-<<<<<<< HEAD
-import utilities.Utils;
-=======
 import core.components.Token;
->>>>>>> 5387add5
 
 import java.util.ArrayList;
 import java.util.Arrays;
@@ -25,7 +20,7 @@
         TicTacToeGameParameters tttgp = (TicTacToeGameParameters) firstState.getGameParameters();
         int gridSize = tttgp.gridSize;
         TicTacToeGameState state = (TicTacToeGameState) firstState;
-        state.gridBoard = new GridBoard(gridSize, gridSize, new BoardNode(-1,TicTacToeConstants.emptyCell));
+        state.gridBoard = new GridBoard<>(gridSize, gridSize, new Token(TicTacToeConstants.emptyCell));
     }
 
     @Override
@@ -37,8 +32,8 @@
         if (gameState.isNotTerminal())
             for (int x = 0; x < tttgs.gridBoard.getWidth(); x++) {
                 for (int y = 0; y < tttgs.gridBoard.getHeight(); y++) {
-                    if (tttgs.gridBoard.getElement(x, y).getComponentName().equals(TicTacToeConstants.emptyCell))
-                        actions.add(new SetGridValueAction(tttgs.gridBoard.getComponentID(), x, y, TicTacToeConstants.playerMapping.get(player)));
+                    if (tttgs.gridBoard.getElement(x, y).getTokenType().equals(TicTacToeConstants.emptyCell))
+                        actions.add(new SetGridValueAction<>(tttgs.gridBoard.getComponentID(), x, y, TicTacToeConstants.playerMapping.get(player)));
                 }
             }
         return actions;
@@ -57,22 +52,17 @@
      *
      * @param gameState - game state to check game end.
      */
-<<<<<<< HEAD
-    private boolean checkGameEnd(TicTacToeGameState gameState) {
-        GridBoard gridBoard = gameState.getGridBoard();
-=======
     private boolean checkAndProcessGameEnd(TicTacToeGameState gameState) {
         GridBoard<Token> gridBoard = gameState.getGridBoard();
->>>>>>> 5387add5
 
         // Check columns
         for (int x = 0; x < gridBoard.getWidth(); x++) {
-            BoardNode c = gridBoard.getElement(x, 0);
-            if (!c.getComponentName().equals(TicTacToeConstants.emptyCell)) {
+            Token c = gridBoard.getElement(x, 0);
+            if (!c.getTokenType().equals(TicTacToeConstants.emptyCell)) {
                 boolean win = true;
                 for (int y = 1; y < gridBoard.getHeight(); y++) {
-                    BoardNode o = gridBoard.getElement(x, y);
-                    if (o.getComponentName().equals(TicTacToeConstants.emptyCell) || !o.equals(c)) {
+                    Token o = gridBoard.getElement(x, y);
+                    if (o.getTokenType().equals(TicTacToeConstants.emptyCell) || !o.equals(c)) {
                         win = false;
                         break;
                     }
@@ -86,12 +76,12 @@
 
         // Check rows
         for (int y = 0; y < gridBoard.getHeight(); y++) {
-            BoardNode c = gridBoard.getElement(0, y);
-            if (!c.getComponentName().equals(TicTacToeConstants.emptyCell)) {
+            Token c = gridBoard.getElement(0, y);
+            if (!c.getTokenType().equals(TicTacToeConstants.emptyCell)) {
                 boolean win = true;
                 for (int x = 1; x < gridBoard.getWidth(); x++) {
-                    BoardNode o = gridBoard.getElement(x, y);
-                    if (o.getComponentName().equals(TicTacToeConstants.emptyCell) || !o.equals(c)) {
+                    Token o = gridBoard.getElement(x, y);
+                    if (o.getTokenType().equals(TicTacToeConstants.emptyCell) || !o.equals(c)) {
                         win = false;
                         break;
                     }
@@ -105,12 +95,12 @@
 
         // Check diagonals
         // Primary
-        BoardNode c = gridBoard.getElement(0, 0);
-        if (!c.getComponentName().equals(TicTacToeConstants.emptyCell)) {
+        Token c = gridBoard.getElement(0, 0);
+        if (!c.getTokenType().equals(TicTacToeConstants.emptyCell)) {
             boolean win = true;
             for (int i = 1; i < gridBoard.getWidth(); i++) {
-                BoardNode o = gridBoard.getElement(i, i);
-                if (o.getComponentName().equals(TicTacToeConstants.emptyCell) || !o.equals(c)) {
+                Token o = gridBoard.getElement(i, i);
+                if (o.getTokenType().equals(TicTacToeConstants.emptyCell) || !o.equals(c)) {
                     win = false;
                 }
             }
@@ -122,11 +112,11 @@
 
         // Secondary
         c = gridBoard.getElement(gridBoard.getWidth() - 1, 0);
-        if (!c.getComponentName().equals(TicTacToeConstants.emptyCell)) {
+        if (!c.getTokenType().equals(TicTacToeConstants.emptyCell)) {
             boolean win = true;
             for (int i = 1; i < gridBoard.getWidth(); i++) {
-                BoardNode o = gridBoard.getElement(gridBoard.getWidth() - 1 - i, i);
-                if (o.getComponentName().equals(TicTacToeConstants.emptyCell) || !o.equals(c)) {
+                Token o = gridBoard.getElement(gridBoard.getWidth() - 1 - i, i);
+                if (o.getTokenType().equals(TicTacToeConstants.emptyCell) || !o.equals(c)) {
                     win = false;
                 }
             }
@@ -135,7 +125,7 @@
                 return true;
             }
         }
-        boolean tie = gridBoard.getComponents().stream().noneMatch(t -> t.getComponentName().equals(TicTacToeConstants.emptyCell));
+        boolean tie = gridBoard.getComponents().stream().noneMatch(t -> t.getTokenType().equals(TicTacToeConstants.emptyCell));
 
         if (tie) {
             gameState.setGameStatus(CoreConstants.GameResult.DRAW_GAME);
@@ -150,13 +140,8 @@
      *
      * @param winnerSymbol - which player won.
      */
-<<<<<<< HEAD
-    private void registerWinner(TicTacToeGameState gameState, BoardNode winnerSymbol) {
-        gameState.setGameStatus(Utils.GameResult.GAME_END);
-=======
     private void registerWinner(TicTacToeGameState gameState, Token winnerSymbol) {
         gameState.setGameStatus(CoreConstants.GameResult.GAME_END);
->>>>>>> 5387add5
         int winningPlayer = TicTacToeConstants.playerMapping.indexOf(winnerSymbol);
         gameState.setPlayerResult(CoreConstants.GameResult.WIN_GAME, winningPlayer);
         gameState.setPlayerResult(CoreConstants.GameResult.LOSE_GAME, 1 - winningPlayer);
