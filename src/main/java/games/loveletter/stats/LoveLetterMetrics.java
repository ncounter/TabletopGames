package games.loveletter.stats;

import core.CoreConstants;
import core.Game;
import core.actions.LogEvent;
import evaluation.listeners.MetricsGameListener;
import evaluation.metrics.AbstractMetric;
import evaluation.metrics.Event;
import evaluation.metrics.IMetricsCollection;
import games.loveletter.LoveLetterGameState;
import games.loveletter.actions.PlayCard;
import games.loveletter.cards.LoveLetterCard;

import java.util.*;

@SuppressWarnings("unused")
public class LoveLetterMetrics implements IMetricsCollection {

    public static class ActionsPlayed extends AbstractMetric
    {
        @Override
        public Map<String, Class<?>> getColumns(Game game) {
            Map<String, Class<?>> columns = new HashMap<>();
            for (int i = 0; i < game.getPlayers().size(); i++) {
                columns.put("Player-" + i, String.class);
            }
            columns.put("Aggregate", String.class);
            return columns;
        }

        @Override
        protected boolean _run(MetricsGameListener listener, Event e, Map<String, Object> records) {
            PlayCard pc = (PlayCard) e.action;
            for (int i = 0; i < listener.getGame().getPlayers().size(); i++) {
                if(i == e.state.getCurrentPlayer())
                    records.put("Player-" + e.state.getCurrentPlayer(), pc.getCardType().toString());
                else records.put("Player-" + i, null);
            }
            records.put("Aggregate", pc.getCardType().toString());
            return true;
        }

        @Override
        public Set<Event.GameEvent> getDefaultEventTypes() {
            return Collections.singleton(Event.GameEvent.ACTION_CHOSEN);
        }
    }

    public static class WinCause extends AbstractMetric
    {
        int killer = -1;
        int victim = -1;
        Set<Integer> eliminatedPlayers = new HashSet<>();

        @Override
        public boolean _run(MetricsGameListener listener, Event e, Map<String, Object> records) {
            if (e.type == Event.GameEvent.GAME_EVENT) {
                String[] text = ((LogEvent)e.action).text.split(":")[1].split(",");
                killer = Integer.parseInt(text[0].trim());
                victim = Integer.parseInt(text[1].trim());
                eliminatedPlayers.add(victim);
                return false;
            } else {
                PlayCard action = (PlayCard) e.state.getHistory().get(e.state.getHistory().size() - 1);  // Last action played
                if (killer != -1) {
                    // An elimination happened as a result of the last action played
                    records.put("WinCause", killer == victim ? action.getCardType().name() + ".opp" : action.getCardType().name());
                } else {
                    // A showdown ended the round
                    records.put("WinCause", getShowdownWin((LoveLetterGameState) e.state));
                }
                // Reset killer, victim
                killer = -1;
                victim = -1;
                eliminatedPlayers.clear();
                return true;
            }
        }

        private String getShowdownWin(LoveLetterGameState llgs)
        {
            // Showdown happens at the end of the round when there are no more cards in the discard pile,
            // between the players which have not yet been eliminated. We ignore eliminated players.
            // Cases:
            // 1. One player has a higher card than all others, they win (cardType.end)
            // 2. Two or more players have the same highest card, they tie. But tiebreak is points in discard pile, the highest wins (cardType.tiebreak).
            // 3. All players have the same card and same points in discard pile, they tie (cardType.tie).

            boolean sameCardInHand = false;
            LoveLetterCard.CardType cardType = null;
            for (int i = 0; i < llgs.getNPlayers(); ++i) {
                if (!eliminatedPlayers.contains(i)) {
                    if (cardType == null) {
                        cardType = llgs.getPlayerHandCards().get(i).peek().cardType;
                    } else if (cardType == llgs.getPlayerHandCards().get(i).peek().cardType) {
                        sameCardInHand = true;
                    }
                }
            }
            for (int i = 0; i < llgs.getNPlayers(); ++i) {
                if (llgs.getPlayerResults()[i] == CoreConstants.GameResult.WIN_ROUND)
                    if (sameCardInHand) return llgs.getPlayerHandCards().get(i).get(0).cardType + ".tiebreak";
                    else return llgs.getPlayerHandCards().get(i).get(0).cardType + ".end";
                else if (llgs.getPlayerResults()[i] == CoreConstants.GameResult.DRAW_ROUND) {
                    return llgs.getPlayerHandCards().get(i).get(0).cardType + ".tie";
                }
            }
            return "";
        }

        @Override
        public Set<Event.GameEvent> getDefaultEventTypes() {
            return new HashSet<>(Arrays.asList(Event.GameEvent.ROUND_OVER, Event.GameEvent.GAME_EVENT));
        }
        @Override
        public Map<String, Class<?>> getColumns(Game game) {
            return Collections.singletonMap("WinCause", String.class);
        }
    }

    public static class RoundLength extends AbstractMetric
    {
        @Override
        public boolean _run(MetricsGameListener listener, Event e, Map<String, Object> records) {
            int nCards = 0;
            LoveLetterGameState llgs = (LoveLetterGameState) e.state;
            for (int i = 0; i < e.state.getNPlayers(); i++) {
                nCards += llgs.getPlayerDiscardCards().get(i).getSize();
            }
            records.put("# actions", nCards);
            records.put("# actions (avg)", nCards / (double) e.state.getNPlayers());
            return true;
        }
        @Override
        public Set<Event.GameEvent> getDefaultEventTypes() {
            return Collections.singleton(Event.GameEvent.ROUND_OVER);
        }

        @Override
        public Map<String, Class<?>> getColumns(Game game) {
            return new HashMap<String, Class<?>>() {{
                put("# actions", Integer.class);
                put("# actions (avg)", Double.class);
            }};
        }
    }

    public static class EliminatingCards extends AbstractMetric {

        @Override
        protected boolean _run(MetricsGameListener listener, Event e, Map<String, Object> records) {
            // This is spawned whenever a player is eliminated
            String[] text = ((LogEvent)e.action).text.split(":")[1].split(",");
            int killer = Integer.parseInt(text[0].trim());
            int killed = Integer.parseInt(text[1].trim());
            LoveLetterCard.CardType cardUsed = LoveLetterCard.CardType.valueOf(text[2].trim());
            records.put("EliminatingCard", cardUsed + (killed == killer? ".self" : ""));
            return true;
        }

        @Override
        public Set<Event.GameEvent> getDefaultEventTypes() {
            return Collections.singleton(Event.GameEvent.GAME_EVENT);
        }

        @Override
<<<<<<< HEAD
        public Set<Event.GameEvent> getDefaultEventTypes() {
            return Collections.singleton(Event.GameEvent.ROUND_OVER);
        }

        @Override
        public Object run(MetricsGameListener listener, Event e) {
            PlayCard action = (PlayCard) e.state.getHistory().get(e.state.getHistory().size()-1);  // Last action played
            return processAction((LoveLetterGameState) e.state, action);
        }

        private String processAction(LoveLetterGameState llgs, PlayCard action) {
            int currentPlayerID = llgs.getCurrentPlayer();
            boolean drawPileEmpty = llgs.getDrawPile().getSize() == 0;
            int whoPlayedIt = action.getPlayerID();

            if (action.getCardType() == LoveLetterCard.CardType.Princess) {
                return "Princess.opp";
            } else if (action instanceof GuardAction) {
                int opponentID = action.getTargetPlayer();
                if (opponentID != -1) {
                    boolean wonByCard = llgs.getPlayerHandCards().get(opponentID).getSize() == 0;
                    if (wonByCard) {
                        return "Guard";
                    } else {
                        return getShowdownWin(llgs, whoPlayedIt, action);
                    }
                } else {
                    return getShowdownWin(llgs, whoPlayedIt, action);
                }
            } else if(action instanceof BaronAction) {
                int opponentID = action.getTargetPlayer();
                if (opponentID != -1) {
                    boolean wonByCard = llgs.getPlayerHandCards().get(opponentID).getSize() == 0;
                    if (wonByCard) {
                        return "Baron";
                    } else {
                        boolean lostByCard = llgs.getPlayerHandCards().get(whoPlayedIt).getSize() == 0;
                        if (lostByCard) {
                            return "Baron.opp";
                        } else {
                            return getShowdownWin(llgs, whoPlayedIt, action);
                        }
                    }
                } else {
                    return getShowdownWin(llgs, whoPlayedIt, action);
                }
            } else if (action instanceof PrinceAction) {
                if (llgs.getPlayerResults()[currentPlayerID] == CoreConstants.GameResult.WIN_GAME) { //made the opponent discard princess.
                    return "Prince";
                } else {
                    return "Prince.opp";
                }
            } else if (drawPileEmpty) {
                return getShowdownWin(llgs, whoPlayedIt, action);
            } else return action.getCardType().name();
        }

        private String getShowdownWin(LoveLetterGameState llgs, int whoPlayedLast, AbstractAction action)
        {
            for (int i = 0; i < llgs.getNPlayers(); ++i) {
                int numCardsPlayerHand = llgs.getPlayerHandCards().get(i).getSize();
                if (llgs.getPlayerResults()[i] == CoreConstants.GameResult.WIN_ROUND)
                    return llgs.getPlayerHandCards().get(i).get(0).cardType + ".end";
                else if (llgs.getPlayerResults()[i] == CoreConstants.GameResult.DRAW_ROUND) {
                    return llgs.getPlayerHandCards().get(i).get(0).cardType + ".tie";
                }
            }
            return "";
=======
        public Map<String, Class<?>> getColumns(Game game) {
            return Collections.singletonMap("EliminatingCard", String.class);
>>>>>>> d7d3ecfb
        }
    }
}<|MERGE_RESOLUTION|>--- conflicted
+++ resolved
@@ -164,79 +164,8 @@
         }
 
         @Override
-<<<<<<< HEAD
-        public Set<Event.GameEvent> getDefaultEventTypes() {
-            return Collections.singleton(Event.GameEvent.ROUND_OVER);
-        }
-
-        @Override
-        public Object run(MetricsGameListener listener, Event e) {
-            PlayCard action = (PlayCard) e.state.getHistory().get(e.state.getHistory().size()-1);  // Last action played
-            return processAction((LoveLetterGameState) e.state, action);
-        }
-
-        private String processAction(LoveLetterGameState llgs, PlayCard action) {
-            int currentPlayerID = llgs.getCurrentPlayer();
-            boolean drawPileEmpty = llgs.getDrawPile().getSize() == 0;
-            int whoPlayedIt = action.getPlayerID();
-
-            if (action.getCardType() == LoveLetterCard.CardType.Princess) {
-                return "Princess.opp";
-            } else if (action instanceof GuardAction) {
-                int opponentID = action.getTargetPlayer();
-                if (opponentID != -1) {
-                    boolean wonByCard = llgs.getPlayerHandCards().get(opponentID).getSize() == 0;
-                    if (wonByCard) {
-                        return "Guard";
-                    } else {
-                        return getShowdownWin(llgs, whoPlayedIt, action);
-                    }
-                } else {
-                    return getShowdownWin(llgs, whoPlayedIt, action);
-                }
-            } else if(action instanceof BaronAction) {
-                int opponentID = action.getTargetPlayer();
-                if (opponentID != -1) {
-                    boolean wonByCard = llgs.getPlayerHandCards().get(opponentID).getSize() == 0;
-                    if (wonByCard) {
-                        return "Baron";
-                    } else {
-                        boolean lostByCard = llgs.getPlayerHandCards().get(whoPlayedIt).getSize() == 0;
-                        if (lostByCard) {
-                            return "Baron.opp";
-                        } else {
-                            return getShowdownWin(llgs, whoPlayedIt, action);
-                        }
-                    }
-                } else {
-                    return getShowdownWin(llgs, whoPlayedIt, action);
-                }
-            } else if (action instanceof PrinceAction) {
-                if (llgs.getPlayerResults()[currentPlayerID] == CoreConstants.GameResult.WIN_GAME) { //made the opponent discard princess.
-                    return "Prince";
-                } else {
-                    return "Prince.opp";
-                }
-            } else if (drawPileEmpty) {
-                return getShowdownWin(llgs, whoPlayedIt, action);
-            } else return action.getCardType().name();
-        }
-
-        private String getShowdownWin(LoveLetterGameState llgs, int whoPlayedLast, AbstractAction action)
-        {
-            for (int i = 0; i < llgs.getNPlayers(); ++i) {
-                int numCardsPlayerHand = llgs.getPlayerHandCards().get(i).getSize();
-                if (llgs.getPlayerResults()[i] == CoreConstants.GameResult.WIN_ROUND)
-                    return llgs.getPlayerHandCards().get(i).get(0).cardType + ".end";
-                else if (llgs.getPlayerResults()[i] == CoreConstants.GameResult.DRAW_ROUND) {
-                    return llgs.getPlayerHandCards().get(i).get(0).cardType + ".tie";
-                }
-            }
-            return "";
-=======
         public Map<String, Class<?>> getColumns(Game game) {
             return Collections.singletonMap("EliminatingCard", String.class);
->>>>>>> d7d3ecfb
         }
     }
 }