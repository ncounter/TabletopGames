--- conflicted
+++ resolved
@@ -92,9 +92,7 @@
 
     @Override
     public int hashCode() {
-        int result = Objects.hash(gameParameters, turnOrder, gameStatus, gamePhase);
-        result = 31 * result + Arrays.hashCode(playerResults);
-        return result * 31 + Objects.hash(playerBodies, playerDecks, drawDeck, discardDeck);
+        return Objects.hash(super.hashCode(), playerBodies, playerDecks, drawDeck, discardDeck);
     }
 
     public Deck<VirusCard> getDiscardDeck() {
@@ -119,23 +117,6 @@
                 drawDeck.hashCode() + "|" +
                 discardDeck.hashCode() + "|";
     }
-<<<<<<< HEAD
-
-    public String toString() {
-        StringBuilder sb = new StringBuilder();
-        sb.append(gameParameters.hashCode()).append("|");
-        sb.append(turnOrder.hashCode()).append("|");
-        sb.append(gameStatus.hashCode()).append("|");
-        sb.append(gamePhase.hashCode()).append("|");
-        sb.append(Arrays.hashCode(playerResults)).append("|*|");
-        sb.append(playerBodies.hashCode()).append("|");
-        sb.append(playerDecks.hashCode()).append("|");
-        sb.append(drawDeck.hashCode()).append("|");
-        sb.append(discardDeck.hashCode()).append("|");
-        return sb.toString();
-    }
-=======
->>>>>>> b25a4283
     @Override
     public void printToConsole() {
         int nPlayers = getNPlayers();
