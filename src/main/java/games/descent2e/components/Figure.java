--- conflicted
+++ resolved
@@ -37,25 +37,15 @@
     HashMap<Attribute, Counter> attributes;
 
     int nActionsExecuted;
-<<<<<<< HEAD
-    Vector2D location;
-    Pair<Integer, Integer> size;
-=======
     Vector2D position;
     Pair<Integer,Integer> size;
->>>>>>> 924d232f
 
     Set<DescentTypes.DescentCondition> conditions;  // TODO: clear every quest + when figure exhausted?
     ArrayList<DescentAction> abilities;  // TODO track exhausted etc.
 
     public Figure(String name) {
         super(name);
-<<<<<<< HEAD
-        Counter xp = new Counter(0, 0, -1, "XP");
-        size = new Pair<>(1, 1);
-=======
         size = new Pair<>(1,1);
->>>>>>> 924d232f
         conditions = new HashSet<>();
         attributes = new HashMap<>();
         attributes.put(XP, new Counter(0, 0, -1, "XP"));
@@ -147,9 +137,6 @@
         return conditions.contains(condition);
     }
 
-<<<<<<< HEAD
-
-=======
     public void addAbility(DescentAction ability) {
         this.abilities.add(ability);
     }
@@ -159,7 +146,6 @@
     public ArrayList<DescentAction> getAbilities() {
         return abilities;
     }
->>>>>>> 924d232f
 
     @Override
     public Figure copy() {
