--- conflicted
+++ resolved
@@ -428,13 +428,8 @@
             }
             dgs.tileReferences = trimTileRef;
             // And grid references
-<<<<<<< HEAD
-            for (Map.Entry<String, Set<Vector2D>> e: dgs.gridReferences.entrySet()) {
-                for (Vector2D v: e.getValue()) {
-=======
-            for (Map.Entry<String, HashMap<Vector2D, Vector2D>> e: dgs.gridReferences.entrySet()) {
+            for (Map.Entry<String, Map<Vector2D, Vector2D>> e: dgs.gridReferences.entrySet()) {
                 for (Vector2D v: e.getValue().keySet()) {
->>>>>>> 45e2d5df
                     v.subtract(bounds.x, bounds.y);
                 }
             }
@@ -474,15 +469,9 @@
      */
     private void addTilesToBoard(BoardNode parentTile, BoardNode tileToAdd, int x, int y, BoardNode[][] board,
                                  BoardNode[][] tileGrid,
-<<<<<<< HEAD
                                  Map<Integer, GridBoard> tiles,
-                                 int[][] tileReferences,  Map<String, Set<Vector2D>> gridReferences,
+                                 int[][] tileReferences,  Map<String, Map<Vector2D, Vector2D>> gridReferences,
                                  Map<BoardNode, BoardNode> drawn,
-=======
-                                 HashMap<Integer, GridBoard> tiles,
-                                 int[][] tileReferences,  HashMap<String, HashMap<Vector2D, Vector2D>> gridReferences,
-                                 HashMap<BoardNode, BoardNode> drawn,
->>>>>>> 45e2d5df
                                  Rectangle bounds,
                                  DescentGameState dgs,
                                  String sideWithOpening) {
@@ -868,18 +857,14 @@
      */
     private void createMonsters(DescentGameState dgs, Quest quest, DescentGameData _data, Random rnd) {
         dgs.monsters = new ArrayList<>();
-        ArrayList<String[]> monsters = quest.getMonsters();
+        List<String[]> monsters = quest.getMonsters();
         for (String[] mDef: monsters) {
-            ArrayList<Monster> monsterGroup = new ArrayList<>();
+            List<Monster> monsterGroup = new ArrayList<>();
 
             String nameDef = mDef[0];
             String name = nameDef.split(":")[0];
             String tile = mDef[1];
-<<<<<<< HEAD
-            Set<Vector2D> tileCoords = dgs.gridReferences.get(tile);
-=======
             Set<Vector2D> tileCoords = dgs.gridReferences.get(tile).keySet();
->>>>>>> 45e2d5df
 
             // Check property modifiers
             int hpModifierMaster = 0;
