package games.descent2e;

import core.AbstractForwardModel;
import core.AbstractGameState;
import core.actions.AbstractAction;
import core.actions.DoNothing;
import core.components.*;
import core.properties.*;
import games.descent2e.actions.DescentAction;
import games.descent2e.actions.Move;
import games.descent2e.actions.tokens.TokenAction;
import games.descent2e.components.tokens.DToken;
import games.descent2e.components.Figure;
import games.descent2e.components.Hero;
import games.descent2e.components.Monster;
import games.descent2e.concepts.Quest;
import utilities.Pair;
import utilities.Vector2D;

import java.awt.*;
import java.util.*;
import java.util.List;

import games.descent2e.DescentTypes.*;

import static core.CoreConstants.*;
import static games.descent2e.DescentConstants.*;
import static utilities.Utils.getNeighbourhood;

public class DescentForwardModel extends AbstractForwardModel {

    public boolean flag = true;
    @Override
    protected void _setup(AbstractGameState firstState) {
        DescentGameState dgs = (DescentGameState) firstState;
        DescentParameters descentParameters = (DescentParameters) firstState.getGameParameters();
        dgs.data.load(descentParameters.getDataPath());
        dgs.initData = false;
        dgs.addAllComponents();
        DescentGameData _data = dgs.getData();

        // TODO: epic play options (pg 19)

        // Get campaign from game parameters, load all the necessary information
        Campaign campaign = ((DescentParameters)dgs.getGameParameters()).campaign;
        campaign.load(_data, descentParameters.dataPath);
        // TODO: Separate shop items (+shuffle), monster and lieutenent cards into 2 acts.

        Quest firstQuest = campaign.getQuests()[0];
        String firstBoard = firstQuest.getBoards().get(0);

        // Set up first board of first quest
        setupBoard(dgs, _data, firstBoard);

        // Overlord setup
        dgs.overlordPlayer = 0;  // First player is always the overlord
        // Overlord will also have a figure, but not on the board (to store xp and skill info)
        dgs.overlord = new Figure("Overlord");
        dgs.overlord.setTokenType("Overlord");
        // TODO: Shuffle overlord deck and give overlord nPlayers cards.

        // TODO: is this quest phase or campaign phase?

        // TODO: Let players choose these, for now randomly assigned
        // TODO: 2 player games, with 2 heroes for one, and the other the overlord.
        // 5. Player setup phase interrupts, after which setup continues:
        // Player chooses hero & class

        ArrayList<Vector2D> playerStartingLocations = firstQuest.getStartingLocations().get(firstBoard);

        ArrayList<Integer> archetypes = new ArrayList<>();
        for (int i = 0; i < DescentConstants.archetypes.length; i++) {
            archetypes.add(i);
        }
        Random rnd = new Random(firstState.getGameParameters().getRandomSeed());
        dgs.heroes = new ArrayList<>();
        for (int i = 1; i < dgs.getNPlayers(); i++) {
            // Choose random archetype from those remaining
            int choice = archetypes.get(rnd.nextInt(archetypes.size()));
//            archetypes.remove(Integer.valueOf(choice));
            String archetype = DescentConstants.archetypes[choice];

            // Choose random hero from that archetype
            List<Hero> heroes = _data.findHeroes(archetype);
            Hero figure = heroes.get(rnd.nextInt(heroes.size()));

            // Choose random class from that archetype
            choice = rnd.nextInt(DescentConstants.archetypeClassMap.get(archetype).length);
            String heroClass = DescentConstants.archetypeClassMap.get(archetype)[choice];

            // Inform figure of chosen class
            figure.setProperty(new PropertyString("class", heroClass));

            // Assign starting skills and equipment from chosen class
            Deck<Card> classDeck = _data.findDeck(heroClass);
            for (Card c: classDeck.getComponents()) {
                if (((PropertyInt)c.getProperty(xpHash)).value <= figure.getAttribute(Figure.Attribute.XP).getValue()) {
                    figure.equip(c);
                }
            }

            // Place player in random starting location
            choice = rnd.nextInt(playerStartingLocations.size());
            Vector2D location = playerStartingLocations.get(choice);
            figure.setPosition(location);
            PropertyInt prop = new PropertyInt("players", figure.getComponentID());
//            dgs.masterBoard.getElement(location.getX(), location.getY()).setProperty(prop);  TODO turn back in
            playerStartingLocations.remove(choice);

            // Inform game of this player's token
            dgs.heroes.add(figure);
        }

        // Overlord chooses monster groups // TODO, for now randomly selected
        // Create and place monsters
        createMonsters(dgs, firstQuest, _data, rnd);

        // Set up tokens
        Random r = new Random(dgs.getGameParameters().getRandomSeed());
        dgs.tokens = new ArrayList<>();
        for (DToken.DTokenDef def: firstQuest.getTokens()) {
            int n = (def.getSetupHowMany().equalsIgnoreCase("nHeroes")? dgs.getNPlayers()-1 : Integer.parseInt(def.getSetupHowMany()));
            // Find position, if only 1 value for all this is a tile where they have to go, pick random locations
            // TODO let overlord pick locations if not fixed
            String tileName = null;
            if (def.getLocations().length == 1) tileName = def.getLocations()[0];
            for (int i = 0; i < n; i++) {
                Vector2D location = null;
                if (tileName == null) {
                    // Find fixed location
                    String[] split = def.getLocations()[i].split("-");
                    tileName = split[0];
                    String[] splitPos = split[1].split(";");
                    Vector2D locOnTile = new Vector2D(Integer.parseInt(splitPos[0]), Integer.parseInt(splitPos[1]));
                    HashMap<Vector2D, Vector2D> map = dgs.gridReferences.get(tileName);
                    for (Map.Entry<Vector2D, Vector2D> e: map.entrySet()) {
                        if (e.getValue().equals(locOnTile)) {
                            location = e.getKey();
                            break;
                        }
                    }
                    tileName = null;
                } else if (!tileName.equalsIgnoreCase("player")) {
                    // Find random location on tile
                    int idx = r.nextInt(dgs.gridReferences.get(tileName).size());
                    int k = 0;
                    for (Vector2D key: dgs.gridReferences.get(tileName).keySet()) {
                        if (k == idx) {
                            location = key; break;
                        }
                        k++;
                    }
                } else {
                    // A player should hold these tokens, not on the board, location is left null
                }
                DToken token = new DToken(def.getTokenType(), location);
                token.setEffects(def.getEffects());
                for (TokenAction ta: token.getEffects()) {
                    ta.setTokenID(token.getComponentID());
                }
                token.setAttributeModifiers(def.getAttributeModifiers());
                if (location == null) {
                    // Make a player owner of it TODO: players choose?
                    int idx = r.nextInt(dgs.getNPlayers()-1);
                    if (idx == dgs.overlordPlayer) idx++;
                    token.setOwnerId(idx, dgs);
                }
                dgs.tokens.add(token);
            }
        }

        // Set up dice!
        dgs.dice = _data.dice;
        dgs.dicePool = new HashMap<>();

        // Shuffle search cards deck

        // Ready to start playing!
    }

    @Override
    protected void _next(AbstractGameState currentState, AbstractAction action) {
        action.execute(currentState);
        if (checkEndOfGame()) return;

        int currentPlayer = currentState.getCurrentPlayer();
        int nActionsPerPlayer = ((DescentParameters)currentState.getGameParameters()).nActionsPerPlayer;
        if (currentPlayer == 0 && ((DescentGameState)currentState).overlord.getNActionsExecuted() == nActionsPerPlayer
            || currentPlayer != 0 &&
                ((DescentGameState)currentState).getHeroes().get(currentPlayer-1).getNActionsExecuted() == nActionsPerPlayer) {
            currentState.getTurnOrder().endPlayerTurn(currentState);
        }

        /*
        Hero turn:
        1. Start of turn:
            - start of turn abilities
            - refresh cards
            - test attributes for conditions
        2. Take 2 actions

        Overlord turn: TODO: current turn order alternates 1 monster group, 1 hero player etc.
        1. Start of turn:
            - Start of turn abilities
            - Draw 1 Overlord card
            - Refresh cards
        2. Activate monsters:
            - Choose monster group
            - On-activation group effects
            - Choose unactivated monster in group
            - On-activation effects
            - Perform 2 actions with the monster
            - End of monster activation effects
            - End of monster group activation effects
            - Repeat steps for each remaining monster group
        3. End of turn abilities
         */

        // Any figure that ends its turn in a lava space is immediately defeated.
        // Heroes that are defeated in this way place their hero token in the nearest empty space
        // (from where they were defeated) that does not contain lava. A large monster is immediately defeated only
        // if all spaces it occupies are lava spaces.

        // TODO

        // Quest finished -> Campaign phase
        // Set up campaign phase
        // receive gold from search cards and return cards to the deck.
        // recover all damage and fatigue, discard conditions and effects
        // receive quest reward (1XP per hero + bonus from quest)
        // shopping (if right after interlude, can buy any act 1 cards, then remove these from game)
        // spend XP points for skills
        // choose next quest (winner chooses)
        // setup next quest
        // Campaign phase -> quest phase

        // choosing interlude: the heroes pick if they won >= 2 act 1 quests, overlord picks if they won >=2 quests

        // TODO: in 2-hero games, free regular attack action each turn or recover 2 damage.
    }

    @Override
    protected List<AbstractAction> _computeAvailableActions(AbstractGameState gameState) {
        DescentGameState dgs = (DescentGameState)gameState;
        int currentPlayer = gameState.getCurrentPlayer();
        int nActions = ((DescentParameters) dgs.getGameParameters()).nActionsPerPlayer;

        // Init action list
        ArrayList<AbstractAction> actions = new ArrayList<>();
        Figure actingFigure = dgs.getActingFigure();

        // These three lines were almost refactored by James, but he left them
        // in to keep Raluca happy
        int monsterGroupIdx = ((DescentTurnOrder) dgs.getTurnOrder()).monsterGroupActingNext;
        ArrayList<Monster> monsterGroup = dgs.getMonsters().get(monsterGroupIdx);
        ((DescentTurnOrder) dgs.getTurnOrder()).nextMonster(monsterGroup.size());

        if (!(dgs.getGamePhase() == DescentGameState.DescentPhase.ForceMove)) {
            // Can do actions other than move

            // Do nothing // TODO: remove this option, replace with EndAction action.
            actions.add(new DoNothing());

            // Can we do a move action? Can't if already done max actions & not currently executing a move, or immobilized
            boolean canMove = !actingFigure.hasCondition(DescentCondition.Immobilize) &&
                    (actingFigure.getNActionsExecuted() != nActions || actingFigure.getAttribute(Figure.Attribute.MovePoints).getValue() > 0);
            if (canMove) {
                // Is this a new move action? It is if player can move, but all move points spent in first move action
                if (actingFigure.getAttribute(Figure.Attribute.MovePoints).getValue() == 0) {
                    // TODO: This is a second move action, reset move points for calculation + if agent actually chooses it
                }
                actions.addAll(moveActions(dgs, actingFigure));
            }

            // - Attack with 1 equipped weapon [ + monsters, the rest are just heroes] TODO
            // - Rest TODO
            // - Open/close a door TODO
            // - Revive hero TODO

            // - Search
            if (actingFigure instanceof Hero) {
                // Only heroes can search for adjacent Search tokens (or ones they're sitting on top of
                Vector2D loc = actingFigure.getPosition();
                GridBoard board = dgs.getMasterBoard();
                List<Vector2D> neighbours = getNeighbourhood(loc.getX(), loc.getY(), board.getWidth(), board.getHeight(), true);
                for (DToken token: dgs.tokens) {
                    if (token.getDescentTokenType() == DescentToken.Search
                            && token.getPosition() != null
                            && (neighbours.contains(token.getPosition())) || token.getPosition().equals(loc)) {
                        actions.addAll(token.getEffects());
                    }
                }
            }

            // - Stand up TODO

            // - Special (specified by quest)
            if (actingFigure.getAbilities() != null) {
                for (DescentAction act : actingFigure.getAbilities()) {
                    actions.add(act); // TODO check if action can be executed right now
                }
            }

        } else {
            actions.addAll(moveActions(dgs, actingFigure));
        }

        // TODO: stamina move, not an "action", but same rules for move apply
        // TODO: exhaust a card for an action/modifier/effect "free" action

        if (actingFigure.getNActionsExecuted() == nActions || actions.size() == 1) {
            if (currentPlayer == 0) {
                // This monster is finished, move to next monster
                // TODO: barghest minions never move, find out why
                int nextMonster = ((DescentTurnOrder) dgs.getTurnOrder()).monsterActingNext;
                if (nextMonster == monsterGroup.size() - 1) {
                    // Overlord is finished with this monster group
                    dgs.overlord.setNActionsExecuted(nActions);
                }
            } else {
                actingFigure.setNActionsExecuted(actingFigure.getNActionsExecuted()+1);
            }
        }

        return actions;
    }
    private HashMap<BoardNode, Double> getAllAdjacentNodes(DescentGameState dgs, Figure figure){

        Vector2D figureLocation = figure.getLocation();
        BoardNode figureNode = dgs.masterBoard.getElement(figureLocation.getX(), figureLocation.getY());

        // Get friendly figures based on token type (monster/hero)
        ArrayList<Vector2D> friendlyFigureLocations = new ArrayList<>();
        if (figure.getTokenType().equals("monster")) {
            for (ArrayList<Monster> monsterGroup : dgs.monsters) {
                for (Monster m : monsterGroup) {
                    friendlyFigureLocations.add(m.getLocation());
                }
            }
        } else {
            for (Hero h : dgs.heroes) {
                friendlyFigureLocations.add(h.getLocation());
            }
        }

        //<Board Node, Cost to get there>
        HashMap<BoardNode, Double> expandedBoardNodes = new HashMap<>();
        HashMap<BoardNode, Double> nodesToBeExpanded = new HashMap<>();
        HashMap<BoardNode, Double> allAdjacentNodes = new HashMap<>();

        nodesToBeExpanded.put(figureNode, 0.0);
        while (!nodesToBeExpanded.isEmpty()){
            //Pick a node to expand, and remove it from the map
            Map.Entry<BoardNode,Double> entry = nodesToBeExpanded.entrySet().iterator().next();
            BoardNode expandingNode = entry.getKey();
            Double expandingNodeCost = entry.getValue();
            nodesToBeExpanded.remove(expandingNode);

            // Go through all the neighbour nodes
            HashMap<Integer, Double> neighbours =expandingNode.getNeighbours();
            for (Integer neighbourID : neighbours.keySet()){
                BoardNode neighbour = (BoardNode) dgs.getComponentById(neighbourID);
                Vector2D loc = ((PropertyVector2D) neighbour.getProperty(coordinateHash)).values;

                double costToMoveToNeighbour = expandingNode.getNeighbourCost(neighbour);
                double totalCost = expandingNodeCost + costToMoveToNeighbour;
                boolean isFriendly = false;

                //Check if the neighbour node is friendly
                for(Vector2D friendlyFigureLocation : friendlyFigureLocations){
                    if (friendlyFigureLocation.getX() == loc.getX() && friendlyFigureLocation.getY() == loc.getY()){
                        isFriendly = true;
                        break;
                    }
                }

                if (isFriendly){
                    //if the node is friendly and not expanded - add it to the expansion list
                    if(!expandedBoardNodes.containsKey(neighbour)){
                        nodesToBeExpanded.put(neighbour, totalCost);
                    //if the node is friendly and expanded but the cost was higher - add it to the expansion list
                    } else if (expandedBoardNodes.containsKey(neighbour) && expandedBoardNodes.get(neighbour) > totalCost){
                        expandedBoardNodes.remove(neighbour);
                        nodesToBeExpanded.put(neighbour, totalCost);
                    }
                } else {
                    //if the node is not friendly - add it to adjacentNodeList
                    if (!allAdjacentNodes.containsKey(neighbour) || allAdjacentNodes.get(neighbour) > totalCost){
                        allAdjacentNodes.put(neighbour, totalCost);
                    }
                }
                expandedBoardNodes.put(neighbour, totalCost);
            }

        }

        /*
        if (flag == true) {
            System.out.println("My location: " + ((PropertyVector2D) figureNode.getProperty(coordinateHash)).values);
            for (BoardNode node : allAdjacentNodes.keySet()){
                System.out.println(((PropertyVector2D) node.getProperty(coordinateHash)).values + ": " + allAdjacentNodes.get(node));
            }
            flag = false;
        }
        */

        return allAdjacentNodes;
    }

    private List<AbstractAction> moveActions(DescentGameState dgs, Figure f) {

        Map<BoardNode, Double> allAdjacentNodes = getAllAdjacentNodes(dgs, f);
        //TODO: ADD points of interest nodes
        List<AbstractAction> actions = new ArrayList<>();

<<<<<<< HEAD
        for (BoardNode node : allAdjacentNodes.keySet()){

            if (allAdjacentNodes.get(node) <= f.getRemainingMovePoints()) {
                Vector2D loc = ((PropertyVector2D) node.getProperty(coordinateHash)).values;
                actions.add(new Move(loc.copy()));
            }
        }

        Vector2D currentLocation = f.getLocation();
=======
        Vector2D currentLocation = f.getPosition();
>>>>>>> 4a9f384a
        BoardNode currentTile = dgs.masterBoard.getElement(currentLocation.getX(), currentLocation.getY());

        // Check if figure can still move
        PropertyInt moveSpeed = (PropertyInt)f.getProperty(movementHash);
        if (currentTile.getComponentName().equals("pit") || f.getAttribute(Figure.Attribute.MovePoints).getValue() > 0) {

            // Find valid neighbours in master graph, can move there
            for (int neighbourCompID : currentTile.getNeighbours().keySet()) {
                BoardNode neighbour = (BoardNode) dgs.getComponentById(neighbourCompID);
                if (neighbour == null) continue;
                Vector2D loc = ((PropertyVector2D) neighbour.getProperty(coordinateHash)).values;
                // TODO: size of figure moving, take into account large monster "expansion" rule, location saved on figure is always top-left corner

                // Find terrain type
                BoardNode tile = dgs.getMasterBoard().getElement(loc.getX(), loc.getY());
                if ((currentTile.getComponentName().equals("pit") && !tile.getComponentName().equals("pit") // Moving from pit
                        || !tile.getComponentName().equals("water")  // Normal move
                        || f.getAttribute(Figure.Attribute.MovePoints).getValue() > ((DescentParameters)dgs.getGameParameters()).waterMoveCost) // Difficult terrain
                        && ((PropertyInt)tile.getProperty(playersHash)).value == -1) {  // Empty space?
                    // TODO: allow move in non-empty space if figure has move points left that allow it to finish the move action afterwards in an empty space
                    // TODO: if moving to non-empty space, change game phase to ForceMove; otherwise, change game phase to main phase (if in force move).
                    actions.add(new Move(loc.copy()));
                }
            }
        }
        return actions;
    }

    @Override
    protected AbstractForwardModel _copy() {
        return new DescentForwardModel();
    }

    private boolean checkEndOfGame() {
        // TODO
        return false;
    }

    private void setupBoard(DescentGameState dgs, DescentGameData _data, String bConfig) {

        // 1. Read the graph board configuration for the master grid board; a graph board where nodes are individual tiles (grid boards) and connections between them
        GraphBoard config = _data.findGraphBoard(bConfig);

        // 2. Read all necessary tiles, which are all grid boards. Keep in a list.
        dgs.tiles = new HashMap<>();  // Maps from component ID to gridboard object
        dgs.gridReferences = new HashMap<>();  // Maps from tile name to list of positions in the master grid board that its cells occupy
        for (BoardNode bn : config.getBoardNodes()) {
            String name = bn.getComponentName();
            String tileName = name;
            if (name.contains("-")) {  // There may be multiples of one tile in the board, which follow format "tilename-#"
                tileName = tileName.split("-")[0];
            }
            GridBoard tile = _data.findGridBoard(tileName).copyNewID();
            if (tile != null) {
                tile = tile.copyNewID();
                tile.setComponentName(name);
                dgs.tiles.put(bn.getComponentID(), tile);
                dgs.gridReferences.put(name, new HashMap<>());
            }
        }

        // 3. Put together the master grid board
        // Find maximum board width and height, if all were put together side by side
        int width = 0;
        int height = 0;
        for (BoardNode bn : config.getBoardNodes()) {
            // Find width of this tile, according to orientation
            GridBoard tile = dgs.tiles.get(bn.getComponentID());
            if (tile != null) {
                int orientation = ((PropertyInt) bn.getProperty(orientationHash)).value;
                if (orientation % 2 == 0) {
                    width += tile.getWidth();
                    height += tile.getHeight();
                } else {
                    width += tile.getHeight();
                    height += tile.getWidth();
                }
            }
        }

        // First tile will be in the center, board could expand in more directions
        width *= 2;
        height *= 2;

        // Create big board
        BoardNode[][] board = new BoardNode[height][width];  // Board nodes here will be the individual cells in the tiles
        dgs.tileReferences = new int[height][width];  // Reference to component ID of tile placed at that position
        HashMap<BoardNode, BoardNode> drawn = new HashMap<>();  // Keeps track of which tiles have been added to the board already, for recursive purposes

        // TODO iterate all that are not already drawn, to make sure disconnected tiles are also placed.
        // StartX / Y Will need to be adjusted to not draw on top of existing things

        // Find first tile, as board node in the board configuration graph board
        BoardNode firstTile = config.getBoardNodes().get(0);
        if (firstTile != null) {
            // Find grid board of first tile, rotate to correct orientation and add its tiles to the board
            GridBoard tile = dgs.tiles.get(firstTile.getComponentID());
            int orientation = ((PropertyInt) firstTile.getProperty(orientationHash)).value;
            BoardNode[][] rotated = tile.rotate(orientation);
            int startX = width / 2 - rotated[0].length / 2;
            int startY = height / 2 - rotated.length / 2;
            // Bounds will keep track of where tiles actually exist in the master board, to trim to size later
            Rectangle bounds = new Rectangle(startX, startY, rotated[0].length, rotated.length);
            // Recursive call, will add all tiles in relation to their neighbours as per the board configuration
            addTilesToBoard(null, firstTile, startX, startY, board, null, dgs.tiles, dgs.tileReferences, dgs.gridReferences, drawn, bounds, dgs, null);

            // Trim the resulting board and tile references to remove excess border of nulls according to 'bounds' rectangle
            BoardNode[][] trimBoard = new BoardNode[bounds.height][bounds.width];
            int[][] trimTileRef = new int[bounds.height][bounds.width];
            for (int i = 0; i < bounds.height; i++) {
                if (bounds.width >= 0) {
                    System.arraycopy(board[i + bounds.y], bounds.x, trimBoard[i], 0, bounds.width);
                    System.arraycopy(dgs.tileReferences[i + bounds.y], bounds.x, trimTileRef[i], 0, bounds.width);
                }
            }
            dgs.tileReferences = trimTileRef;
            // And grid references
            for (Map.Entry<String, HashMap<Vector2D, Vector2D>> e: dgs.gridReferences.entrySet()) {
                for (Vector2D v: e.getValue().keySet()) {
                    v.subtract(bounds.x, bounds.y);
                }
            }

            // This is the final master board!
            dgs.masterBoard = new GridBoard(trimBoard);
            // Init each node (cell) properties - not occupied ("players" int property), and its position in the master grid
            for (int i = 0; i < height; i++) {
                for (int j = 0; j < width; j++) {
                    BoardNode bn = dgs.masterBoard.getElement(j, i);
                    if (bn != null) {
                        bn.setProperty(new PropertyVector2D("coordinates", new Vector2D(j, i)));
                        bn.setProperty(new PropertyInt("players", -1));
                    }
                }
            }
        } else {
            System.out.println("Tiles for the map not found");
        }
    }

    /**
     * Recursively adds tiles to the board, iterating through all neighbours and updating references from grid
     * to tiles, list of valid neighbours for movement graph according to Descent movement rules, and bounds for
     * the resulting grid of the master board (with all tiles put together).
     * @param tileToAdd - board node representing tile to add to board
     * @param x - top-left x-coordinate for this tile's location in the master board
     * @param y - top-left y-coordinate for this tile's location in the master board
     * @param board - the master grid board representation
     * @param tileGrid - grid representation of tile to add to board (possibly a trimmed version from its corresponding
     *                 object in the "tiles" map to fit together with existing board)
     * @param tiles - mapping from board node component ID, to GridBoard object representing the tile
     * @param tileReferences - references from each cell in the grid to the component ID of the GridBoard representing
     *                       the tile at that location
     * @param drawn - a list of board nodes already drawn, to avoid drawing twice during recursive calls.
     * @param bounds - bounds of contents of the master grid board
     */
    private void addTilesToBoard(BoardNode parentTile, BoardNode tileToAdd, int x, int y, BoardNode[][] board,
                                 BoardNode[][] tileGrid,
                                 HashMap<Integer, GridBoard> tiles,
                                 int[][] tileReferences,  HashMap<String, HashMap<Vector2D, Vector2D>> gridReferences,
                                 HashMap<BoardNode, BoardNode> drawn,
                                 Rectangle bounds,
                                 DescentGameState dgs,
                                 String sideWithOpening) {
        if (!drawn.containsKey(parentTile) || !drawn.get(parentTile).equals(tileToAdd)) {
            // Draw this tile in the big board at x, y location
            GridBoard tile = tiles.get(tileToAdd.getComponentID());
            BoardNode[][] originalTileGrid = tile.rotate(((PropertyInt) tileToAdd.getProperty(orientationHash)).value);
            if (tileGrid == null) {
                tileGrid = originalTileGrid;
            }
            int height = tileGrid.length;
            int width = tileGrid[0].length;

            // Add cells from new tile to the master board
            for (int i = y; i < y + height; i++) {
                for (int j = x; j < x + width; j++) {
                    // Avoid removing already set tiles
                    if (tileGrid[i-y][j-x] == null || tileGrid[i-y][j-x].getComponentName().equalsIgnoreCase("null")
                            || board[i][j] != null && !board[i][j].getComponentName().equalsIgnoreCase ("null")
                            || !TerrainType.isInsideTerrain(tileGrid[i-y][j-x].getComponentName())) continue;

                    // Set
                    board[i][j] = tileGrid[i - y][j - x].copy();
                    board[i][j].setProperty(new PropertyInt("connections", tileToAdd.getComponentID()));

                    // Don't keep references for edge tiles
                    if (board[i][j] == null || board[i][j].getComponentName().equals("edge")
                            || board[i][j].getComponentName().equals("open")) continue;

                    // Set references
                    tileReferences[i][j] = tile.getComponentID();
                    for (String s : gridReferences.keySet()) {
                        gridReferences.get(s).remove(new Vector2D(j, i));
                    }
                    gridReferences.get(tile.getComponentName()).put(new Vector2D(j, i), new Vector2D(j-x, i-y));
                }
            }

            // Add connections at opening side with existing tiles
            addConnectionsAtOpeningOnSide(board, originalTileGrid, x, y, width, height, sideWithOpening);

            // Add connections inside the tile, ignoring blocked spaces
            for (int i = 0; i < height; i++) {
                for (int j = 0; j < width; j++) {
                    BoardNode currentSpace = tileGrid[i][j];
                    if (currentSpace != null && (TerrainType.isWalkableTerrain(currentSpace.getComponentName())
                            || currentSpace.getComponentName().equalsIgnoreCase("pit"))) {  // pits connect to walkable spaces only (pit-pit not allowed)
                        List<Vector2D> boardNs = getNeighbourhood(j, i, width, height, true);
                        for (Vector2D n2 : boardNs) {
                            if (tileGrid[n2.getY()][n2.getX()] != null && TerrainType.isWalkableTerrain(tileGrid[n2.getY()][n2.getX()].getComponentName())) {
                                board[n2.getY()+y][n2.getX()+x].addNeighbour(board[i+y][j+x]);
                                board[i+y][j+x].addNeighbour(board[n2.getY()+y][n2.getX()+x]);
                            }
                        }
                    }
                }
            }

            // This tile was drawn
//            drawn.add(tileToAdd);
            drawn.put(parentTile, tileToAdd);

            // Draw neighbours
            for (int neighbourCompId: tileToAdd.getNeighbours().keySet()) {
                BoardNode neighbour = (BoardNode) dgs.getComponentById(neighbourCompId);

                // Find location to start drawing neighbour
                Pair<String, Vector2D> connectionToNeighbour = findConnection(tileToAdd, neighbour, findOpenings(tileGrid));

                if (connectionToNeighbour != null) {
                    connectionToNeighbour.b.add(x, y);
                    // Find orientation and opening connection from neighbour, generate top-left corner of neighbour from that
                    GridBoard tileN = tiles.get(neighbour.getComponentID());
                    if (tileN != null) {
                        BoardNode[][] tileGridN = tileN.rotate(((PropertyInt) neighbour.getProperty(orientationHash)).value);

                        // Find location to start drawing neighbour
                        Pair<String, Vector2D> conn2 = findConnection(neighbour, tileToAdd, findOpenings(tileGridN));

                        int w = tileGridN[0].length;
                        int h = tileGridN.length;

                        if (conn2 != null) {
                            String side = conn2.a;
                            Vector2D connectionFromNeighbour = conn2.b;
                            if (side.equalsIgnoreCase("W")) {
                                // Remove first column
                                BoardNode[][] tileGridNTrim = new BoardNode[h][w - 1];
                                for (int i = 0; i < h; i++) {
                                    System.arraycopy(tileGridN[i], 1, tileGridNTrim[i], 0, w - 1);
                                }
                                tileGridN = tileGridNTrim;
                            } else if (side.equalsIgnoreCase("E")) {
                                connectionFromNeighbour.subtract(1, 0);
                                // Remove last column
                                BoardNode[][] tileGridNTrim = new BoardNode[h][w - 1];
                                for (int i = 0; i < h; i++) {
                                    System.arraycopy(tileGridN[i], 0, tileGridNTrim[i], 0, w - 1);
                                }
                                tileGridN = tileGridNTrim;
                            } else if (side.equalsIgnoreCase("N")) {
                                // Remove first row
                                BoardNode[][] tileGridNTrim = new BoardNode[h - 1][w];
                                for (int i = 1; i < h; i++) {
                                    System.arraycopy(tileGridN[i], 0, tileGridNTrim[i - 1], 0, w);
                                }
                                tileGridN = tileGridNTrim;
                            } else {
                                connectionFromNeighbour.subtract(0, 1);
                                // Remove last row
                                BoardNode[][] tileGridNTrim = new BoardNode[h - 1][w];
                                for (int i = 0; i < h - 1; i++) {
                                    System.arraycopy(tileGridN[i], 0, tileGridNTrim[i], 0, w);
                                }
                                tileGridN = tileGridNTrim;
                            }
                            Vector2D topLeftCorner = new Vector2D(connectionToNeighbour.b.getX() - connectionFromNeighbour.getX(),
                                    connectionToNeighbour.b.getY() - connectionFromNeighbour.getY());

                            // Update area bounds
                            if (topLeftCorner.getX() < bounds.x) bounds.x = topLeftCorner.getX();
                            if (topLeftCorner.getY() < bounds.y) bounds.y = topLeftCorner.getY();
                            int deltaMaxX = (int) (topLeftCorner.getX() + tileGridN[0].length - bounds.getMaxX());
                            if (deltaMaxX > 0) bounds.width += deltaMaxX;
                            int deltaMaxY = (int) (topLeftCorner.getY() + tileGridN.length - bounds.getMaxY());
                            if (deltaMaxY > 0) bounds.height += deltaMaxY;

                            // Draw neighbour recursively
                            addTilesToBoard(tileToAdd, neighbour, topLeftCorner.getX(), topLeftCorner.getY(), board, tileGridN,
                                    tiles, tileReferences, gridReferences, drawn, bounds, dgs, side);
                        }
                    }
                }
            }
        }
    }

    private void addConnectionsAtOpeningOnSide(BoardNode[][] board, BoardNode[][] originalTileGrid,
                                               int x, int y, int width, int height, String side) {
        if (side != null) {
            if (side.equalsIgnoreCase("n")) {
                // Nodes at opening that should connect are on the top row. Above them on original tile grid there is an "open" space
                int i = 0;
                for (int j = 0; j < width; j++) {
                    if (originalTileGrid[i][j] != null &&  // Same row, in the tile that was placed this is trimmed
                            originalTileGrid[i][j].getComponentName().equalsIgnoreCase("open")
                            && board[i + y - 1][j + x] != null) {
                        // Add connections for this node
                        for (int x1 = x-1; x1 <= x+1; x1++) {
                            if (j+x1 >= 0 && j+x1 < board[0].length) {
                                if (board[i + y][j + x] != null && board[i + y - 1][j + x1] != null) {
                                    board[i + y][j + x].addNeighbour(board[i + y - 1][j + x1]);
                                    board[i + y - 1][j + x1].addNeighbour(board[i + y][j + x]);
                                }
                            }
                        }
                        // And connections back from the node in front too
                        for (int x1 = x-1; x1 <= x+1; x1++) {
                            if (j+x1 >= 0 && j+x1 < board[0].length) {
                                if (board[i + y - 1][j + x] != null && board[i + y][j + x1] != null) {
                                    board[i + y - 1][j + x].addNeighbour(board[i + y][j + x1]);
                                    board[i + y][j + x1].addNeighbour(board[i + y - 1][j + x]);
                                }
                            }
                        }
                    }
                }
            } else if (side.equalsIgnoreCase("s")) {
                // Nodes at opening that should connect are on the bottom row. Below them is an "open" space
                int i = height-1;
                for (int j = 0; j < width; j++) {
                    if (originalTileGrid[i+1][j] != null &&  // Next row
                            originalTileGrid[i+1][j].getComponentName().equalsIgnoreCase("open")
                            && board[i + y + 1][j + x] != null) {
                        // Add connections for this node
                        for (int x1 = x-1; x1 <= x+1; x1++) {
                            if (j + x1 >= 0 && j + x1 < board[0].length) {
                                if (board[i + y][j + x] != null && board[i + y + 1][j + x1] != null) {
                                    board[i + y][j + x].addNeighbour(board[i + y + 1][j + x1]);
                                    board[i + y + 1][j + x1].addNeighbour(board[i + y][j + x]);
                                }
                            }
                        }
                        // And connections back from the node in front too
                        for (int x1 = x-1; x1 <= x+1; x1++) {
                            if (j + x1 >= 0 && j + x1 < board[0].length) {
                                if (board[i + y + 1][j + x] != null && board[i + y][j + x1] != null) {
                                    board[i + y + 1][j + x].addNeighbour(board[i + y][j + x1]);
                                    board[i + y][j + x1].addNeighbour(board[i + y + 1][j + x]);
                                }
                            }
                        }
                    }
                }
            } else if (side.equalsIgnoreCase("e")) {
                // Nodes are on the rightmost column. To their right is "open"
                int j = width-1;
                for (int i = 0; i < height; i++) {
                    if (originalTileGrid[i][j+1] != null &&  // Next column
                            originalTileGrid[i][j+1].getComponentName().equalsIgnoreCase("open")
                            && board[i + y][j + x + 1] != null) {
                        // Add connections for this node
                        for (int y1 = y-1; y1 <= y+1; y1++) {
                            if (i + y1 >= 0 && i + y1 < board.length
                                    && board[i + y][j + x] != null && board[i + y1][j + x + 1] != null) {
                                board[i + y][j + x].addNeighbour(board[i + y1][j + x + 1]);
                                board[i + y1][j + x + 1].addNeighbour(board[i + y][j + x]);
                            }
                        }
                        // And connections back from the node in front too
                        for (int y1 = y-1; y1 <= y+1; y1++) {
                            if (i + y1 >= 0 && i + y1 < board.length
                                    && board[i + y][j + x + 1] != null && board[i + y1][j + x] != null) {
                                board[i + y][j + x + 1].addNeighbour(board[i + y1][j + x]);
                                board[i + y1][j + x].addNeighbour(board[i + y][j + x + 1]);
                            }
                        }
                    }
                }
            } else if (side.equalsIgnoreCase("w")) {
                // Nodes are in the first column (leftmost). To their left is "open"
                int j = 0;
                for (int i = 0; i < height; i++) {
                    if (originalTileGrid[i][j] != null &&  // Same column, trimmed in tile that was placed
                            originalTileGrid[i][j].getComponentName().equalsIgnoreCase("open")
                            && board[i + y][j + x - 1] != null) {
                        // Add connections for this node
                        for (int y1 = y-1; y1 <= y+1; y1++) {
                            if (i + y1 >= 0 && i + y1 < board.length
                                    && board[i + y][j + x] != null && board[i + y1][j + x - 1] != null) {
                                board[i + y][j + x].addNeighbour(board[i + y1][j + x - 1]);
                                board[i + y1][j + x - 1].addNeighbour(board[i + y][j + x]);
                            }
                        }
                        // And connections back from the node in front too
                        for (int y1 = y-1; y1 <= y+1; y1++) {
                            if (i + y1 >= 0 && i + y1 < board.length
                                    && board[i + y][j + x - 1] != null && board[i + y1][j + x] != null) {
                                board[i + y][j + x - 1].addNeighbour(board[i + y1][j + x]);
                                board[i + y1][j + x].addNeighbour(board[i + y][j + x - 1]);
                            }
                        }
                    }
                }
            }
        }
    }

    /**
     * Finds a connection between two boardnodes representing tiles in the game (i.e. where the 2 tiles should be
     * connecting according to board configuration)
     * @param from - origin board node to find connection from
     * @param to - board node to find connection to
     * @param openings - list of openings for the origin board node
     * @return - a pair of side, and location (in tile space) of openings that would connect to the given tile as required
     */
    private Pair<String, Vector2D> findConnection(BoardNode from, BoardNode to, HashMap<String, ArrayList<Vector2D>> openings) {
        String[] neighbours = ((PropertyStringArray) from.getProperty(neighbourHash)).getValues();
        String[] connections = ((PropertyStringArray) from.getProperty(connectionHash)).getValues();

        for (int i = 0; i < neighbours.length; i++) {
            if (neighbours[i].equalsIgnoreCase(to.getComponentName())) {
                String conn = connections[i];

                String side = conn.split("-")[0];
                int countFromTop = Integer.parseInt(conn.split("-")[1]);
                if (openings.containsKey(side)) {
                    if (countFromTop >= 0 && countFromTop < openings.get(side).size()) {
                        return new Pair<>(side, openings.get(side).get(countFromTop));
                    }
                }
                break;
            }
        }
        return null;
    }

    /**
     * Finds coordinates (in tile space) for where openings on all sides (top-left locations).
     * // TODO: assumes all openings 2-tile wide + no openings are next to each other.
     * @param tileGrid - grid to look for openings in
     * @return - Mapping from side (N, S, W, E) to a list of openings on that particular side.
     */
    private HashMap<String, ArrayList<Vector2D>> findOpenings(BoardNode[][] tileGrid) {
        int height = tileGrid.length;
        int width = tileGrid[0].length;

        HashMap<String, ArrayList<Vector2D>> openings = new HashMap<>();
        // TOP, check each column, stop at the first encounter in each column.
        for (int j = 0; j < width; j++) {
            for (int i = 0; i < height; i++) {
                if (tileGrid[i][j] != null && tileGrid[i][j].getComponentName().equalsIgnoreCase("open")) {
                    // Check valid: nothing, null, or edge tile above
                    if (i == 0 || tileGrid[i-1][j].getComponentName().equalsIgnoreCase("null") ||
                            tileGrid[i-1][j].getComponentName().equalsIgnoreCase("edge")) {
                        // Check valid: nothing or not "open" to the left (already included, all openings 2-wide)
                        // But another "open" to the right
                        if ((j == 0 || tileGrid[i][j-1] != null && j < width-1 && tileGrid[i][j+1] != null
                                && !tileGrid[i][j-1].getComponentName().equalsIgnoreCase("open"))
                                && (j < width-1 && tileGrid[i][j+1].getComponentName().equalsIgnoreCase("open"))) {
                            if (!openings.containsKey("N")) {
                                openings.put("N", new ArrayList<>());
                            }
                            openings.get("N").add(new Vector2D(j, i));
                            break;
                        }
                    }
                }
            }
        }
        // BOTTOM, check each column, stop at the first encounter in each column (read from bottom to top).
        for (int j = 0; j < width; j++) {
            for (int i = height-1; i >= 0; i--) {
                if (tileGrid[i][j] != null && tileGrid[i][j].getComponentName().equalsIgnoreCase("open")) {
                    // Check valid: nothing, null, or edge tile below
                    if (i == height-1 || tileGrid[i+1][j].getComponentName().equalsIgnoreCase("null") ||
                            tileGrid[i+1][j].getComponentName().equalsIgnoreCase("edge")) {
                        // Check valid: nothing or not "open" to the left (already included, all openings 2-wide)
                        // But another "open" to the right
                        if ((j == 0 || !tileGrid[i][j-1].getComponentName().equalsIgnoreCase("open")) &&
                                (j < width-1 && tileGrid[i][j+1].getComponentName().equalsIgnoreCase("open"))) {
                            if (!openings.containsKey("S")) {
                                openings.put("S", new ArrayList<>());
                            }
                            openings.get("S").add(new Vector2D(j, i));
                            break;
                        }
                    }
                }
            }
        }
        // LEFT, check each row, stop at the first encounter in each row.
        for (int i = 0; i < height; i++){
            for (int j = 0; j < width; j++) {
                if (tileGrid[i][j] != null && tileGrid[i][j].getComponentName().equalsIgnoreCase("open")) {
                    // Check valid: nothing, null, or edge tile to the left
                    if (j == 0 || tileGrid[i][j-1].getComponentName().equalsIgnoreCase("null") ||
                            tileGrid[i][j-1].getComponentName().equalsIgnoreCase("edge")) {
                        // Check valid: nothing or not "open" above (already included, all openings 2-wide)
                        // But another "open" below
                        if ((i == 0 || !tileGrid[i-1][j].getComponentName().equalsIgnoreCase("open")) &&
                                (i < height-1 && tileGrid[i+1][j].getComponentName().equalsIgnoreCase("open"))) {
                            if (!openings.containsKey("W")) {
                                openings.put("W", new ArrayList<>());
                            }
                            openings.get("W").add(new Vector2D(j, i));
                            break;
                        }
                    }
                }
            }
        }
        // RIGHT, check each row, stop at the first encounter in each row (read from right to left).
        for (int i = 0; i < height; i++){
            for (int j = width-1; j >= 0; j--) {
                if (tileGrid[i][j] != null && tileGrid[i][j].getComponentName().equalsIgnoreCase("open")) {
                    // Check valid: nothing, null, or edge tile to the right
                    if (j == width-1 || tileGrid[i][j+1].getComponentName().equalsIgnoreCase("null") ||
                            tileGrid[i][j+1].getComponentName().equalsIgnoreCase("edge")) {
                        // Check valid: nothing or not "open" above (already included, all openings 2-wide)
                        // But another "open" below
                        if ((i == 0 || !tileGrid[i-1][j].getComponentName().equalsIgnoreCase("open")) &&
                                (i < height-1 && tileGrid[i+1][j].getComponentName().equalsIgnoreCase("open"))) {
                            if (!openings.containsKey("E")) {
                                openings.put("E", new ArrayList<>());
                            }
                            openings.get("E").add(new Vector2D(j, i));
                            break;
                        }
                    }
                }
            }
        }
        return openings;
    }

    /**
     * Creates all the monsters according to given quest information and places them randomly in the map on requested tile.
     * @param dgs - game state
     * @param quest - quest defining monsters
     * @param _data - all game data
     * @param rnd - random generator
     */
    private void createMonsters(DescentGameState dgs, Quest quest, DescentGameData _data, Random rnd) {
        dgs.monsters = new ArrayList<>();
        ArrayList<String[]> monsters = quest.getMonsters();
        for (String[] mDef: monsters) {
            ArrayList<Monster> monsterGroup = new ArrayList<>();

            String nameDef = mDef[0];
            String name = nameDef.split(":")[0];
            String tile = mDef[1];
            Set<Vector2D> tileCoords = dgs.gridReferences.get(tile).keySet();

            // Check property modifiers
            int hpModifierMaster = 0;
            int hpModifierMinion = 0;
            if (mDef.length > 2) {
                String mod = mDef[2];
                String[] modifiers = mod.split(";");
                for (String modifier: modifiers) {
                    String who = modifier.split(":")[0];
                    String property = modifier.split(":")[1];
                    String sign = modifier.split(":")[2];
                    int amount = Integer.parseInt(modifier.split(":")[3]);
                    if (sign.equals("-")) amount = -amount;

                    if (property.equals("HP")) {
                        // HP modifier
                        if (who.equals("all")) {
                            hpModifierMaster += amount;
                            hpModifierMinion += amount;
                        } else if (who.equals("master")) {
                            hpModifierMaster += amount;
                        } else {
                            hpModifierMinion += amount;
                        }
                    } else {
                        // TODO: other properties modified
                        // TODO: this could be adding/removing abilities too
                    }
                }
            }

            int act = quest.getAct();
            HashMap<String, Token> monsterDef = _data.findMonster(name);
            Token superDef = monsterDef.get("super");
            int[] monsterSetup = ((PropertyIntArray)superDef.getProperty(setupHash)).getValues();

            // Always 1 master
            Monster master = new Monster(name + " master", monsterDef.get(act + "-master").getProperties());
            placeMonster(dgs, master, new ArrayList<>(tileCoords), rnd, hpModifierMaster, superDef);
            monsterGroup.add(master);

            // How many minions?
            int nMinions;
            if (nameDef.contains("group")) {
                if (nameDef.contains("ignore")) {
                    // Ignore group limits, max number
                    nMinions = monsterSetup[monsterSetup.length-1];
                } else {
                    // Respect group limits
                    nMinions = monsterSetup[Math.max(0,dgs.getNPlayers()-3)];
                }
            } else {
                // Format name:#minions
                nMinions = Integer.parseInt(nameDef.split(":")[1]);
            }

            // Place minions
            for (int i = 0; i < nMinions; i++) {
                Monster minion = new Monster(name + " minion " + i, monsterDef.get(act + "-minion").getProperties());
                placeMonster(dgs, minion, new ArrayList<>(tileCoords), rnd, hpModifierMinion, superDef);
                monsterGroup.add(minion);
            }

            dgs.monsters.add(monsterGroup);
        }
    }

    /**
     * Places a monster in the board, randomly choosing one valid tile from given list.
     * @param dgs - current game state
     * @param monster - monster to place
     * @param tileCoords - coordinate options for the monster
     * @param rnd - random generator
     */
    private void placeMonster(DescentGameState dgs, Monster monster, ArrayList<Vector2D> tileCoords, Random rnd,
                              int hpModifier, Token superDef) {
        // Finish setup of monster
        monster.setProperties(superDef.getProperties());
        if (hpModifier > 0) {
            int oldMasterHP = ((PropertyInt)monster.getProperty(healthHash)).value;
            monster.setProperty(new PropertyInt("hp", oldMasterHP + hpModifier));
        }
        // Place monster
        boolean placed = false;

        // TODO: maybe change orientation if monster doesn't fit vertically
        String size = ((PropertyString)monster.getProperty(sizeHash)).value;
        int w = Integer.parseInt(size.split("x")[0]);
        int h = Integer.parseInt(size.split("x")[1]);
        monster.setSize(w, h);

        while (tileCoords.size() > 0) {
            Vector2D option = tileCoords.get(rnd.nextInt(tileCoords.size()));
            tileCoords.remove(option);
            BoardNode position = dgs.masterBoard.getElement(option.getX(), option.getY());
            if (position.getComponentName().equals("plain") &&
                    ((PropertyInt)position.getProperty(playersHash)).value == -1) {
                // TODO: some monsters want to spawn in lava/water.
                // This can be top-left corner, check if the other tiles are valid too
                boolean canPlace = true;
                for (int i = 0; i < h; i++) {
                    for (int j = 0; j < w; j++) {
                        if (i == 0 && j == 0) continue;
                        Vector2D thisTile = new Vector2D(option.getX() + j, option.getY() + i);
                        BoardNode tile = dgs.masterBoard.getElement(thisTile.getX(), thisTile.getY());
                        if (tile == null || !tile.getComponentName().equals("plain") ||
                                !tileCoords.contains(thisTile) ||
                                ((PropertyInt)tile.getProperty(playersHash)).value != -1) {
                            canPlace = false;
                        }
                    }
                }
                if (canPlace) {
                    monster.setPosition(option.copy());

                    for (int i = 0; i < h; i++) {
                        for (int j = 0; j < w; j++) {
                            PropertyInt prop = new PropertyInt("players", monster.getComponentID());
                            dgs.masterBoard.getElement(option.getX() + j, option.getY() + i).setProperty(prop);
                        }
                    }
                    break;
                }
            }
        }
    }
}<|MERGE_RESOLUTION|>--- conflicted
+++ resolved
@@ -326,7 +326,7 @@
     }
     private HashMap<BoardNode, Double> getAllAdjacentNodes(DescentGameState dgs, Figure figure){
 
-        Vector2D figureLocation = figure.getLocation();
+        Vector2D figureLocation = figure.getPosition();
         BoardNode figureNode = dgs.masterBoard.getElement(figureLocation.getX(), figureLocation.getY());
 
         // Get friendly figures based on token type (monster/hero)
@@ -334,12 +334,12 @@
         if (figure.getTokenType().equals("monster")) {
             for (ArrayList<Monster> monsterGroup : dgs.monsters) {
                 for (Monster m : monsterGroup) {
-                    friendlyFigureLocations.add(m.getLocation());
+                    friendlyFigureLocations.add(m.getPosition());
                 }
             }
         } else {
             for (Hero h : dgs.heroes) {
-                friendlyFigureLocations.add(h.getLocation());
+                friendlyFigureLocations.add(h.getPosition());
             }
         }
 
@@ -413,7 +413,6 @@
         //TODO: ADD points of interest nodes
         List<AbstractAction> actions = new ArrayList<>();
 
-<<<<<<< HEAD
         for (BoardNode node : allAdjacentNodes.keySet()){
 
             if (allAdjacentNodes.get(node) <= f.getRemainingMovePoints()) {
@@ -422,10 +421,8 @@
             }
         }
 
-        Vector2D currentLocation = f.getLocation();
-=======
+
         Vector2D currentLocation = f.getPosition();
->>>>>>> 4a9f384a
         BoardNode currentTile = dgs.masterBoard.getElement(currentLocation.getX(), currentLocation.getY());
 
         // Check if figure can still move
