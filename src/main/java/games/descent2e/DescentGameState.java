package games.descent2e;

import core.AbstractGameState;
import core.AbstractParameters;
import core.actions.AbstractAction;
import core.actions.DoNothing;
import core.actions.AbstractAction;
import core.actions.DoNothing;
import core.components.*;
import core.interfaces.IGamePhase;
import core.interfaces.IPrintable;
import games.GameType;
import games.descent2e.components.*;
import games.descent2e.components.tokens.DToken;
import games.descent2e.actions.Triggers;
import utilities.Vector2D;

import java.util.*;

public class DescentGameState extends AbstractGameState implements IPrintable {

    public enum DescentPhase implements IGamePhase {
        ForceMove  // Used when a figure started a (possibly valid move action) and is currently overlapping a friendly figure
    }

    DescentGameData data;

    // For reference only

    // Mapping from board node ID in board configuration to tile configuration
    Map<Integer, GridBoard> tiles;
    // int corresponds to component ID of tile at that location in master board
    int[][] tileReferences;
    // Mapping from tile name to list of coordinates in master board for each cell (and corresponding coordinates on original tile)
    Map<String, Map<Vector2D, Vector2D>> gridReferences;
    boolean initData;
    Random rnd;

    Deck<Card> searchCards; // TODO, placeholder
    GridBoard masterBoard;
    List<DescentDice> dice;
    DicePool dicePool;
    List<Hero> heroes;
    Figure overlord;
    List<List<Monster>> monsters;
    int overlordPlayer;
    ArrayList<DToken> tokens;

    /**
     * Constructor. Initialises some generic game state variables.
     *
     * @param gameParameters - game parameters.
     * @param nPlayers       - number of players for this game.
     */
    public DescentGameState(AbstractParameters gameParameters, int nPlayers) {
        super(gameParameters, new DescentTurnOrder(nPlayers), GameType.Descent2e);
        tiles = new HashMap<>();
        data = new DescentGameData();
        dice = new ArrayList<>();
        dicePool = new DicePool(Collections.emptyList());

        heroes = new ArrayList<>();
        monsters = new ArrayList<>();
        rnd = new Random(gameParameters.getRandomSeed());
    }

    @Override
    protected List<Component> _getAllComponents() {
        ArrayList<Component> components = new ArrayList<>();
        components.addAll(data.decks);
        components.addAll(data.tiles);
        components.addAll(data.heroes);
        components.addAll(data.boardConfigurations);
        components.addAll(data.dice);
        for (HashMap<String, Token> m : data.monsters.values()) {
            components.addAll(m.values());
        }

        // Current state
        components.add(masterBoard);
        if (tokens != null) {
            components.addAll(tokens);
        }
        components.add(searchCards);
        // TODO
        return components;
    }

    @Override
    protected AbstractGameState _copy(int playerId) {
        DescentGameState copy = new DescentGameState(gameParameters, getNPlayers());
        copy.tiles = new HashMap<>(tiles);  // TODO: deep copy
        copy.masterBoard = masterBoard.copy();
        copy.overlord = overlord.copy();
        copy.heroes = new ArrayList<>();
        for (Hero f : heroes) {
            copy.heroes.add(f.copy());
        }
        copy.monsters = new ArrayList<>();
        for (List<Monster> ma : monsters) {
            List<Monster> maC = new ArrayList<>();
            for (Monster m : ma) {
                maC.add(m.copy());
            }
            copy.monsters.add(maC);
        }
        copy.tileReferences = tileReferences.clone();  // TODO deep
        copy.gridReferences = new HashMap<>(gridReferences); // TODO deep
        copy.initData = initData;
        copy.tokens = new ArrayList<>();
        for (DToken t : tokens) {
            copy.tokens.add(t.copy());
        }
        // TODO: Why copy Dice - aren't these immutable?
        for (DescentDice d : dice) {
            copy.dice.add(d.copy());
        }
<<<<<<< HEAD

        copy.rnd = new Random(rnd.nextLong());
=======
        if (searchCards != null) {
            copy.searchCards = searchCards.copy();
        }
>>>>>>> 924d232f
        // TODO
        return copy;
    }

    public Random getRandom() {
        return rnd;
    }

    @Override
    protected double _getHeuristicScore(int playerId) {
        // TODO
        return 0;
    }

    @Override
    public double getGameScore(int playerId) {
        // TODO
        return 0;
    }

    @Override
    protected ArrayList<Integer> _getUnknownComponentsIds(int playerId) {
        // TODO
        return null;
    }

    @Override
    protected void _reset() {
        // TODO
    }

    @Override
    public boolean _equals(Object o) {
        if (this == o) return true;
        if (!(o instanceof DescentGameState)) return false;
        if (!super.equals(o)) return false;
        DescentGameState that = (DescentGameState) o;
        return initData == that.initData && overlordPlayer == that.overlordPlayer && Objects.equals(data, that.data) && Objects.equals(tiles, that.tiles) && Arrays.equals(tileReferences, that.tileReferences) && Objects.equals(gridReferences, that.gridReferences) && Objects.equals(searchCards, that.searchCards) && Objects.equals(masterBoard, that.masterBoard) && Objects.equals(dice, that.dice) && Objects.equals(dicePool, that.dicePool) && Objects.equals(heroes, that.heroes) && Objects.equals(overlord, that.overlord) && Objects.equals(monsters, that.monsters) && Objects.equals(tokens, that.tokens);
    }

    @Override
    public int hashCode() {
        int result = Objects.hash(super.hashCode(), data, tiles, gridReferences, initData, searchCards, masterBoard, dice, dicePool, heroes, overlord, monsters, overlordPlayer, tokens);
        result = 31 * result + Arrays.deepHashCode(tileReferences);
        return result;
    }

    DescentGameData getData() {
        return data;
    }

    public GridBoard getMasterBoard() {
        return masterBoard;
    }

    public List<Hero> getHeroes() {
        return heroes;
    }

    public List<DescentDice> getDice() {
        return dice;
    }

    public DicePool getDicePool() {
        return dicePool;
    }

    public void setDicePool(DicePool pool) {
        dicePool = pool;
    }

    public List<List<Monster>> getMonsters() {
        return monsters;
    }

    public Deck<Card> getSearchCards() {
        return searchCards;
    }

    public Figure getActingFigure() {
        // Find current monster group + monster playing
        int monsterGroupIdx = ((DescentTurnOrder) getTurnOrder()).monsterGroupActingNext;
        List<Monster> monsterGroup = getMonsters().get(monsterGroupIdx);
        int nextMonster = ((DescentTurnOrder) getTurnOrder()).monsterActingNext;

        // Find currently acting figure (hero or monster)
        Figure actingFigure;
        if (getCurrentPlayer() != 0) {
            // If hero player, get corresponding hero
            actingFigure = getHeroes().get(getCurrentPlayer() - 1);
        } else {
            // Otherwise, monster is playing
            actingFigure = monsterGroup.get(nextMonster);
        }
        return actingFigure;
    }

    public boolean playerHasAvailableInterrupt(int player, Triggers trigger) {
        // TODO: implement with look through Abilities/Items/Actions which fit
        return false;
    }

    public List<AbstractAction> getInterruptActionsFor(int player, Triggers trigger) {
        List<AbstractAction> retValue = new ArrayList<>();
        // TODO: Run through the inventory or items/cards/abilities to see which have
        // an action that can be used at this trigger
        retValue.add(new DoNothing());
        return retValue;
    }

    public int[][] getTileReferences() {
        return tileReferences;
    }

    public Map<String, Map<Vector2D, Vector2D>> getGridReferences() {
        return gridReferences;
    }

    public List<DToken> getTokens() {
        return tokens;
    }

    @Override
    public String toString() {
        return masterBoard.toString();
    }
}<|MERGE_RESOLUTION|>--- conflicted
+++ resolved
@@ -115,14 +115,11 @@
         for (DescentDice d : dice) {
             copy.dice.add(d.copy());
         }
-<<<<<<< HEAD
-
-        copy.rnd = new Random(rnd.nextLong());
-=======
         if (searchCards != null) {
             copy.searchCards = searchCards.copy();
         }
->>>>>>> 924d232f
+
+        copy.rnd = new Random(rnd.nextLong());
         // TODO
         return copy;
     }
