--- conflicted
+++ resolved
@@ -2,6 +2,8 @@
 
 import core.AbstractGameState;
 import core.AbstractParameters;
+import core.actions.AbstractAction;
+import core.actions.DoNothing;
 import core.actions.AbstractAction;
 import core.actions.DoNothing;
 import core.components.Component;
@@ -10,6 +12,7 @@
 import core.interfaces.IGamePhase;
 import core.interfaces.IPrintable;
 import games.GameType;
+import games.descent2e.actions.Triggers;
 import games.descent2e.actions.Triggers;
 import games.descent2e.components.Figure;
 import games.descent2e.components.Hero;
@@ -178,7 +181,6 @@
         return actingFigure;
     }
 
-<<<<<<< HEAD
     public boolean playerHasAvailableInterrupt(int player, Triggers trigger) {
         return false;
     }
@@ -190,8 +192,6 @@
         return retValue;
     }
 
-=======
->>>>>>> 4d243ad4
     public int[][] getTileReferences() {
         return tileReferences;
     }
