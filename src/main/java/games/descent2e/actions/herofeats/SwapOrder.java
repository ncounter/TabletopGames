--- conflicted
+++ resolved
@@ -44,11 +44,7 @@
 
     @Override
     public DescentAction copy() {
-<<<<<<< HEAD
-        return new SwapOrder(action.copy(), first, second, swap);
-=======
         return new SwapOrder(first, second, swap);
->>>>>>> 679c3e54
     }
 
     @Override
