--- conflicted
+++ resolved
@@ -56,13 +56,7 @@
     AttackPhase phase = NOT_STARTED;
     int interruptPlayer;
 
-<<<<<<< HEAD
-    public MeleeAttack(int weaponCardId, int attackingFigure, int attackingPlayer, int defendingFigure, int defendingPlayer) {
-        // todo this could be done with 3 arguments: weaponCard, AttackingFigure, DefendingFigure
-        this.weaponCardId = weaponCardId;
-=======
     public MeleeAttack(int attackingFigure, int defendingFigure) {
->>>>>>> fc920fb4
         this.attackingFigure = attackingFigure;
         this.defendingFigure = defendingFigure;
     }
