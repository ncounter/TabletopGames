package games.descent2e.actions.items;

import core.AbstractGameState;
import core.interfaces.IExtendedSequence;
import games.descent2e.DescentGameState;
import games.descent2e.actions.AttributeTest;
import games.descent2e.actions.DescentAction;
import games.descent2e.actions.Triggers;
import games.descent2e.components.*;
import javassist.runtime.Desc;

import java.util.Objects;

public class RerollAttributeTest extends DescentAction {
    int figureID = -1;
    int cardID;

    public RerollAttributeTest(int figureID, int cardID) {
        super(Triggers.ROLL_OWN_DICE);
        this.figureID = figureID;
        this.cardID = cardID;
    }

    @Override
    public String getString(AbstractGameState gameState) {
        DicePool dice = ((DescentGameState) gameState).getAttributeDicePool();
        String cardname = gameState.getComponentById(cardID).getProperty("name").toString();
        String retval = cardname + ": Reroll " + ((DescentGameState)gameState).getActingFigure().getLastAttributeTest() + " (";
        int size = dice.getComponents().size();
        for (int i = 0; i < size; i++) {
            DescentDice d = dice.getDice(i);
            retval += d.getColour() + " [Result: " + d.getShielding() + "]";
            if (i < size - 1) retval += ", ";
        }
        retval += ")";
        return retval;
    }

    public String toString() {
        return "REROLL_ATTRIBUTE_TEST";
    }

    @Override
    public boolean execute(DescentGameState dgs) {
        dgs.getAttributeDicePool().roll(dgs.getRandom());
        Figure f = (Figure) dgs.getComponentById(figureID);
<<<<<<< HEAD
        DescentCard card = (DescentCard) dgs.getComponentById(cardID);
=======
        System.out.println("Exhausting Lucky Charm reroll!");
>>>>>>> 679c3e54
        f.exhaustCard(card);
        f.removeLastAttributeTest();
        return true;
    }

    @Override
    public DescentAction copy() {
        return new RerollAttributeTest(figureID, cardID);
    }

    @Override
    public boolean canExecute(DescentGameState dgs) {
        if (figureID == -1) return false;
        Figure f = (Figure) dgs.getComponentById(figureID);
        DescentCard card = (DescentCard) dgs.getComponentById(cardID);
        if (f.isExhausted(card)) return false;
        if (f instanceof Hero)
        {
            if (!((Hero) f).getOtherEquipment().contains(card)) return false;
        }
        IExtendedSequence action =  dgs.currentActionInProgress();
        if (action == null) return false;
        if (action instanceof AttributeTest) {
            AttributeTest test = (AttributeTest) action;
            // Reroll should only be available if they failed the test
            // There is no point in exhausting the card if they passed
            return !test.getSkip() && test.getTestingFigure() == figureID && test.getPhase() == AttributeTest.TestPhase.POST_TEST_ROLL && !test.getResult();
        }
        return false;
    }

    @Override
    public boolean equals(Object o) {
        if (this == o) return true;
        if (o == null || getClass() != o.getClass()) return false;
        if (!super.equals(o)) return false;
        RerollAttributeTest that = (RerollAttributeTest) o;
        return figureID == that.figureID && cardID == that.cardID;
    }

    @Override
    public int hashCode() {
        return Objects.hash(super.hashCode(), figureID, cardID);
    }
}<|MERGE_RESOLUTION|>--- conflicted
+++ resolved
@@ -44,11 +44,8 @@
     public boolean execute(DescentGameState dgs) {
         dgs.getAttributeDicePool().roll(dgs.getRandom());
         Figure f = (Figure) dgs.getComponentById(figureID);
-<<<<<<< HEAD
         DescentCard card = (DescentCard) dgs.getComponentById(cardID);
-=======
         System.out.println("Exhausting Lucky Charm reroll!");
->>>>>>> 679c3e54
         f.exhaustCard(card);
         f.removeLastAttributeTest();
         return true;
