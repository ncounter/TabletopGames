--- conflicted
+++ resolved
@@ -15,14 +15,9 @@
 import java.util.*;
 import java.util.function.Function;
 
-<<<<<<< HEAD
+import static core.CoreConstants.VisibilityMode.VISIBLE_TO_ALL;
 import static java.util.Comparator.comparingInt;
 import static java.util.stream.Collectors.toList;
-=======
-import static core.CoreConstants.*;
-import static java.util.Comparator.*;
-import static java.util.stream.Collectors.*;
->>>>>>> 9c47ff14
 
 public class DominionGameState extends AbstractGameState {
 
@@ -243,7 +238,7 @@
                 allCards = getDeck(deck, playerId);
                 break;
             case ALL:
-                allCards = new Deck<>("temp", VisibilityMode.HIDDEN_TO_ALL);
+                allCards = new Deck<>("temp", VISIBLE_TO_ALL);
                 allCards.add(playerHands[playerId]);
                 allCards.add(playerDiscards[playerId]);
                 allCards.add(playerDrawPiles[playerId]);
@@ -364,7 +359,7 @@
      * of victory points, etc.
      * If a game does not support this directly, then just return 0.0
      *
-     * @param playerId - id of the player
+     * @param playerId Player number
      * @return - double, score of current state
      */
     @Override
@@ -390,6 +385,18 @@
     }
 
     /**
+     * Provide a list of component IDs which are hidden in partially observable copies of games.
+     * Depending on the game, in the copies these might be completely missing, or just randomized.
+     *
+     * @param playerId - ID of player observing the state.
+     * @return - list of component IDs unobservable by the given player.
+     */
+    @Override
+    protected ArrayList<Integer> _getUnknownComponentsIds(int playerId) {
+        return new ArrayList<>();
+    }
+
+    /**
      * Resets variables initialised for this game state.
      */
     @Override
@@ -399,14 +406,14 @@
         playerDiscards = new Deck[playerCount];
         playerTableaux = new Deck[playerCount];
 
-        trashPile = new Deck<>("Trash", VisibilityMode.VISIBLE_TO_ALL);
+        trashPile = new Deck<>("Trash", VISIBLE_TO_ALL);
         for (int i = 0; i < playerCount; i++) {
             boolean[] handVisibility = new boolean[playerCount];
             handVisibility[i] = true;
             playerHands[i] = new PartialObservableDeck<>("Hand of Player " + i + 1, handVisibility);
             playerDrawPiles[i] = new PartialObservableDeck<>("Drawpile of Player " + i + 1, new boolean[playerCount]);
-            playerDiscards[i] = new Deck<>("Discard of Player " + i + 1, VisibilityMode.VISIBLE_TO_ALL);
-            playerTableaux[i] = new Deck<>("Tableau of Player " + i + 1, VisibilityMode.VISIBLE_TO_ALL);
+            playerDiscards[i] = new Deck<>("Discard of Player " + i + 1, VISIBLE_TO_ALL);
+            playerTableaux[i] = new Deck<>("Tableau of Player " + i + 1, VISIBLE_TO_ALL);
         }
     }
 
