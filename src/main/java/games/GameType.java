--- conflicted
+++ resolved
@@ -53,7 +53,6 @@
 import games.sushigo.gui.SGGUIManager;
 import games.tictactoe.*;
 import games.tictactoe.gui.*;
-import games.toads.*;
 import games.uno.*;
 import games.uno.gui.*;
 import games.virus.*;
@@ -202,21 +201,16 @@
             HeartsGameState.class, HeartsForwardModel.class, HeartsParameters.class, HeartsGUIManager.class),
     ChineseCheckers(2, 6,
             Arrays.asList(Strategy, Abstract),
-<<<<<<< HEAD
-            Collections.singletonList(GridMovement),
-            CCGameState.class, CCForwardModel.class, CCParameters.class, CCGUIManager.class),
-    WarOfTheToads(2, 2,
-            Arrays.asList(Strategy, Abstract, Cards),
-            Collections.singletonList(TrickTaking),
-            ToadGameState .class, ToadForwardModel .class, ToadParameters .class, ToadGUIManager.class);
-=======
             Arrays.asList(GridMovement),
             CCGameState.class, CCForwardModel.class, CCParameters.class, CCGUIManager.class),
     Mastermind(1,1,
             Arrays.asList(Simple, Abstract, CodeBreaking),
             Arrays.asList(),
-            MMGameState.class, MMForwardModel.class, MMParameters.class, MMGUIManager.class);
->>>>>>> 08d22719
+            MMGameState.class, MMForwardModel.class, MMParameters.class, MMGUIManager.class),
+    WarOfTheToads(2, 2,
+            Arrays.asList(Strategy, Abstract, Cards),
+            Collections.singletonList(TrickTaking),
+            ToadGameState .class, ToadForwardModel .class, ToadParameters .class, ToadGUIManager.class);
 
 
     // Core classes where the game is defined
@@ -448,8 +442,7 @@
         Economic,
         Environmental,
         Manufacturing,
-        Wargame, Civilization, Ancient,
-        CodeBreaking;
+        Wargame, Civilization, Ancient;
 
         /**
          * @return a list of all games within this category.
