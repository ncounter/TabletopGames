--- conflicted
+++ resolved
@@ -195,17 +195,14 @@
             Arrays.asList(Dice, Abstract),
             Collections.singletonList(PushYourLuck),
             CantStopGameState.class, CantStopForwardModel.class, CantStopParameters.class, CantStopGUIManager.class),
-<<<<<<< HEAD
     Descent2e(2,5,
             new ArrayList<>(),
             new ArrayList<>(),
             DescentGameState.class, DescentForwardModel.class, DescentParameters.class, DescentGUI.class),
-=======
     MonopolyDeal(2, 5,
             Arrays.asList(Strategy, Cards, Economic),
             Arrays.asList(SetCollection, HandManagement, TakeThat),
             MonopolyDealGameState.class, MonopolyDealForwardModel.class, MonopolyDealParameters.class, MonopolyDealGUIManager.class),
->>>>>>> df4eaa22
     Hanabi(2, 5, new ArrayList<>(), new ArrayList<>(), HanabiGameState.class, HanabiForwardModel.class, HanabiParameters.class, HanabiGUIManager.class),
     PuertoRico(3, 5,
             Arrays.asList(Strategy, Economic, Manufacturing, TerritoryBuilding),
