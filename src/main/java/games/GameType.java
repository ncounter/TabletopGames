package games;

import core.*;
import core.rules.AbstractRuleBasedForwardModel;
import games.battlelore.*;
import games.battlelore.gui.BattleloreGUI;
import games.blackjack.*;
import games.blackjack.gui.BlackjackGUIManager;
import games.cantstop.*;
import games.cantstop.gui.CantStopGUIManager;
import games.catan.*;
import games.catan.gui.CatanGUI;
import games.coltexpress.*;
import games.coltexpress.gui.ColtExpressGUIManager;
import games.connect4.*;
import games.connect4.gui.Connect4GUIManager;
import games.descent2e.DescentForwardModel;
import games.descent2e.DescentGameState;
import games.descent2e.DescentParameters;
import games.descent2e.gui.DescentGUI;
import games.diamant.*;
import games.dominion.gui.DominionGUIManager;
import games.dotsboxes.*;
import games.explodingkittens.*;
import games.explodingkittens.gui.ExplodingKittensGUIManager;
import games.hanabi.HanabiForwardModel;
import games.hanabi.HanabiGameState;
import games.hanabi.HanabiParameters;
import games.hanabi.gui.HanabiGUIManager;
import games.loveletter.*;
import games.loveletter.gui.LoveLetterGUIManager;
import games.pandemic.*;
import games.pandemic.gui.PandemicGUIManager;
import games.puertorico.*;
import games.puertorico.gui.PuertoRicoGUI;
import games.resistance.ResForwardModel;
import games.resistance.ResGameState;
import games.resistance.ResParameters;
import games.resistance.gui.ResGUIManager;
import games.terraformingmars.*;
import games.terraformingmars.gui.TMGUI;
import games.poker.*;
import games.poker.gui.*;
import games.dicemonastery.gui.*;
import games.stratego.*;
import games.stratego.gui.StrategoGUIManager;
import games.sushigo.*;
import games.sushigo.gui.SGGUIManager;
import games.tictactoe.*;
import games.tictactoe.gui.*;
import games.uno.*;
import games.uno.gui.*;
import games.virus.*;
import games.dicemonastery.*;
import games.dominion.*;
import games.wonders7.Wonders7ForwardModel;
import games.wonders7.Wonders7GameParameters;
import games.wonders7.Wonders7GameState;
import games.wonders7.gui.Wonders7GUI;
import gametemplate.GTForwardModel;
import gametemplate.GTGUIManager;
import gametemplate.GTGameState;
import gametemplate.GTParameters;
import gui.*;
import org.apache.commons.lang3.reflect.ConstructorUtils;
import players.human.ActionController;
import players.human.HumanGUIPlayer;

import java.lang.reflect.Constructor;
import java.lang.reflect.InvocationTargetException;
import java.util.*;

import static core.CoreConstants.*;
import static games.GameType.Category.Number;
import static games.GameType.Category.*;
import static games.GameType.Mechanic.*;

/**
 * Encapsulates all games available in the framework, with minimum and maximum number of players as per game rules.
 * All games further include a list of categories and mechanics, which can be used to filter the game collection.
 * Additionally: classes where the game state, forward model, parameters and GUI manager (optional, can be null) are implemented,
 * and path to where JSON data for the game is stored (optional).
 */
public enum GameType {

    /**
     * Game template example, see template in package {@link gametemplate}
     */
    GameTemplate(1, 8, null, null, GTGameState.class, GTForwardModel.class, GTParameters.class, GTGUIManager.class),
    /**
     * Each game in the framework corresponds to a enum value here, giving minimum players, maximum players,
     * a list of categories the game belongs to, and a list of mechanics the game uses.
     * Add here all games implemented.
     */
    Pandemic(2, 4,
            Arrays.asList(Strategy, Medical),
            Arrays.asList(ActionPoints, Cooperative, HandManagement, PointToPointMovement, SetCollection, Trading, VariablePlayerPowers),
            PandemicGameState.class, PandemicForwardModel.class, PandemicParameters.class, PandemicGUIManager.class,
            "data/pandemic/"),
    TicTacToe(2, 2,
            Arrays.asList(Simple, Abstract),
            Collections.singletonList(PatternBuilding),
            TicTacToeGameState.class, TicTacToeForwardModel.class, TicTacToeGameParameters.class, TicTacToeGUIManager.class),
    Connect4(2, 2,
            Arrays.asList(Simple, Abstract),
            Collections.singletonList(PatternBuilding),
            Connect4GameState.class, Connect4ForwardModel.class, Connect4GameParameters.class, Connect4GUIManager.class),
    ExplodingKittens(2, 5,
            Arrays.asList(Strategy, Animals, Cards, ComicBook, Humour),
            Arrays.asList(HandManagement, HotPotato, PlayerElimination, PushYourLuck, SetCollection, TakeThat),
            ExplodingKittensGameState.class, ExplodingKittensForwardModel.class, ExplodingKittensParameters.class, ExplodingKittensGUIManager.class),
    LoveLetter(2, 4,
            Arrays.asList(Cards, Deduction, Renaissance),
            Arrays.asList(HandManagement, PlayerElimination),
            LoveLetterGameState.class, LoveLetterForwardModel.class, LoveLetterParameters.class, LoveLetterGUIManager.class),
    Uno(2, 10,
            Arrays.asList(Cards, ComicBook, Number, MoviesTVRadio),
            Arrays.asList(HandManagement, LoseATurn, TakeThat),
            UnoGameState.class, UnoForwardModel.class, UnoGameParameters.class, UnoGUIManager.class),
    Virus(2, 6,
            Arrays.asList(Cards, Medical),
            Arrays.asList(CardDrafting, SetCollection, TakeThat),
            VirusGameState.class, VirusForwardModel.class, VirusGameParameters.class, null),
    ColtExpress(2,
            6,
            Arrays.asList(Strategy, AmericanWest, Fighting, Trains),
            Arrays.asList(ActionQueue, HandManagement, Memory, ProgrammedEvent, SimultaneousActionSelection, TakeThat, VariablePlayerPowers),
            ColtExpressGameState.class, ColtExpressForwardModel.class, ColtExpressParameters.class, ColtExpressGUIManager.class),
    DotsAndBoxes(2, 6,
            Arrays.asList(Simple, Abstract, TerritoryBuilding),
            Collections.singletonList(Enclosure),
            DBGameState.class, DBForwardModel.class, DBParameters.class, DBGUIManager.class),
    Poker(2, 14,
            Arrays.asList(Cards, ComicBook, Number, MoviesTVRadio, Bluffing),
            Arrays.asList(HandManagement, LoseATurn, TakeThat),
            PokerGameState.class, PokerForwardModel.class, PokerGameParameters.class, PokerGUIManager.class),
    Blackjack(2, 7,
            Arrays.asList(Cards, ComicBook, Number, MoviesTVRadio),
            Arrays.asList(HandManagement, LoseATurn, TakeThat),
            BlackjackGameState.class, BlackjackForwardModel.class, BlackjackParameters.class, BlackjackGUIManager.class),
    Diamant(2, 6,
            Arrays.asList(Adventure, Bluffing, Exploration),
            Arrays.asList(MoveThroughDeck, PushYourLuck, SimultaneousActionSelection),
            DiamantGameState.class, DiamantForwardModel.class, DiamantParameters.class, null),
    DiceMonastery(2, 4,
            Arrays.asList(Strategy, Medieval),
            Arrays.asList(SetCollection, WorkerPlacement, EngineBuilding),
            DiceMonasteryGameState.class, DiceMonasteryForwardModel.class, DiceMonasteryParams.class, DiceMonasteryGUI.class),
    Dominion(2, 4,
            Arrays.asList(Cards, Strategy),
            Collections.singletonList(DeckManagement),
            DominionGameState.class, DominionForwardModel.class, DominionFGParameters.class, DominionGUIManager.class),
    DominionSizeDistortion(2, 4,
            Arrays.asList(Cards, Strategy),
            Collections.singletonList(DeckManagement),
            DominionGameState.class, DominionForwardModel.class, DominionSDParameters.class, DominionGUIManager.class),
    DominionImprovements(2, 4,
            Arrays.asList(Cards, Strategy),
            Collections.singletonList(DeckManagement),
            DominionGameState.class, DominionForwardModel.class, DominionIParameters.class, DominionGUIManager.class),
    Battlelore(2, 2,
            Arrays.asList(Fantasy, Miniatures, Wargame),
            Arrays.asList(Campaign, BattleCardDriven, CommandCards, DiceRolling, GridMovement, ModularBoard, VariablePlayerPowers),
            BattleloreGameState.class, BattleloreForwardModel.class, BattleloreGameParameters.class, BattleloreGUI.class,
            "data/battlelore/"),
    SushiGo(2, 5,
            Arrays.asList(Strategy, Cards),
            Arrays.asList(SetCollection, PushYourLuck, SimultaneousActionSelection),
            SGGameState.class, SGForwardModel.class, SGParameters.class, SGGUIManager.class),
    Catan(3, 4,
            Arrays.asList(Strategy, Cards),
            Arrays.asList(Memory, GridMovement, ModularBoard),
            CatanGameState.class, CatanForwardModel.class, CatanParameters.class, CatanGUI.class),
    TerraformingMars(1, 5,
            Arrays.asList(Economic, Environmental, Manufacturing, TerritoryBuilding, Cards, Strategy, Exploration),
            Arrays.asList(Drafting, EndGameBonus, HandManagement, HexagonGrid, Income, SetCollection, TakeThat, TilePlacement, ProgressiveTurnOrder, VariablePlayerPowers, EngineBuilding, TableauBuilding),
            TMGameState.class, TMForwardModel.class, TMGameParameters.class, TMGUI.class),
    Stratego(2, 2,
            Arrays.asList(Strategy, Bluffing, Deduction, Abstract),
            Arrays.asList(Memory, GridMovement),
            StrategoGameState.class, StrategoForwardModel.class, StrategoParams.class, StrategoGUIManager.class),
    CantStop(2, 4,
            Arrays.asList(Dice, Abstract),
            Collections.singletonList(PushYourLuck),
            CantStopGameState.class, CantStopForwardModel.class, CantStopParameters.class, CantStopGUIManager.class),
<<<<<<< HEAD

    Descent2e(2,5,
            new ArrayList<>(),
            new ArrayList<>(),
                    DescentGameState.class, DescentForwardModel.class, DescentParameters.class, DescentGUI.class);
=======
    Hanabi(2, 5, new ArrayList<>(), new ArrayList<>(), HanabiGameState.class, HanabiForwardModel.class, HanabiParameters.class, HanabiGUIManager.class),
    PuertoRico(3, 5,
            Arrays.asList(Strategy, Economic, Manufacturing, TerritoryBuilding),
            Arrays.asList(EndGameBonus, TilePlacement, RoleSelection, EngineBuilding, TableauBuilding),
            PuertoRicoGameState.class, PuertoRicoForwardModel.class, PuertoRicoParameters.class, PuertoRicoGUI.class),
    Wonders7(3, 7,
            Arrays.asList(Strategy, Civilization, Ancient, Cards, CityBuilding, Economic),
            Arrays.asList(ClosedDrafting, HandManagement, NeighbourScope, SetCollection, SimultaneousActionSelection, VariablePlayerPowers),
            Wonders7GameState.class, Wonders7ForwardModel.class, Wonders7GameParameters.class, Wonders7GUI.class),
    Resistance(5, 10,
            Arrays.asList(Strategy, Bluffing, Deduction, Abstract),
            Arrays.asList(Memory, GridMovement),
            ResGameState.class, ResForwardModel.class, ResParameters.class, ResGUIManager.class);
>>>>>>> 5c4f0fbe


    // Core classes where the game is defined
    final Class<? extends AbstractGameState> gameStateClass;
    final Class<? extends AbstractForwardModel> forwardModelClass;
    final Class<? extends AbstractParameters> parameterClass;
    final Class<? extends AbstractGUIManager> guiManagerClass;

    // Minimum and maximum number of players supported in this game
    private final int minPlayers, maxPlayers;

    // boardgamegeek.com topic classification of games
    private final List<Category> categories;
    private final List<Mechanic> mechanics;

    // Data paths
    private final String dataPath;

    GameType(int minPlayers, int maxPlayers, List<Category> categories, List<Mechanic> mechanics,
             Class<? extends AbstractGameState> gameStateClass, Class<? extends AbstractForwardModel> forwardModelClass,
             Class<? extends AbstractParameters> parameterClass, Class<? extends AbstractGUIManager> guiManagerClass,
             String dataPath) {
        this.minPlayers = minPlayers;
        this.maxPlayers = maxPlayers;
        this.categories = categories;
        this.mechanics = mechanics;
        this.gameStateClass = gameStateClass;
        this.forwardModelClass = forwardModelClass;
        this.parameterClass = parameterClass;
        this.guiManagerClass = guiManagerClass;
        this.dataPath = dataPath;
    }

    GameType(int minPlayers, int maxPlayers, List<Category> categories, List<Mechanic> mechanics,
             Class<? extends AbstractGameState> gameStateClass, Class<? extends AbstractForwardModel> forwardModelClass,
             Class<? extends AbstractParameters> parameterClass, Class<? extends AbstractGUIManager> guiManagerClass) {
        this(minPlayers, maxPlayers, categories, mechanics, gameStateClass, forwardModelClass, parameterClass, guiManagerClass, null);
    }

    // Getters
    public int getMinPlayers() {
        return minPlayers;
    }

    public int getMaxPlayers() {
        return maxPlayers;
    }

    public List<Category> getCategories() {
        return categories;
    }

    public List<Mechanic> getMechanics() {
        return mechanics;
    }

    public String getDataPath() {
        return dataPath;
    }

    public AbstractGameState createGameState(AbstractParameters params, int nPlayers) {
        if (gameStateClass == null) throw new AssertionError("No game state class declared for the game: " + this);
        try {
            Constructor<?> constructorGS = ConstructorUtils.getMatchingAccessibleConstructor(gameStateClass, AbstractParameters.class, Integer.class);
            return (AbstractGameState) constructorGS.newInstance(params, nPlayers);
        } catch (InstantiationException | IllegalAccessException | InvocationTargetException e) {
            throw new RuntimeException(e);
        }
    }

    public AbstractForwardModel createForwardModel(AbstractParameters params, int nPlayers) {
        if (forwardModelClass == null)
            throw new AssertionError("No forward model class declared for the game: " + this);
        try {
            if (forwardModelClass.getSuperclass() == AbstractRuleBasedForwardModel.class) {
                Constructor<?> constructorGS = ConstructorUtils.getMatchingAccessibleConstructor(forwardModelClass, AbstractParameters.class, Integer.class);
                return (AbstractForwardModel) constructorGS.newInstance(params, nPlayers);
            } else {
                Constructor<?> constructorGS = ConstructorUtils.getMatchingAccessibleConstructor(forwardModelClass);
                return (AbstractForwardModel) constructorGS.newInstance();
            }
        } catch (InstantiationException | IllegalAccessException | InvocationTargetException e) {
            throw new RuntimeException(e);
        }
    }

    public AbstractParameters createParameters(long seed) {
        if (parameterClass == null) throw new AssertionError("No parameter class declared for the game: " + this);
        try {
            if (dataPath != null) {
                Constructor<?> constructorGS = ConstructorUtils.getMatchingAccessibleConstructor(parameterClass, String.class, Long.class);
                return (AbstractParameters) constructorGS.newInstance(dataPath, seed);
            } else {
                Constructor<?> constructorGS = ConstructorUtils.getMatchingAccessibleConstructor(parameterClass, Long.class);
                if (constructorGS == null) {
                    constructorGS = ConstructorUtils.getMatchingAccessibleConstructor(parameterClass);
                    return (AbstractParameters) constructorGS.newInstance();
                }
                return (AbstractParameters) constructorGS.newInstance(seed);
            }
        } catch (InstantiationException | IllegalAccessException | InvocationTargetException e) {
            throw new RuntimeException(e);
        }
    }

    /**
     * Creates a graphical user interface for the given game type. Add here all games with a GUI available.
     *
     * @param game - game to create a GUI for.
     * @param ac   - ActionController object allowing for user interaction with the GUI.
     * @return - GUI for the given game type.
     */
    public AbstractGUIManager createGUIManager(GamePanel parent, Game game, ActionController ac) {
        if (guiManagerClass == null) throw new AssertionError("No GUI manager class declared for the game: " + this);

        // Find ID of human player, if any (-1 if none)
        Set<Integer> human = new HashSet<>();
        if (game != null && game.getPlayers() != null) {
            for (int i = 0; i < game.getPlayers().size(); i++) {
                if (game.getPlayers().get(i) instanceof HumanGUIPlayer) {
                    human.add(i);
                    break;
                }
            }
        }

        try {
            Constructor<?> constructorGS = ConstructorUtils.getMatchingAccessibleConstructor(guiManagerClass, GamePanel.class, Game.class, ActionController.class, Set.class);
            return (AbstractGUIManager) constructorGS.newInstance(parent, game, ac, human);
        } catch (InstantiationException | IllegalAccessException | InvocationTargetException e) {
            throw new RuntimeException(e);
        }
    }

    /**
     * Creates an instance of the given game type with nPlayers number of players and random seed.
     *
     * @param nPlayers - number of players taking part in the game, used for initialisation.
     * @param seed     - seed for this game.
     * @param params   - Parameters to use for the game. If not specified then we use the default.
     * @return - instance of Game object
     */
    public Game createGameInstance(int nPlayers, long seed, AbstractParameters params) {
        if (nPlayers < minPlayers || nPlayers > maxPlayers) {
            throw new IllegalArgumentException("Unsupported number of players: " + nPlayers
                    + ". Should be in range [" + minPlayers + "," + maxPlayers + "].");
        }
        if (params == null) {
            params = createParameters(seed);
        } else {
            params.setRandomSeed(seed);
        }

        return new Game(this, createForwardModel(params, nPlayers), createGameState(params, nPlayers));
    }

    public Game createGameInstance(int nPlayers) {
        return createGameInstance(nPlayers, System.currentTimeMillis(), createParameters(System.currentTimeMillis()));
    }

    public Game createGameInstance(int nPlayers, long seed) {
        return createGameInstance(nPlayers, seed, createParameters(seed));
    }

    public Game createGameInstance(int nPlayers, AbstractParameters gameParams) {
        if (gameParams == null) {
            return createGameInstance(nPlayers, System.currentTimeMillis(), null);
        } else {
            return createGameInstance(nPlayers, gameParams.getRandomSeed(), gameParams);
        }
    }

    @Override
    public String toString() {
        boolean gui = guiManagerClass != null;
        boolean fm = forwardModelClass != null;
        boolean gs = gameStateClass != null;
        boolean params = parameterClass != null;
        return ANSI_GREEN + this.name() + ANSI_RESET + " {" +
                "\n\tminPlayers = " + minPlayers +
                "\n\tmaxPlayers = " + maxPlayers +
                "\n\tcategories = " + categories +
                "\n\tmechanics = " + mechanics +
                (gs ? ANSI_BLUE : ANSI_RED) + "\n\tGS = " + gs + ANSI_RESET +
                (fm ? ANSI_BLUE : ANSI_RED) + "\n\tFM = " + fm + ANSI_RESET +
                (params ? ANSI_BLUE : ANSI_RED) + "\n\tParams = " + params + ANSI_RESET +
                (gui ? ANSI_BLUE : ANSI_RED) + "\n\tGUI = " + gui + ANSI_RESET +
                "\n}\n";
    }

    public static void main(String[] args) {
        System.out.println("Games available in the framework: \n");
        for (GameType gt : GameType.values()) {
            System.out.println(gt.toString());
        }
    }

    @SuppressWarnings("unused")
    public enum Category {
        Strategy,
        Simple,
        Abstract,
        Animals,
        Cards,
        ComicBook,
        Dice,
        Humour,
        Medical,
        Deduction,
        Renaissance,
        MoviesTVRadio,
        Number,
        AmericanWest,
        Fighting,
        Trains,
        CityBuilding,
        Medieval,
        TerritoryBuilding,
        Adventure,
        Exploration,
        Fantasy,
        Miniatures,
        Bluffing,
        Economic,
        Environmental,
        Manufacturing,
        Wargame, Civilization, Ancient;

        /**
         * @return a list of all games within this category.
         */
        public List<GameType> getAllGames() {
            ArrayList<GameType> games = new ArrayList<>();
            for (GameType gt : GameType.values()) {
                if (gt.getCategories().contains(this)) {
                    games.add(gt);
                }
            }
            return games;
        }

        /**
         * @return a list of all games that are NOT within this category.
         */
        public List<GameType> getAllGamesExcluding() {
            ArrayList<GameType> games = new ArrayList<>();
            for (GameType gt : GameType.values()) {
                if (!gt.getCategories().contains(this)) {
                    games.add(gt);
                }
            }
            return games;
        }
    }

    @SuppressWarnings("unused")
    public enum Mechanic {
        Cooperative,
        ActionPoints,
        HandManagement,
        PointToPointMovement,
        SetCollection,
        Trading,
        VariablePlayerPowers,
        HotPotato,
        PlayerElimination,
        PushYourLuck,
        TakeThat,
        LoseATurn,
        CardDrafting,
        ActionQueue,
        Memory,
        SimultaneousActionSelection,
        ProgrammedEvent,
        Influence,
        MapAddition,
        TilePlacement,
        PatternBuilding,
        GameMaster,
        DiceRolling,
        GridMovement,
        WorkerPlacement,
        EngineBuilding,
        LineOfSight,
        ModularBoard,
        MovementPoints,
        MultipleMaps,
        Campaign,
        Enclosure,
        DeckManagement,
        Drafting,
        EndGameBonus,
        HexagonGrid,
        Income,
        ProgressiveTurnOrder,
        TableauBuilding,
        BattleCardDriven,
        CommandCards,
        MoveThroughDeck,
        TrickTaking,
        RoleSelection, ClosedDrafting, NeighbourScope;

        /**
         * @return a list of all games using this mechanic.
         */
        public List<GameType> getAllGames() {
            ArrayList<GameType> games = new ArrayList<>();
            for (GameType gt : GameType.values()) {
                if (gt.getMechanics().contains(this)) {
                    games.add(gt);
                }
            }
            return games;
        }

        /**
         * @return a list of all games that do NOT use this mechanic.
         */
        public List<GameType> getAllGamesExcluding() {
            ArrayList<GameType> games = new ArrayList<>();
            for (GameType gt : GameType.values()) {
                if (!gt.getMechanics().contains(this)) {
                    games.add(gt);
                }
            }
            return games;
        }
    }
}<|MERGE_RESOLUTION|>--- conflicted
+++ resolved
@@ -183,13 +183,10 @@
             Arrays.asList(Dice, Abstract),
             Collections.singletonList(PushYourLuck),
             CantStopGameState.class, CantStopForwardModel.class, CantStopParameters.class, CantStopGUIManager.class),
-<<<<<<< HEAD
-
     Descent2e(2,5,
             new ArrayList<>(),
             new ArrayList<>(),
-                    DescentGameState.class, DescentForwardModel.class, DescentParameters.class, DescentGUI.class);
-=======
+            DescentGameState.class, DescentForwardModel.class, DescentParameters.class, DescentGUI.class),
     Hanabi(2, 5, new ArrayList<>(), new ArrayList<>(), HanabiGameState.class, HanabiForwardModel.class, HanabiParameters.class, HanabiGUIManager.class),
     PuertoRico(3, 5,
             Arrays.asList(Strategy, Economic, Manufacturing, TerritoryBuilding),
@@ -203,7 +200,6 @@
             Arrays.asList(Strategy, Bluffing, Deduction, Abstract),
             Arrays.asList(Memory, GridMovement),
             ResGameState.class, ResForwardModel.class, ResParameters.class, ResGUIManager.class);
->>>>>>> 5c4f0fbe
 
 
     // Core classes where the game is defined
