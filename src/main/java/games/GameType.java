--- conflicted
+++ resolved
@@ -188,14 +188,6 @@
             Arrays.asList(Strategy, Economic, Manufacturing, TerritoryBuilding),
             Arrays.asList(EndGameBonus, TilePlacement, RoleSelection, EngineBuilding, TableauBuilding),
             PuertoRicoGameState.class, PuertoRicoForwardModel.class, PuertoRicoParameters.class, PuertoRicoGUI.class),
-<<<<<<< HEAD
-
-    Hearts(3,6,Arrays.asList(Cards, Number),
-            Arrays.asList(HandManagement, LoseATurn, TakeThat),
-            HeartsGameState.class, HeartsForwardModel.class, HeartsParameters.class, HeartsGUIManager.class);
-
-
-=======
     Wonders7(3, 7,
             Arrays.asList(Strategy, Civilization, Ancient, Cards, CityBuilding, Economic),
             Arrays.asList(ClosedDrafting, HandManagement, NeighbourScope, SetCollection, SimultaneousActionSelection, VariablePlayerPowers),
@@ -204,7 +196,13 @@
             Arrays.asList(Strategy, Bluffing, Deduction, Abstract),
             Arrays.asList(Memory, GridMovement),
             ResGameState.class, ResForwardModel.class, ResParameters.class, ResGUIManager.class);
->>>>>>> 8f8964dc
+            PuertoRicoGameState.class, PuertoRicoForwardModel.class, PuertoRicoParameters.class, PuertoRicoGUI.class),
+
+    Hearts(3,6,Arrays.asList(Cards, Number),
+            Arrays.asList(HandManagement, LoseATurn, TakeThat),
+            HeartsGameState.class, HeartsForwardModel.class, HeartsParameters.class, HeartsGUIManager.class);
+
+
 
 
     // Core classes where the game is defined
