package games;

import core.*;
import games.blackjack.BlackjackForwardModel;
import games.blackjack.BlackjackGameState;
import games.blackjack.BlackjackParameters;
import games.blackjack.gui.BlackjackGUIManager;
import games.coltexpress.ColtExpressForwardModel;
import games.coltexpress.ColtExpressGameState;
import games.coltexpress.ColtExpressParameters;
<<<<<<< HEAD
import games.coltexpress.gui.ColtExpressGUI;
import games.descent.DescentForwardModel;
import games.descent.DescentGameState;
import games.descent.DescentParameters;
import games.descent.gui.DescentGUI;
=======
import games.coltexpress.gui.ColtExpressGUIManager;
import games.diamant.DiamantForwardModel;
import games.diamant.DiamantGameState;
import games.diamant.DiamantParameters;
import games.dominion.gui.DominionGUIManager;
import games.dotsboxes.DBForwardModel;
import games.dotsboxes.DBGUIManager;
import games.dotsboxes.DBGameState;
import games.dotsboxes.DBParameters;
>>>>>>> 718fb5fd
import games.explodingkittens.ExplodingKittensParameters;
import games.explodingkittens.ExplodingKittensForwardModel;
import games.explodingkittens.ExplodingKittensGameState;
import games.explodingkittens.gui.ExplodingKittensGUIManager;
import games.loveletter.LoveLetterForwardModel;
import games.loveletter.LoveLetterGameState;
import games.loveletter.LoveLetterParameters;
import games.loveletter.gui.LoveLetterGUIManager;
import games.pandemic.PandemicForwardModel;
import games.pandemic.PandemicGameState;
import games.pandemic.PandemicParameters;
import games.pandemic.gui.PandemicGUIManager;
import games.poker.PokerForwardModel;
import games.poker.PokerGameParameters;
import games.poker.PokerGameState;
import games.poker.gui.PokerGUIManager;
import games.tictactoe.TicTacToeForwardModel;
import games.tictactoe.TicTacToeGameParameters;
import games.tictactoe.TicTacToeGameState;
import games.tictactoe.gui.TicTacToeGUIManager;
import games.uno.UnoForwardModel;
import games.uno.UnoGameParameters;
import games.uno.UnoGameState;
import games.uno.gui.UnoGUIManager;
import games.virus.VirusForwardModel;
import games.virus.VirusGameParameters;
import games.virus.VirusGameState;
import games.dominion.*;
import gui.AbstractGUIManager;
import gui.GamePanel;
import gui.PrototypeGUIManager;
import players.human.ActionController;
import players.human.HumanGUIPlayer;

import java.util.*;
import java.util.List;

import static core.CoreConstants.*;
import static games.GameType.Category.*;
import static games.GameType.Mechanic.*;

/**
 * Encapsulates all games available in the framework, with minimum and maximum number of players as per game rules.
 * All games further include a list of categories and mechanics, which can be used to filter the game collection.
 */
public enum GameType {

    /**
     * Each game in the framework corresponds to a enum value here, giving minimum players, maximum players,
     * a list of categories the game belongs to, and a list of mechanics the game uses.
     * Add here all games, planned or implemented.
     */
    Pandemic(2, 4,
            new ArrayList<Category>() {{ add(Strategy); add(Medical); }},
            new ArrayList<Mechanic>() {{ add(ActionPoints); add(Cooperative); add(HandManagement);
            add(PointToPointMovement); add(SetCollection); add(Trading); add(VariablePlayerPowers); }}),
    TicTacToe (2, 2,
            new ArrayList<Category>() {{ add(Simple); add(Abstract); }},
            new ArrayList<Mechanic>() {{ add(PatternBuilding); }}),
    ExplodingKittens (2, 5,
            new ArrayList<Category>() {{ add(Strategy); add(Animals); add(Cards); add(ComicBook); add(Humour); }},
            new ArrayList<Mechanic>() {{ add(HandManagement); add(HotPotato); add(PlayerElimination); add(PushYourLuck);
            add(SetCollection); add(TakeThat); }}),
    LoveLetter (2, 4,
            new ArrayList<Category>() {{ add(Cards); add(Deduction); add(Renaissance); }},
            new ArrayList<Mechanic>() {{ add(HandManagement); add(PlayerElimination); }}),
    Uno (2, 10,
            new ArrayList<Category>() {{ add(Cards); add(ComicBook); add(Number); add(MoviesTVRadio); }},
            new ArrayList<Mechanic>() {{ add(HandManagement); add(LoseATurn); add(TakeThat); }}),
    Virus (2, 6,
            new ArrayList<Category>() {{ add(Cards); add(Medical); }},
            new ArrayList<Mechanic>() {{ add(CardDrafting); add(SetCollection); add(TakeThat); }}),
    ColtExpress (2, 6,
            new ArrayList<Category>() {{ add(Strategy); add(AmericanWest); add(Fighting); add(Trains); }},
            new ArrayList<Mechanic>() {{ add(ActionQueue); add(HandManagement); add(Memory); add(ProgrammedEvent);
            add(SimultaneousActionSelection); add(TakeThat); add(VariablePlayerPowers); }}),
<<<<<<< HEAD
    Descent (2, 5, new ArrayList<Category>() {{ add(Adventure); add(Strategy); add(Exploration);
            add(Fantasy); add(Fighting); add(Miniatures); }},
            new ArrayList<Mechanic>() {{ add(ActionPoints); add(DiceRolling); add(GridMovement); add(HandManagement);
            add(LineOfSight); add(ModularBoard); add(MovementPoints); add(MultipleMaps); add(Campaign); add(Cooperative);
            add(VariablePlayerPowers); add(GameMaster); }});
=======
    DotsAndBoxes(2, 6,
            new ArrayList<Category>() {{
                add(Simple);
                add(Abstract);
                add(TerritoryBuilding);
            }},
            new ArrayList<Mechanic>() {{
                add(Enclosure);
            }}),
    Poker(2, 14,
            new ArrayList<Category>() {{
                add(Cards);
                add(ComicBook);
                add(Number);
                add(MoviesTVRadio);
            }},

            new ArrayList<Mechanic>() {{
                add(HandManagement);
                add(LoseATurn);
                add(TakeThat);
            }}),
    Blackjack(2, 7,
            new ArrayList<games.GameType.Category>() {{
                add(Cards);
                add(ComicBook);
                add(Number);
                add(MoviesTVRadio);
            }},
            new ArrayList<games.GameType.Mechanic>() {{
                add(HandManagement);
                add(LoseATurn);
                add(TakeThat);
            }}),
    Diamant( 2, 6,
            new ArrayList<Category>() {{
                add(Adventure);
                add(Bluffing);
                add(Exploration);
            }},
            new ArrayList<Mechanic>() {{
                add(MoveThroughDeck);
                add(PushYourLuck);
                add(SimultaneousActionSelection);
            }}),
    Dominion (2, 4,
            new ArrayList<Category>() {{ add(Cards); add(Strategy);}},
            new ArrayList<Mechanic>() {{ add(DeckManagement); }}),
    DominionSizeDistortion (2, 4,
            new ArrayList<Category>() {{ add(Cards); add(Strategy);}},
            new ArrayList<Mechanic>() {{ add(DeckManagement); }}),
    DominionImprovements (2, 4,
            new ArrayList<Category>() {{ add(Cards); add(Strategy);}},
            new ArrayList<Mechanic>() {{ add(DeckManagement); }})
    ;

>>>>>>> 718fb5fd
//    Carcassonne (2, 5,
//            new ArrayList<Category>() {{ add(Strategy); add(CityBuilding); add(Medieval); add(TerritoryBuilding); }},
//            new ArrayList<Mechanic>() {{ add(Influence); add(MapAddition); add(TilePlacement); }}),

    /**
     * Converts a given string to the enum type corresponding to the game.
     * Add here all games, planned or implemented.
     *
     * @param game - string of a game type
     * @return - GameType corresponding to String
     */
    public GameType stringToGameType(String game) {
        switch (game.toLowerCase()) {
            case "pandemic":
                return Pandemic;
            case "tictactoe":
                return TicTacToe;
            case "explodingkittens":
                return ExplodingKittens;
            case "loveletter":
                return LoveLetter;
            case "uno":
                return Uno;
            case "blackjack":
                return Blackjack;
            case "virus":
                return Virus;
            case "coltexpress":
                return ColtExpress;
<<<<<<< HEAD
            case "descent":
                return Descent;
=======
            case "dotsandboxes":
                return DotsAndBoxes;
            case "diamant":
                return Diamant;
            case "poker":
                return Poker;
            case "dominion":
                return Dominion;
            case "dominionsizedistortion":
                return DominionSizeDistortion;
            case "dominionimprovements" :
                return DominionImprovements;
>>>>>>> 718fb5fd
        }
        System.out.println("Game type not found, returning null. ");
        return null;
    }

    /**
     * Creates an instance of the given game type, with a specific number of players and game seed.
     * Add here all games implemented.
     *
     * @param nPlayers - number of players taking part in the game, used for initialisation.
     * @param seed     - seed for this game.
     * @param params   - Parameters to use for the game. If not specified then we use the default.
     * @return - instance of Game object; null if game not implemented.
     */
    public Game createGameInstance(int nPlayers, long seed, AbstractParameters params) {
        if (nPlayers < minPlayers || nPlayers > maxPlayers) {
                System.out.println("Unsupported number of players: " + nPlayers
                        + ". Should be in range [" + minPlayers + "," + maxPlayers + "].");
            return null;
        }

        params = (params == null) ? createParameterSet(seed) : params;
        AbstractForwardModel forwardModel;
        AbstractGameState gameState;

        switch (this) {
            case Pandemic:
                forwardModel = new PandemicForwardModel(params, nPlayers);
                gameState = new PandemicGameState(params, nPlayers);
                break;
            case TicTacToe:
                forwardModel = new TicTacToeForwardModel();
                gameState = new TicTacToeGameState(params, nPlayers);
                break;
            case ExplodingKittens:
                forwardModel = new ExplodingKittensForwardModel();
                gameState = new ExplodingKittensGameState(params, nPlayers);
                break;
            case LoveLetter:
                forwardModel = new LoveLetterForwardModel();
                gameState = new LoveLetterGameState(params, nPlayers);
                break;
            case Uno:
                forwardModel = new UnoForwardModel();
                gameState = new UnoGameState(params, nPlayers);
                break;
            case Blackjack:
                forwardModel = new BlackjackForwardModel();
                gameState = new BlackjackGameState(params, nPlayers);
                break;
            case Poker:
                forwardModel = new PokerForwardModel();
                gameState = new PokerGameState(params, nPlayers);
                break;
            case Virus:
                forwardModel = new VirusForwardModel();
                gameState = new VirusGameState(params, nPlayers);
                break;
            case ColtExpress:
                forwardModel = new ColtExpressForwardModel();
                gameState = new ColtExpressGameState(params, nPlayers);
                break;
<<<<<<< HEAD
            case Descent:
                params = new DescentParameters(seed);
                forwardModel = new DescentForwardModel();
                gameState = new DescentGameState(params, nPlayers);
                break;
=======
            case DotsAndBoxes:
                forwardModel = new DBForwardModel();
                gameState = new DBGameState(params, nPlayers);
                break;
            case Diamant:
                forwardModel = new DiamantForwardModel();
                gameState = new DiamantGameState(params, nPlayers);
                break;
            case Dominion:
            case DominionImprovements:
            case DominionSizeDistortion:
                forwardModel = new DominionForwardModel();
                gameState = new DominionGameState(params, nPlayers);
                break;
            default:
                throw new AssertionError("Game not yet supported : " + this);
>>>>>>> 718fb5fd
        }

        return new Game(this, forwardModel, gameState);
    }

    public AbstractParameters createParameterSet(long seed) {
        switch (this) {
            case Pandemic:
                return new PandemicParameters("data/pandemic/", seed);
            case TicTacToe:
                return new TicTacToeGameParameters(seed);
            case ExplodingKittens:
                return new ExplodingKittensParameters(seed);
            case LoveLetter:
                return new LoveLetterParameters(seed);
            case Uno:
                return new UnoGameParameters(seed);
            case Blackjack:
                return new BlackjackParameters(seed);
            case Poker:
                return new PokerGameParameters(seed);
            case Virus:
                return new VirusGameParameters(seed);
            case ColtExpress:
                return new ColtExpressParameters(seed);
            case DotsAndBoxes:
                return new DBParameters(seed);
            case Diamant:
                return new DiamantParameters(seed);
            case Dominion:
                return DominionParameters.firstGame(seed);
            case DominionSizeDistortion:
                return DominionParameters.sizeDistortion(seed);
            case DominionImprovements:
                return DominionParameters.improvements(seed);
            default:
                throw new AssertionError("No default Parameters specified for Game " + this);
        }
    }

    /**
     * Creates a graphical user interface for the given game type. Add here all games with a GUI available.
     *
     * @param game - game to create a GUI for.
     * @param ac   - ActionController object allowing for user interaction with the GUI.
     * @return - GUI for the given game type.
     */
    public AbstractGUIManager createGUIManager(GamePanel parent, Game game, ActionController ac) {

        AbstractGUIManager gui = null;

        // Find ID of human player, if any (-1 if none)
        int human = -1;
        if (game != null && game.getPlayers() != null) {
            for (int i = 0; i < game.getPlayers().size(); i++) {
                if (game.getPlayers().get(i) instanceof HumanGUIPlayer) {
                    human = i;
                    break;
                }
            }
        }

        switch (this) {
            case Pandemic:
                gui = new PandemicGUIManager(parent, game, ac);
                break;
            case Uno:
                gui = new UnoGUIManager(parent, game, ac, human);
                break;
            case Blackjack:
                gui = new BlackjackGUIManager(parent, game, ac, human);
                break;
            case Poker:
                gui = new PokerGUIManager(parent, game, ac, human);
                break;
            case ColtExpress:
                gui = new ColtExpressGUIManager(parent, game, ac, human);
                break;
            case ExplodingKittens:
                gui = new ExplodingKittensGUIManager(parent, game, ac, human);
                break;
            case Descent:
                if (game != null) {
                    gui = new DescentGUI(game.getGameState(), ac);
                }
                break;
            case LoveLetter:
                gui = new LoveLetterGUIManager(parent, game, ac, human);
                break;
            case TicTacToe:
                gui = new TicTacToeGUIManager(parent, game, ac);
                break;
            case DotsAndBoxes:
                if (game != null) {
                    gui = new DBGUIManager(parent, game.getGameState(), ac);
                } else {
                    gui = new PrototypeGUIManager(parent, null, null, ac, 100);
                }
                break;
            case Dominion:
            case DominionImprovements:
            case DominionSizeDistortion:
                gui = new DominionGUIManager(parent, game, ac, human);
                break;
            // TODO: Diamant GUI
        }

        return gui;
    }


    // Minimum and maximum number of players supported in this game
    private final int minPlayers, maxPlayers;

    // boardgamegeek.com topic classification of games
    private final ArrayList<Category> categories;
    private final ArrayList<Mechanic> mechanics;

    public enum Category {
        Strategy,
        Simple,
        Abstract,
        Animals,
        Cards,
        ComicBook,
        Humour,
        Medical,
        Deduction,
        Renaissance,
        MoviesTVRadio,
        Number,
        AmericanWest,
        Fighting,
        Trains,
        CityBuilding,
        Medieval,
        TerritoryBuilding,
        Adventure,
        Exploration,
        Fantasy,
        Miniatures,
        Bluffing;

        /**
         * Retrieves a list of all games within this category.
         *
         * @return - list of game types.
         */
        public List<GameType> getAllGames() {
            ArrayList<GameType> games = new ArrayList<>();
            for (GameType gt : GameType.values()) {
                if (gt.getCategories().contains(this)) {
                    games.add(gt);
                }
            }
            return games;
        }

        /**
         * Retrieves a list of all games that are NOT within this category.
         *
         * @return - list of game types.
         */
        public List<GameType> getAllGamesExcluding() {
            ArrayList<GameType> games = new ArrayList<>();
            for (GameType gt : GameType.values()) {
                if (!gt.getCategories().contains(this)) {
                    games.add(gt);
                }
            }
            return games;
        }
    }

    public enum Mechanic {
        Cooperative,
        ActionPoints,
        HandManagement,
        PointToPointMovement,
        SetCollection,
        Trading,
        VariablePlayerPowers,
        HotPotato,
        PlayerElimination,
        PushYourLuck,
        TakeThat,
        LoseATurn,
        CardDrafting,
        ActionQueue,
        Memory,
        SimultaneousActionSelection,
        ProgrammedEvent,
        Influence,
        MapAddition,
        TilePlacement,
        PatternBuilding,
        GameMaster,
        DiceRolling,
        GridMovement,
        LineOfSight,
        ModularBoard,
        MovementPoints,
        MultipleMaps,
        Campaign,
        Enclosure,
        MoveThroughDeck,
        DeckManagement;

        /**
         * Retrieves a list of all games using this mechanic.
         *
         * @return - list of game types.
         */
        public List<GameType> getAllGames() {
            ArrayList<GameType> games = new ArrayList<>();
            for (GameType gt : GameType.values()) {
                if (gt.getMechanics().contains(this)) {
                    games.add(gt);
                }
            }
            return games;
        }

        /**
         * Retrieves a list of all games that do NOT use this mechanic.
         *
         * @return - list of game types.
         */
        public List<GameType> getAllGamesExcluding() {
            ArrayList<GameType> games = new ArrayList<>();
            for (GameType gt : GameType.values()) {
                if (!gt.getMechanics().contains(this)) {
                    games.add(gt);
                }
            }
            return games;
        }
    }

    GameType(int minPlayers, int maxPlayers, ArrayList<Category> categories, ArrayList<Mechanic> mechanics) {
        this.minPlayers = minPlayers;
        this.maxPlayers = maxPlayers;
        this.categories = categories;
        this.mechanics = mechanics;
    }

    // Getters
    public int getMinPlayers() {
        return minPlayers;
    }

    public int getMaxPlayers() {
        return maxPlayers;
    }

    public ArrayList<Category> getCategories() {
        return categories;
    }

    public ArrayList<Mechanic> getMechanics() {
        return mechanics;
    }

    public static int getMinPlayersAllGames() {
        int min = Integer.MAX_VALUE;
        for (GameType gt : GameType.values()) {
            if (gt.minPlayers < min) min = gt.minPlayers;
        }
        return min;
    }

    public static int getMaxPlayersAllGames() {
        int max = Integer.MIN_VALUE;
        for (GameType gt : GameType.values()) {
            if (gt.minPlayers > max) max = gt.minPlayers;
        }
        return max;
    }

    /**
     * Creates an instance of the given game type with nPlayers number of players and a new random seed.
     *
     * @param nPlayers - number of players for the game.
     * @return - instance of Game object; null if game not implemented.
     */
    public Game createGameInstance(int nPlayers) {
        return createGameInstance(nPlayers, System.currentTimeMillis(), createParameterSet(System.currentTimeMillis()));
    }

    public Game createGameInstance(int nPlayers, long seed) {
        return createGameInstance(nPlayers, seed, createParameterSet(seed));
    }

    public Game createGameInstance(int nPlayers, AbstractParameters gameParams) {
        if (gameParams == null) {
            return createGameInstance(nPlayers, System.currentTimeMillis(), gameParams);
        } else {
            return createGameInstance(nPlayers, gameParams.getRandomSeed(), gameParams);
        }
    }

    @Override
    public String toString() {
        boolean implemented = createGameInstance(minPlayers) != null;
        AbstractGUIManager g = createGUIManager(null,null, null);
        boolean gui = g != null;
        boolean prototypeGUI = g instanceof PrototypeGUIManager;
        return (gui ? prototypeGUI ? ANSI_CYAN : ANSI_BLUE : implemented ? ANSI_GREEN : ANSI_RED) + this.name() + ANSI_RESET + " {" +
                "\n\tminPlayers = " + minPlayers +
                "\n\tmaxPlayers = " + maxPlayers +
                "\n\tcategories = " + categories +
                "\n\tmechanics = " + mechanics +
                (implemented ? ANSI_GREEN : ANSI_RED) +
                "\n\timplemented = " + implemented + ANSI_RESET +
                (gui ? prototypeGUI ? ANSI_CYAN : ANSI_BLUE : ANSI_RED) +
                "\n\tGUI = " + gui + ANSI_RESET +
                "\n}\n";
    }

    public static void main(String[] args) {
        System.out.println("Games available in the framework: \n");
        for (GameType gt : GameType.values()) {
            System.out.println(gt.toString());
        }
    }
}<|MERGE_RESOLUTION|>--- conflicted
+++ resolved
@@ -8,13 +8,10 @@
 import games.coltexpress.ColtExpressForwardModel;
 import games.coltexpress.ColtExpressGameState;
 import games.coltexpress.ColtExpressParameters;
-<<<<<<< HEAD
-import games.coltexpress.gui.ColtExpressGUI;
 import games.descent.DescentForwardModel;
 import games.descent.DescentGameState;
 import games.descent.DescentParameters;
 import games.descent.gui.DescentGUI;
-=======
 import games.coltexpress.gui.ColtExpressGUIManager;
 import games.diamant.DiamantForwardModel;
 import games.diamant.DiamantGameState;
@@ -24,7 +21,6 @@
 import games.dotsboxes.DBGUIManager;
 import games.dotsboxes.DBGameState;
 import games.dotsboxes.DBParameters;
->>>>>>> 718fb5fd
 import games.explodingkittens.ExplodingKittensParameters;
 import games.explodingkittens.ExplodingKittensForwardModel;
 import games.explodingkittens.ExplodingKittensGameState;
@@ -101,13 +97,6 @@
             new ArrayList<Category>() {{ add(Strategy); add(AmericanWest); add(Fighting); add(Trains); }},
             new ArrayList<Mechanic>() {{ add(ActionQueue); add(HandManagement); add(Memory); add(ProgrammedEvent);
             add(SimultaneousActionSelection); add(TakeThat); add(VariablePlayerPowers); }}),
-<<<<<<< HEAD
-    Descent (2, 5, new ArrayList<Category>() {{ add(Adventure); add(Strategy); add(Exploration);
-            add(Fantasy); add(Fighting); add(Miniatures); }},
-            new ArrayList<Mechanic>() {{ add(ActionPoints); add(DiceRolling); add(GridMovement); add(HandManagement);
-            add(LineOfSight); add(ModularBoard); add(MovementPoints); add(MultipleMaps); add(Campaign); add(Cooperative);
-            add(VariablePlayerPowers); add(GameMaster); }});
-=======
     DotsAndBoxes(2, 6,
             new ArrayList<Category>() {{
                 add(Simple);
@@ -161,10 +150,14 @@
             new ArrayList<Mechanic>() {{ add(DeckManagement); }}),
     DominionImprovements (2, 4,
             new ArrayList<Category>() {{ add(Cards); add(Strategy);}},
-            new ArrayList<Mechanic>() {{ add(DeckManagement); }})
+            new ArrayList<Mechanic>() {{ add(DeckManagement); }}),
+    Descent (2, 5, new ArrayList<Category>() {{ add(Adventure); add(Strategy); add(Exploration);
+        add(Fantasy); add(Fighting); add(Miniatures); }},
+            new ArrayList<Mechanic>() {{ add(ActionPoints); add(DiceRolling); add(GridMovement); add(HandManagement);
+                add(LineOfSight); add(ModularBoard); add(MovementPoints); add(MultipleMaps); add(Campaign); add(Cooperative);
+                add(VariablePlayerPowers); add(GameMaster); }});
     ;
 
->>>>>>> 718fb5fd
 //    Carcassonne (2, 5,
 //            new ArrayList<Category>() {{ add(Strategy); add(CityBuilding); add(Medieval); add(TerritoryBuilding); }},
 //            new ArrayList<Mechanic>() {{ add(Influence); add(MapAddition); add(TilePlacement); }}),
@@ -194,10 +187,8 @@
                 return Virus;
             case "coltexpress":
                 return ColtExpress;
-<<<<<<< HEAD
             case "descent":
                 return Descent;
-=======
             case "dotsandboxes":
                 return DotsAndBoxes;
             case "diamant":
@@ -210,7 +201,6 @@
                 return DominionSizeDistortion;
             case "dominionimprovements" :
                 return DominionImprovements;
->>>>>>> 718fb5fd
         }
         System.out.println("Game type not found, returning null. ");
         return null;
@@ -273,13 +263,11 @@
                 forwardModel = new ColtExpressForwardModel();
                 gameState = new ColtExpressGameState(params, nPlayers);
                 break;
-<<<<<<< HEAD
             case Descent:
                 params = new DescentParameters(seed);
                 forwardModel = new DescentForwardModel();
                 gameState = new DescentGameState(params, nPlayers);
                 break;
-=======
             case DotsAndBoxes:
                 forwardModel = new DBForwardModel();
                 gameState = new DBGameState(params, nPlayers);
@@ -296,7 +284,6 @@
                 break;
             default:
                 throw new AssertionError("Game not yet supported : " + this);
->>>>>>> 718fb5fd
         }
 
         return new Game(this, forwardModel, gameState);
@@ -380,7 +367,7 @@
                 break;
             case Descent:
                 if (game != null) {
-                    gui = new DescentGUI(game.getGameState(), ac);
+                    gui = new DescentGUI(parent, game.getGameState(), ac);
                 }
                 break;
             case LoveLetter:
