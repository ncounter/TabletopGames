package games;

import core.*;
import core.rules.AbstractRuleBasedForwardModel;
import games.battlelore.*;
import games.battlelore.gui.BattleloreGUI;
import games.blackjack.*;
import games.blackjack.gui.BlackjackGUIManager;
import games.cantstop.*;
import games.cantstop.gui.CantStopGUIManager;
<<<<<<< HEAD
import games.catan.CatanForwardModel;
import games.catan.CatanGameState;
import games.catan.gui.CatanGUI;
import games.coltexpress.ColtExpressForwardModel;
import games.coltexpress.ColtExpressGameState;
import games.descent2e.DescentForwardModel;
import games.descent2e.DescentGameState;
import games.descent2e.DescentParameters;
import games.descent2e.gui.DescentGUI;
=======
import games.catan.*;
import games.catan.gui.CatanGUI;
import games.coltexpress.*;
>>>>>>> 5387add5
import games.coltexpress.gui.ColtExpressGUIManager;
import games.connect4.*;
import games.connect4.gui.Connect4GUIManager;
import games.diamant.*;
import games.dominion.gui.DominionGUIManager;
import games.dotsboxes.*;
import games.explodingkittens.*;
import games.explodingkittens.gui.ExplodingKittensGUIManager;
import games.loveletter.*;
import games.loveletter.gui.LoveLetterGUIManager;
import games.pandemic.*;
import games.pandemic.gui.PandemicGUIManager;
import games.terraformingmars.*;
import games.terraformingmars.gui.TMGUI;
import games.poker.*;
import games.poker.gui.*;
import games.dicemonastery.gui.*;
import games.stratego.*;
import games.stratego.gui.StrategoGUIManager;
import games.sushigo.*;
import games.sushigo.gui.SGGUIManager;
import games.tictactoe.*;
import games.tictactoe.gui.*;
import games.uno.*;
import games.uno.gui.*;
import games.virus.*;
import games.dicemonastery.*;
import games.dominion.*;
import gametemplate.GTForwardModel;
import gametemplate.GTGUIManager;
import gametemplate.GTGameState;
import gametemplate.GTParameters;
import gui.*;
import org.apache.commons.lang3.reflect.ConstructorUtils;
import players.human.ActionController;
import players.human.HumanGUIPlayer;

import java.lang.reflect.Constructor;
import java.lang.reflect.InvocationTargetException;
import java.util.*;

import static core.CoreConstants.*;
import static games.GameType.Category.Number;
import static games.GameType.Category.*;
import static games.GameType.Mechanic.*;

/**
 * Encapsulates all games available in the framework, with minimum and maximum number of players as per game rules.
 * All games further include a list of categories and mechanics, which can be used to filter the game collection.
 * Additionally: classes where the game state, forward model, parameters and GUI manager (optional, can be null) are implemented,
 * and path to where JSON data for the game is stored (optional).
 */
public enum GameType {

    /**
     * Game template example, see template in package {@link gametemplate}
     */
    GameTemplate(1, 8, null, null, GTGameState.class, GTForwardModel.class, GTParameters.class, GTGUIManager.class),
    /**
     * Each game in the framework corresponds to a enum value here, giving minimum players, maximum players,
     * a list of categories the game belongs to, and a list of mechanics the game uses.
     * Add here all games implemented.
     */
    Pandemic(2, 4,
            Arrays.asList(Strategy, Medical),
            Arrays.asList(ActionPoints, Cooperative, HandManagement, PointToPointMovement, SetCollection, Trading, VariablePlayerPowers),
            PandemicGameState.class, PandemicForwardModel.class, PandemicParameters.class, PandemicGUIManager.class,
            "data/pandemic/"),
    TicTacToe(2, 2,
            Arrays.asList(Simple, Abstract),
            Collections.singletonList(PatternBuilding),
            TicTacToeGameState.class, TicTacToeForwardModel.class, TicTacToeGameParameters.class, TicTacToeGUIManager.class),
    Connect4(2, 2,
            Arrays.asList(Simple, Abstract),
            Collections.singletonList(PatternBuilding),
            Connect4GameState.class, Connect4ForwardModel.class, Connect4GameParameters.class, Connect4GUIManager.class),
    ExplodingKittens(2, 5,
            Arrays.asList(Strategy, Animals, Cards, ComicBook, Humour),
            Arrays.asList(HandManagement, HotPotato, PlayerElimination, PushYourLuck, SetCollection, TakeThat),
            ExplodingKittensGameState.class, ExplodingKittensForwardModel.class, ExplodingKittensParameters.class, ExplodingKittensGUIManager.class),
    LoveLetter(2, 4,
            Arrays.asList(Cards, Deduction, Renaissance),
            Arrays.asList(HandManagement, PlayerElimination),
            LoveLetterGameState.class, LoveLetterForwardModel.class, LoveLetterParameters.class, LoveLetterGUIManager.class),
    Uno(2, 10,
            Arrays.asList(Cards, ComicBook, Number, MoviesTVRadio),
            Arrays.asList(HandManagement, LoseATurn, TakeThat),
            UnoGameState.class, UnoForwardModel.class, UnoGameParameters.class, UnoGUIManager.class),
    Virus(2, 6,
            Arrays.asList(Cards, Medical),
            Arrays.asList(CardDrafting, SetCollection, TakeThat),
            VirusGameState.class, VirusForwardModel.class, VirusGameParameters.class, null),
    ColtExpress(2,
            6,
            Arrays.asList(Strategy, AmericanWest, Fighting, Trains),
            Arrays.asList(ActionQueue, HandManagement, Memory, ProgrammedEvent, SimultaneousActionSelection, TakeThat, VariablePlayerPowers),
            ColtExpressGameState.class, ColtExpressForwardModel.class, ColtExpressParameters.class, ColtExpressGUIManager.class),
    DotsAndBoxes(2, 6,
            Arrays.asList(Simple, Abstract, TerritoryBuilding),
            Collections.singletonList(Enclosure),
            DBGameState.class, DBForwardModel.class, DBParameters.class, DBGUIManager.class),
    Poker(2, 14,
            Arrays.asList(Cards, ComicBook, Number, MoviesTVRadio, Bluffing),
            Arrays.asList(HandManagement, LoseATurn, TakeThat),
            PokerGameState.class, PokerForwardModel.class, PokerGameParameters.class, PokerGUIManager.class),
    Blackjack(2, 7,
            Arrays.asList(Cards, ComicBook, Number, MoviesTVRadio),
            Arrays.asList(HandManagement, LoseATurn, TakeThat),
            BlackjackGameState.class, BlackjackForwardModel.class, BlackjackParameters.class, BlackjackGUIManager.class),
    Diamant(2, 6,
            Arrays.asList(Adventure, Bluffing, Exploration),
            Arrays.asList(MoveThroughDeck, PushYourLuck, SimultaneousActionSelection),
            DiamantGameState.class, DiamantForwardModel.class, DiamantParameters.class, null),
    DiceMonastery(2, 4,
            Arrays.asList(Strategy, Medieval),
            Arrays.asList(SetCollection, WorkerPlacement, EngineBuilding),
            DiceMonasteryGameState.class, DiceMonasteryForwardModel.class, DiceMonasteryParams.class, DiceMonasteryGUI.class),
    Dominion(2, 4,
            Arrays.asList(Cards, Strategy),
            Collections.singletonList(DeckManagement),
            DominionGameState.class, DominionForwardModel.class, DominionParameters.class, DominionGUIManager.class),
    DominionSizeDistortion(2, 4,
            Arrays.asList(Cards, Strategy),
            Collections.singletonList(DeckManagement),
            DominionGameState.class, DominionForwardModel.class, DominionParameters.class, DominionGUIManager.class),
    DominionImprovements(2, 4,
            Arrays.asList(Cards, Strategy),
            Collections.singletonList(DeckManagement),
            DominionGameState.class, DominionForwardModel.class, DominionParameters.class, DominionGUIManager.class),
    Battlelore(2, 2,
            Arrays.asList(Fantasy, Miniatures, Wargame),
            Arrays.asList(Campaign, BattleCardDriven, CommandCards, DiceRolling, GridMovement, ModularBoard, VariablePlayerPowers),
            BattleloreGameState.class, BattleloreForwardModel.class, BattleloreGameParameters.class, BattleloreGUI.class,
            "data/battlelore/"),
    SushiGo(2, 5,
            Arrays.asList(Strategy, Cards),
            Arrays.asList(SetCollection, PushYourLuck, SimultaneousActionSelection),
            SGGameState.class, SGForwardModel.class, SGParameters.class, SGGUIManager.class),
    Catan(3, 4,
<<<<<<< HEAD
            new ArrayList<Category>() {{
                add(Strategy);
                add(Cards);
            }},
            new ArrayList<Mechanic>() {{
        add(ModularBoard);
                add(Memory);
                add(GridMovement);
    }}),
        Stratego(2, 2,
        new ArrayList<Category>() {{
        add(Strategy);
        add(Bluffing);
        add(Deduction);
        add(Abstract);
        }},
        new ArrayList<Mechanic>() {{
        add(Memory);
        add(GridMovement);
        }}),
    Descent2e(2, 5, new ArrayList<Category>() {{ add(Adventure); add(Strategy); add(Exploration);
        add(Fantasy); add(Fighting); add(Miniatures); }},
            new ArrayList<Mechanic>() {{ add(ActionPoints); add(DiceRolling); add(GridMovement); add(HandManagement);
                add(LineOfSight); add(ModularBoard); add(MovementPoints); add(MultipleMaps); add(Campaign); add(Cooperative);
                add(VariablePlayerPowers); add(GameMaster); }}),

//    Carcassonne (2, 5,
//            new ArrayList<Category>() {{ add(Strategy); add(CityBuilding); add(Medieval); add(TerritoryBuilding); }},
//            new ArrayList<Mechanic>() {{ add(Influence); add(MapAddition); add(TilePlacement); }}),
    TerraformingMars (1, 5,
            new ArrayList<Category>() {{ add(Economic); add(Environmental); add(Manufacturing); add(TerritoryBuilding);
                add(Cards); add(Strategy); add(Exploration); }},
            new ArrayList<Mechanic>() {{ add(Drafting); add(EndGameBonus); add(HandManagement); add(HexagonGrid);
                add(Income); add(SetCollection); add(TakeThat); add(TilePlacement); add(ProgressiveTurnOrder);
                add(VariablePlayerPowers); add(EngineBuilding); add(TableauBuilding);}}),
=======
            Arrays.asList(Strategy, Cards),
            Arrays.asList(Memory, GridMovement, ModularBoard),
            CatanGameState.class, CatanForwardModel.class, CatanParameters.class, CatanGUI.class),
    TerraformingMars(1, 5,
            Arrays.asList(Economic, Environmental, Manufacturing, TerritoryBuilding, Cards, Strategy, Exploration),
            Arrays.asList(Drafting, EndGameBonus, HandManagement, HexagonGrid, Income, SetCollection, TakeThat, TilePlacement, ProgressiveTurnOrder, VariablePlayerPowers, EngineBuilding, TableauBuilding),
            TMGameState.class, TMForwardModel.class, TMGameParameters.class, TMGUI.class),
    Stratego(2, 2,
            Arrays.asList(Strategy, Bluffing, Deduction, Abstract),
            Arrays.asList(Memory, GridMovement),
            StrategoGameState.class, StrategoForwardModel.class, StrategoParams.class, StrategoGUIManager.class),
>>>>>>> 5387add5
    CantStop(2, 4,
            Arrays.asList(Dice, Abstract),
            Collections.singletonList(PushYourLuck),
            CantStopGameState.class, CantStopForwardModel.class, CantStopParameters.class, CantStopGUIManager.class);

<<<<<<< HEAD
    /**
     * Converts a given string to the enum type corresponding to the game.
     * Add here all games, planned or implemented.
     *
     * @param game - string of a game type
     * @return - GameType corresponding to String
     */
    public GameType stringToGameType(String game) {
        switch (game.toLowerCase()) {
            case "pandemic":
                return Pandemic;
            case "tictactoe":
                return TicTacToe;
            case "connect4":
                return Connect4;
            case "explodingkittens":
                return ExplodingKittens;
            case "loveletter":
                return LoveLetter;
            case "uno":
                return Uno;
            case "blackjack":
                return Blackjack;
            case "virus":
                return Virus;
            case "coltexpress":
                return ColtExpress;
            case "descent":
                return Descent2e;
            case "dotsandboxes":
                return DotsAndBoxes;
            case "diamant":
                return Diamant;
            case "poker":
                return Poker;
            case "dominion":
                return Dominion;
            case "dominionsizedistortion":
                return DominionSizeDistortion;
            case "dominionimprovements":
                return DominionImprovements;
            case "catan":
                return Catan;
            case "battlelore":
                return Battlelore;
            case "dicemonastery":
                return DiceMonastery;
            case "sushigo":
                return SushiGo;
            case "stratego":
                return Stratego;
            case "cantstop":
                return CantStop;
        }
        System.out.println("Game type not found, returning null. ");
        return null;
=======
    // Core classes where the game is defined
    final Class<? extends AbstractGameState> gameStateClass;
    final Class<? extends AbstractForwardModel> forwardModelClass;
    final Class<? extends AbstractParameters> parameterClass;
    final Class<? extends AbstractGUIManager> guiManagerClass;

    // Minimum and maximum number of players supported in this game
    private final int minPlayers, maxPlayers;

    // boardgamegeek.com topic classification of games
    private final List<Category> categories;
    private final List<Mechanic> mechanics;

    // Data paths
    private final String dataPath;

    GameType(int minPlayers, int maxPlayers, List<Category> categories, List<Mechanic> mechanics,
             Class<? extends AbstractGameState> gameStateClass, Class<? extends AbstractForwardModel> forwardModelClass,
             Class<? extends AbstractParameters> parameterClass, Class<? extends AbstractGUIManager> guiManagerClass,
             String dataPath) {
        this.minPlayers = minPlayers;
        this.maxPlayers = maxPlayers;
        this.categories = categories;
        this.mechanics = mechanics;
        this.gameStateClass = gameStateClass;
        this.forwardModelClass = forwardModelClass;
        this.parameterClass = parameterClass;
        this.guiManagerClass = guiManagerClass;
        this.dataPath = dataPath;
>>>>>>> 5387add5
    }

    GameType(int minPlayers, int maxPlayers, List<Category> categories, List<Mechanic> mechanics,
             Class<? extends AbstractGameState> gameStateClass, Class<? extends AbstractForwardModel> forwardModelClass,
             Class<? extends AbstractParameters> parameterClass, Class<? extends AbstractGUIManager> guiManagerClass) {
        this(minPlayers, maxPlayers, categories, mechanics, gameStateClass, forwardModelClass, parameterClass, guiManagerClass, null);
    }

    // Getters
    public int getMinPlayers() {
        return minPlayers;
    }

    public int getMaxPlayers() {
        return maxPlayers;
    }

    public List<Category> getCategories() {
        return categories;
    }

    public List<Mechanic> getMechanics() {
        return mechanics;
    }

    public String getDataPath() {
        return dataPath;
    }

    public AbstractGameState createGameState(AbstractParameters params, int nPlayers) {
        if (gameStateClass == null) throw new AssertionError("No game state class declared for the game: " + this);
        try {
            Constructor<?> constructorGS = ConstructorUtils.getMatchingAccessibleConstructor(gameStateClass, AbstractParameters.class, Integer.class);
            return (AbstractGameState) constructorGS.newInstance(params, nPlayers);
        } catch (InstantiationException | IllegalAccessException | InvocationTargetException e) {
            throw new RuntimeException(e);
        }
<<<<<<< HEAD
        AbstractForwardModel forwardModel;
        AbstractGameState gameState;

        switch (this) {
            case Pandemic:
                forwardModel = new PandemicForwardModel(params, nPlayers);
                gameState = new PandemicGameState(params, nPlayers);
                break;
            case TicTacToe:
                forwardModel = new TicTacToeForwardModel();
                gameState = new TicTacToeGameState(params, nPlayers);
                break;
            case Connect4:
                forwardModel = new Connect4ForwardModel();
                gameState = new Connect4GameState(params, nPlayers);
                break;
            case ExplodingKittens:
                forwardModel = new ExplodingKittensForwardModel();
                gameState = new ExplodingKittensGameState(params, nPlayers);
                break;
            case LoveLetter:
                forwardModel = new LoveLetterForwardModel();
                gameState = new LoveLetterGameState(params, nPlayers);
                break;
            case Uno:
                forwardModel = new UnoForwardModel();
                gameState = new UnoGameState(params, nPlayers);
                break;
            case Blackjack:
                forwardModel = new BlackjackForwardModel();
                gameState = new BlackjackGameState(params, nPlayers);
                break;
            case Poker:
                forwardModel = new PokerForwardModel();
                gameState = new PokerGameState(params, nPlayers);
                break;
            case Virus:
                forwardModel = new VirusForwardModel();
                gameState = new VirusGameState(params, nPlayers);
                break;
            case ColtExpress:
                forwardModel = new ColtExpressForwardModel();
                gameState = new ColtExpressGameState(params, nPlayers);
                break;
            case Descent2e:
                params = new DescentParameters(seed);
                forwardModel = new DescentForwardModel();
                gameState = new DescentGameState(params, nPlayers);
                break;
            case DotsAndBoxes:
                forwardModel = new DBForwardModel();
                gameState = new DBGameState(params, nPlayers);
                break;
            case Diamant:
                forwardModel = new DiamantForwardModel();
                gameState = new DiamantGameState(params, nPlayers);
                break;
            case DiceMonastery:
                forwardModel = new DiceMonasteryForwardModel();
                gameState = new DiceMonasteryGameState(params, nPlayers);
                break;
            case Dominion:
            case DominionImprovements:
            case DominionSizeDistortion:
                forwardModel = new DominionForwardModel();
                gameState = new DominionGameState(params, nPlayers);
                break;
            case TerraformingMars:
                forwardModel = new TMForwardModel();
                gameState = new TMGameState(params, nPlayers);
                break;
            case Catan:
                forwardModel = new CatanForwardModel();
                gameState = new CatanGameState(params, nPlayers);
                break;
            case Battlelore:
                forwardModel = new BattleloreForwardModel();
                gameState = new BattleloreGameState(params, nPlayers);
                break;
            case SushiGo:
                forwardModel = new SGForwardModel();
                gameState = new SGGameState(params, nPlayers);
                break;
            case Stratego:
                forwardModel = new StrategoForwardModel();
                gameState = new StrategoGameState(params, nPlayers);
                break;
            case CantStop:
                forwardModel = new CantStopForwardModel();
                gameState = new CantStopGameState(params, nPlayers);
                break;
            default:
                throw new AssertionError("Game not yet supported : " + this);
=======
    }

    public AbstractForwardModel createForwardModel(AbstractParameters params, int nPlayers) {
        if (forwardModelClass == null)
            throw new AssertionError("No forward model class declared for the game: " + this);
        try {
            if (forwardModelClass.getSuperclass() == AbstractRuleBasedForwardModel.class) {
                Constructor<?> constructorGS = ConstructorUtils.getMatchingAccessibleConstructor(forwardModelClass, AbstractParameters.class, Integer.class);
                return (AbstractForwardModel) constructorGS.newInstance(params, nPlayers);
            } else {
                Constructor<?> constructorGS = ConstructorUtils.getMatchingAccessibleConstructor(forwardModelClass);
                return (AbstractForwardModel) constructorGS.newInstance();
            }
        } catch (InstantiationException | IllegalAccessException | InvocationTargetException e) {
            throw new RuntimeException(e);
>>>>>>> 5387add5
        }
    }

    public AbstractParameters createParameters(long seed) {
        if (parameterClass == null) throw new AssertionError("No parameter class declared for the game: " + this);
        try {
            if (dataPath != null) {
                Constructor<?> constructorGS = ConstructorUtils.getMatchingAccessibleConstructor(parameterClass, String.class, Long.class);
                return (AbstractParameters) constructorGS.newInstance(dataPath, seed);
            } else {
                Constructor<?> constructorGS = ConstructorUtils.getMatchingAccessibleConstructor(parameterClass, Long.class);
                if (constructorGS == null) {
                    constructorGS = ConstructorUtils.getMatchingAccessibleConstructor(parameterClass);
                    return (AbstractParameters) constructorGS.newInstance();
                }
                return (AbstractParameters) constructorGS.newInstance(seed);
            }
        } catch (InstantiationException | IllegalAccessException | InvocationTargetException e) {
            throw new RuntimeException(e);
        }
    }

    /**
     * Creates a graphical user interface for the given game type. Add here all games with a GUI available.
     *
     * @param game - game to create a GUI for.
     * @param ac   - ActionController object allowing for user interaction with the GUI.
     * @return - GUI for the given game type.
     */
    public AbstractGUIManager createGUIManager(GamePanel parent, Game game, ActionController ac) {
        if (guiManagerClass == null) throw new AssertionError("No GUI manager class declared for the game: " + this);

        // Find ID of human player, if any (-1 if none)
        int human = -1;
        if (game != null && game.getPlayers() != null) {
            for (int i = 0; i < game.getPlayers().size(); i++) {
                if (game.getPlayers().get(i) instanceof HumanGUIPlayer) {
                    human = i;
                    break;
                }
            }
        }

<<<<<<< HEAD
        switch (this) {
            case Pandemic:
                gui = new PandemicGUIManager(parent, game, ac);
                break;
            case Uno:
                gui = new UnoGUIManager(parent, game, ac, human);
                break;
            case Blackjack:
                gui = new BlackjackGUIManager(parent, game, ac, human);
                break;
            case Poker:
                gui = new PokerGUIManager(parent, game, ac, human);
                break;
            case ColtExpress:
                gui = new ColtExpressGUIManager(parent, game, ac, human);
                break;
            case ExplodingKittens:
                gui = new ExplodingKittensGUIManager(parent, game, ac, human);
                break;
            case Descent2e:
                if (game != null) {
                    gui = new DescentGUI(parent, game.getGameState(), ac);
                }
                break;
            case LoveLetter:
                gui = new LoveLetterGUIManager(parent, game, ac, human);
                break;
            case TicTacToe:
                gui = new TicTacToeGUIManager(parent, game, ac);
                break;
            case Connect4:
                gui = new Connect4GUIManager(parent, game, ac);
                break;
            case DotsAndBoxes:
                if (game != null) {
                    gui = new DBGUIManager(parent, game.getGameState(), ac);
                } else {
                    gui = new PrototypeGUIManager(parent, null, null, ac, 100);
                }
                break;
            case Dominion:
            case DominionImprovements:
            case DominionSizeDistortion:
                gui = new DominionGUIManager(parent, game, ac, human);
                break;
            case Catan:
                gui = new CatanGUI(parent, game, ac);
                break;
            // TODO: Diamant GUI
            case TerraformingMars:
                gui = new TMGUI(parent, game, ac);
                break;
            case Battlelore:
                gui = new BattleloreGUI(parent, game, ac);
                break;
            case DiceMonastery:
                gui = new DiceMonasteryGUI(parent, game, ac, human);
                break;
            case SushiGo:
                gui = new SGGUI(parent, game, ac, human);
                break;
            case Stratego:
                gui = new StrategoGUIManager(parent, game, ac);
                break;
            case CantStop:
                gui = new CantStopGUIManager(parent, game, ac);
                break;
=======
        try {
            Constructor<?> constructorGS = ConstructorUtils.getMatchingAccessibleConstructor(guiManagerClass, GamePanel.class, Game.class, ActionController.class, Integer.class);
            return (AbstractGUIManager) constructorGS.newInstance(parent, game, ac, human);
        } catch (InstantiationException | IllegalAccessException | InvocationTargetException e) {
            throw new RuntimeException(e);
        }
    }

    /**
     * Creates an instance of the given game type with nPlayers number of players and random seed.
     *
     * @param nPlayers - number of players taking part in the game, used for initialisation.
     * @param seed     - seed for this game.
     * @param params   - Parameters to use for the game. If not specified then we use the default.
     * @return - instance of Game object
     */
    public Game createGameInstance(int nPlayers, long seed, AbstractParameters params) {
        if (nPlayers < minPlayers || nPlayers > maxPlayers) {
            throw new IllegalArgumentException("Unsupported number of players: " + nPlayers
                    + ". Should be in range [" + minPlayers + "," + maxPlayers + "].");
        }
        if (params == null) {
            params = createParameters(seed);
        } else {
            params.setRandomSeed(seed);
>>>>>>> 5387add5
        }

        return new Game(this, createForwardModel(params, nPlayers), createGameState(params, nPlayers));
    }

    public Game createGameInstance(int nPlayers) {
        return createGameInstance(nPlayers, System.currentTimeMillis(), createParameters(System.currentTimeMillis()));
    }

    public Game createGameInstance(int nPlayers, long seed) {
        return createGameInstance(nPlayers, seed, createParameters(seed));
    }

    public Game createGameInstance(int nPlayers, AbstractParameters gameParams) {
        if (gameParams == null) {
            return createGameInstance(nPlayers, System.currentTimeMillis(), null);
        } else {
            return createGameInstance(nPlayers, gameParams.getRandomSeed(), gameParams);
        }
    }

    @Override
    public String toString() {
        boolean gui = guiManagerClass != null;
        boolean fm = forwardModelClass != null;
        boolean gs = gameStateClass != null;
        boolean params = parameterClass != null;
        return ANSI_GREEN + this.name() + ANSI_RESET + " {" +
                "\n\tminPlayers = " + minPlayers +
                "\n\tmaxPlayers = " + maxPlayers +
                "\n\tcategories = " + categories +
                "\n\tmechanics = " + mechanics +
                (gs ? ANSI_BLUE : ANSI_RED) + "\n\tGS = " + gs + ANSI_RESET +
                (fm ? ANSI_BLUE : ANSI_RED) + "\n\tFM = " + fm + ANSI_RESET +
                (params ? ANSI_BLUE : ANSI_RED) + "\n\tParams = " + params + ANSI_RESET +
                (gui ? ANSI_BLUE : ANSI_RED) + "\n\tGUI = " + gui + ANSI_RESET +
                "\n}\n";
    }

    public static void main(String[] args) {
        System.out.println("Games available in the framework: \n");
        for (GameType gt : GameType.values()) {
            System.out.println(gt.toString());
        }
    }

    @SuppressWarnings("unused")
    public enum Category {
        Strategy,
        Simple,
        Abstract,
        Animals,
        Cards,
        ComicBook,
        Dice,
        Humour,
        Medical,
        Deduction,
        Renaissance,
        MoviesTVRadio,
        Number,
        AmericanWest,
        Fighting,
        Trains,
        CityBuilding,
        Medieval,
        TerritoryBuilding,
        Adventure,
        Exploration,
        Fantasy,
        Miniatures,
        Bluffing,
        Economic,
        Environmental,
        Manufacturing,
        Wargame;

        /**
         * @return a list of all games within this category.
         */
        public List<GameType> getAllGames() {
            ArrayList<GameType> games = new ArrayList<>();
            for (GameType gt : GameType.values()) {
                if (gt.getCategories().contains(this)) {
                    games.add(gt);
                }
            }
            return games;
        }

        /**
         * @return a list of all games that are NOT within this category.
         */
        public List<GameType> getAllGamesExcluding() {
            ArrayList<GameType> games = new ArrayList<>();
            for (GameType gt : GameType.values()) {
                if (!gt.getCategories().contains(this)) {
                    games.add(gt);
                }
            }
            return games;
        }
    }

    @SuppressWarnings("unused")
    public enum Mechanic {
        Cooperative,
        ActionPoints,
        HandManagement,
        PointToPointMovement,
        SetCollection,
        Trading,
        VariablePlayerPowers,
        HotPotato,
        PlayerElimination,
        PushYourLuck,
        TakeThat,
        LoseATurn,
        CardDrafting,
        ActionQueue,
        Memory,
        SimultaneousActionSelection,
        ProgrammedEvent,
        Influence,
        MapAddition,
        TilePlacement,
        PatternBuilding,
        GameMaster,
        DiceRolling,
        GridMovement,
        WorkerPlacement,
        EngineBuilding,
        LineOfSight,
        ModularBoard,
        MovementPoints,
        MultipleMaps,
        Campaign,
        Enclosure,
        DeckManagement,
        Drafting,
        EndGameBonus,
        HexagonGrid,
        Income,
        ProgressiveTurnOrder,
        TableauBuilding,
        BattleCardDriven,
        CommandCards,
        MoveThroughDeck;

        /**
         * @return a list of all games using this mechanic.
         */
        public List<GameType> getAllGames() {
            ArrayList<GameType> games = new ArrayList<>();
            for (GameType gt : GameType.values()) {
                if (gt.getMechanics().contains(this)) {
                    games.add(gt);
                }
            }
            return games;
        }

        /**
         * @return a list of all games that do NOT use this mechanic.
         */
        public List<GameType> getAllGamesExcluding() {
            ArrayList<GameType> games = new ArrayList<>();
            for (GameType gt : GameType.values()) {
                if (!gt.getMechanics().contains(this)) {
                    games.add(gt);
                }
            }
            return games;
        }
    }
}<|MERGE_RESOLUTION|>--- conflicted
+++ resolved
@@ -8,21 +8,9 @@
 import games.blackjack.gui.BlackjackGUIManager;
 import games.cantstop.*;
 import games.cantstop.gui.CantStopGUIManager;
-<<<<<<< HEAD
-import games.catan.CatanForwardModel;
-import games.catan.CatanGameState;
-import games.catan.gui.CatanGUI;
-import games.coltexpress.ColtExpressForwardModel;
-import games.coltexpress.ColtExpressGameState;
-import games.descent2e.DescentForwardModel;
-import games.descent2e.DescentGameState;
-import games.descent2e.DescentParameters;
-import games.descent2e.gui.DescentGUI;
-=======
 import games.catan.*;
 import games.catan.gui.CatanGUI;
 import games.coltexpress.*;
->>>>>>> 5387add5
 import games.coltexpress.gui.ColtExpressGUIManager;
 import games.connect4.*;
 import games.connect4.gui.Connect4GUIManager;
@@ -162,43 +150,6 @@
             Arrays.asList(SetCollection, PushYourLuck, SimultaneousActionSelection),
             SGGameState.class, SGForwardModel.class, SGParameters.class, SGGUIManager.class),
     Catan(3, 4,
-<<<<<<< HEAD
-            new ArrayList<Category>() {{
-                add(Strategy);
-                add(Cards);
-            }},
-            new ArrayList<Mechanic>() {{
-        add(ModularBoard);
-                add(Memory);
-                add(GridMovement);
-    }}),
-        Stratego(2, 2,
-        new ArrayList<Category>() {{
-        add(Strategy);
-        add(Bluffing);
-        add(Deduction);
-        add(Abstract);
-        }},
-        new ArrayList<Mechanic>() {{
-        add(Memory);
-        add(GridMovement);
-        }}),
-    Descent2e(2, 5, new ArrayList<Category>() {{ add(Adventure); add(Strategy); add(Exploration);
-        add(Fantasy); add(Fighting); add(Miniatures); }},
-            new ArrayList<Mechanic>() {{ add(ActionPoints); add(DiceRolling); add(GridMovement); add(HandManagement);
-                add(LineOfSight); add(ModularBoard); add(MovementPoints); add(MultipleMaps); add(Campaign); add(Cooperative);
-                add(VariablePlayerPowers); add(GameMaster); }}),
-
-//    Carcassonne (2, 5,
-//            new ArrayList<Category>() {{ add(Strategy); add(CityBuilding); add(Medieval); add(TerritoryBuilding); }},
-//            new ArrayList<Mechanic>() {{ add(Influence); add(MapAddition); add(TilePlacement); }}),
-    TerraformingMars (1, 5,
-            new ArrayList<Category>() {{ add(Economic); add(Environmental); add(Manufacturing); add(TerritoryBuilding);
-                add(Cards); add(Strategy); add(Exploration); }},
-            new ArrayList<Mechanic>() {{ add(Drafting); add(EndGameBonus); add(HandManagement); add(HexagonGrid);
-                add(Income); add(SetCollection); add(TakeThat); add(TilePlacement); add(ProgressiveTurnOrder);
-                add(VariablePlayerPowers); add(EngineBuilding); add(TableauBuilding);}}),
-=======
             Arrays.asList(Strategy, Cards),
             Arrays.asList(Memory, GridMovement, ModularBoard),
             CatanGameState.class, CatanForwardModel.class, CatanParameters.class, CatanGUI.class),
@@ -210,70 +161,11 @@
             Arrays.asList(Strategy, Bluffing, Deduction, Abstract),
             Arrays.asList(Memory, GridMovement),
             StrategoGameState.class, StrategoForwardModel.class, StrategoParams.class, StrategoGUIManager.class),
->>>>>>> 5387add5
     CantStop(2, 4,
             Arrays.asList(Dice, Abstract),
             Collections.singletonList(PushYourLuck),
             CantStopGameState.class, CantStopForwardModel.class, CantStopParameters.class, CantStopGUIManager.class);
 
-<<<<<<< HEAD
-    /**
-     * Converts a given string to the enum type corresponding to the game.
-     * Add here all games, planned or implemented.
-     *
-     * @param game - string of a game type
-     * @return - GameType corresponding to String
-     */
-    public GameType stringToGameType(String game) {
-        switch (game.toLowerCase()) {
-            case "pandemic":
-                return Pandemic;
-            case "tictactoe":
-                return TicTacToe;
-            case "connect4":
-                return Connect4;
-            case "explodingkittens":
-                return ExplodingKittens;
-            case "loveletter":
-                return LoveLetter;
-            case "uno":
-                return Uno;
-            case "blackjack":
-                return Blackjack;
-            case "virus":
-                return Virus;
-            case "coltexpress":
-                return ColtExpress;
-            case "descent":
-                return Descent2e;
-            case "dotsandboxes":
-                return DotsAndBoxes;
-            case "diamant":
-                return Diamant;
-            case "poker":
-                return Poker;
-            case "dominion":
-                return Dominion;
-            case "dominionsizedistortion":
-                return DominionSizeDistortion;
-            case "dominionimprovements":
-                return DominionImprovements;
-            case "catan":
-                return Catan;
-            case "battlelore":
-                return Battlelore;
-            case "dicemonastery":
-                return DiceMonastery;
-            case "sushigo":
-                return SushiGo;
-            case "stratego":
-                return Stratego;
-            case "cantstop":
-                return CantStop;
-        }
-        System.out.println("Game type not found, returning null. ");
-        return null;
-=======
     // Core classes where the game is defined
     final Class<? extends AbstractGameState> gameStateClass;
     final Class<? extends AbstractForwardModel> forwardModelClass;
@@ -303,7 +195,6 @@
         this.parameterClass = parameterClass;
         this.guiManagerClass = guiManagerClass;
         this.dataPath = dataPath;
->>>>>>> 5387add5
     }
 
     GameType(int minPlayers, int maxPlayers, List<Category> categories, List<Mechanic> mechanics,
@@ -341,101 +232,6 @@
         } catch (InstantiationException | IllegalAccessException | InvocationTargetException e) {
             throw new RuntimeException(e);
         }
-<<<<<<< HEAD
-        AbstractForwardModel forwardModel;
-        AbstractGameState gameState;
-
-        switch (this) {
-            case Pandemic:
-                forwardModel = new PandemicForwardModel(params, nPlayers);
-                gameState = new PandemicGameState(params, nPlayers);
-                break;
-            case TicTacToe:
-                forwardModel = new TicTacToeForwardModel();
-                gameState = new TicTacToeGameState(params, nPlayers);
-                break;
-            case Connect4:
-                forwardModel = new Connect4ForwardModel();
-                gameState = new Connect4GameState(params, nPlayers);
-                break;
-            case ExplodingKittens:
-                forwardModel = new ExplodingKittensForwardModel();
-                gameState = new ExplodingKittensGameState(params, nPlayers);
-                break;
-            case LoveLetter:
-                forwardModel = new LoveLetterForwardModel();
-                gameState = new LoveLetterGameState(params, nPlayers);
-                break;
-            case Uno:
-                forwardModel = new UnoForwardModel();
-                gameState = new UnoGameState(params, nPlayers);
-                break;
-            case Blackjack:
-                forwardModel = new BlackjackForwardModel();
-                gameState = new BlackjackGameState(params, nPlayers);
-                break;
-            case Poker:
-                forwardModel = new PokerForwardModel();
-                gameState = new PokerGameState(params, nPlayers);
-                break;
-            case Virus:
-                forwardModel = new VirusForwardModel();
-                gameState = new VirusGameState(params, nPlayers);
-                break;
-            case ColtExpress:
-                forwardModel = new ColtExpressForwardModel();
-                gameState = new ColtExpressGameState(params, nPlayers);
-                break;
-            case Descent2e:
-                params = new DescentParameters(seed);
-                forwardModel = new DescentForwardModel();
-                gameState = new DescentGameState(params, nPlayers);
-                break;
-            case DotsAndBoxes:
-                forwardModel = new DBForwardModel();
-                gameState = new DBGameState(params, nPlayers);
-                break;
-            case Diamant:
-                forwardModel = new DiamantForwardModel();
-                gameState = new DiamantGameState(params, nPlayers);
-                break;
-            case DiceMonastery:
-                forwardModel = new DiceMonasteryForwardModel();
-                gameState = new DiceMonasteryGameState(params, nPlayers);
-                break;
-            case Dominion:
-            case DominionImprovements:
-            case DominionSizeDistortion:
-                forwardModel = new DominionForwardModel();
-                gameState = new DominionGameState(params, nPlayers);
-                break;
-            case TerraformingMars:
-                forwardModel = new TMForwardModel();
-                gameState = new TMGameState(params, nPlayers);
-                break;
-            case Catan:
-                forwardModel = new CatanForwardModel();
-                gameState = new CatanGameState(params, nPlayers);
-                break;
-            case Battlelore:
-                forwardModel = new BattleloreForwardModel();
-                gameState = new BattleloreGameState(params, nPlayers);
-                break;
-            case SushiGo:
-                forwardModel = new SGForwardModel();
-                gameState = new SGGameState(params, nPlayers);
-                break;
-            case Stratego:
-                forwardModel = new StrategoForwardModel();
-                gameState = new StrategoGameState(params, nPlayers);
-                break;
-            case CantStop:
-                forwardModel = new CantStopForwardModel();
-                gameState = new CantStopGameState(params, nPlayers);
-                break;
-            default:
-                throw new AssertionError("Game not yet supported : " + this);
-=======
     }
 
     public AbstractForwardModel createForwardModel(AbstractParameters params, int nPlayers) {
@@ -451,7 +247,6 @@
             }
         } catch (InstantiationException | IllegalAccessException | InvocationTargetException e) {
             throw new RuntimeException(e);
->>>>>>> 5387add5
         }
     }
 
@@ -495,75 +290,6 @@
             }
         }
 
-<<<<<<< HEAD
-        switch (this) {
-            case Pandemic:
-                gui = new PandemicGUIManager(parent, game, ac);
-                break;
-            case Uno:
-                gui = new UnoGUIManager(parent, game, ac, human);
-                break;
-            case Blackjack:
-                gui = new BlackjackGUIManager(parent, game, ac, human);
-                break;
-            case Poker:
-                gui = new PokerGUIManager(parent, game, ac, human);
-                break;
-            case ColtExpress:
-                gui = new ColtExpressGUIManager(parent, game, ac, human);
-                break;
-            case ExplodingKittens:
-                gui = new ExplodingKittensGUIManager(parent, game, ac, human);
-                break;
-            case Descent2e:
-                if (game != null) {
-                    gui = new DescentGUI(parent, game.getGameState(), ac);
-                }
-                break;
-            case LoveLetter:
-                gui = new LoveLetterGUIManager(parent, game, ac, human);
-                break;
-            case TicTacToe:
-                gui = new TicTacToeGUIManager(parent, game, ac);
-                break;
-            case Connect4:
-                gui = new Connect4GUIManager(parent, game, ac);
-                break;
-            case DotsAndBoxes:
-                if (game != null) {
-                    gui = new DBGUIManager(parent, game.getGameState(), ac);
-                } else {
-                    gui = new PrototypeGUIManager(parent, null, null, ac, 100);
-                }
-                break;
-            case Dominion:
-            case DominionImprovements:
-            case DominionSizeDistortion:
-                gui = new DominionGUIManager(parent, game, ac, human);
-                break;
-            case Catan:
-                gui = new CatanGUI(parent, game, ac);
-                break;
-            // TODO: Diamant GUI
-            case TerraformingMars:
-                gui = new TMGUI(parent, game, ac);
-                break;
-            case Battlelore:
-                gui = new BattleloreGUI(parent, game, ac);
-                break;
-            case DiceMonastery:
-                gui = new DiceMonasteryGUI(parent, game, ac, human);
-                break;
-            case SushiGo:
-                gui = new SGGUI(parent, game, ac, human);
-                break;
-            case Stratego:
-                gui = new StrategoGUIManager(parent, game, ac);
-                break;
-            case CantStop:
-                gui = new CantStopGUIManager(parent, game, ac);
-                break;
-=======
         try {
             Constructor<?> constructorGS = ConstructorUtils.getMatchingAccessibleConstructor(guiManagerClass, GamePanel.class, Game.class, ActionController.class, Integer.class);
             return (AbstractGUIManager) constructorGS.newInstance(parent, game, ac, human);
@@ -589,7 +315,6 @@
             params = createParameters(seed);
         } else {
             params.setRandomSeed(seed);
->>>>>>> 5387add5
         }
 
         return new Game(this, createForwardModel(params, nPlayers), createGameState(params, nPlayers));
