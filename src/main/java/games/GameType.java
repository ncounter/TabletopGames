--- conflicted
+++ resolved
@@ -200,16 +200,13 @@
             Arrays.asList(Strategy, Bluffing, Deduction, Abstract),
             Arrays.asList(Memory, GridMovement),
             ResGameState.class, ResForwardModel.class, ResParameters.class, ResGUIManager.class),
-<<<<<<< HEAD
+    Hearts(3,7,Arrays.asList(Cards, Number),
+            Arrays.asList(HandManagement, LoseATurn, TakeThat),
+            HeartsGameState.class, HeartsForwardModel.class, HeartsParameters.class, HeartsGUIManager.class),
     ChineseCheckers(2, 6,
             Arrays.asList(Strategy, Abstract),
             Arrays.asList(GridMovement),
             CCGameState.class, CCForwardModel.class, CCParameters.class, CCGUIManager.class);
-=======
-    Hearts(3,7,Arrays.asList(Cards, Number),
-            Arrays.asList(HandManagement, LoseATurn, TakeThat),
-            HeartsGameState.class, HeartsForwardModel.class, HeartsParameters.class, HeartsGUIManager.class);
->>>>>>> 78fc0a2a
 
 
     // Core classes where the game is defined
