package games.terraformingmars.components;

<<<<<<< HEAD
import core.components.BoardNode;
=======
import core.components.Component;
>>>>>>> 5387add5
import games.terraformingmars.TMGameState;
import games.terraformingmars.TMTypes;
import games.terraformingmars.actions.ModifyGlobalParameter;
import utilities.Utils;

import java.util.Arrays;
import java.util.Objects;

<<<<<<< HEAD
public class TMMapTile extends BoardNode {
=======
import static core.CoreConstants.ComponentType.BOARD_NODE;

public class TMMapTile extends Component {
>>>>>>> 5387add5
    int x, y;
    TMTypes.Tile tilePlaced;

    TMTypes.MapTileType type;
    TMTypes.Resource[] resources;

    boolean volcanic;
    int reserved = -1;

    public TMMapTile(int x, int y) {
        super(6, "Tile");
        this.x = x;
        this.y = y;
    }

    protected TMMapTile(int x, int y, int componentID) {
        super(6, "Tile", componentID);
        this.x = x;
        this.y = y;
    }

    public boolean isReserved() {
        return reserved != -1;
    }

    public int getReserved() {
        return reserved;
    }

    public void setReserved(int reserved) {
        this.reserved = reserved;
    }

    public boolean isVolcanic() {
        return volcanic;
    }

    public void setVolcanic(boolean volcanic) {
        this.volcanic = volcanic;
    }

    public void setType(TMTypes.MapTileType type) {
        this.type = type;
    }

    public void setResources(TMTypes.Resource[] resources) {
        this.resources = resources;
    }

    public TMTypes.MapTileType getTileType() {
        return type;
    }

    public TMTypes.Resource[] getResources() {
        return resources;
    }

    public TMTypes.Tile getTilePlaced() {
        return tilePlaced;
    }

    public int getX() {
        return x;
    }

    public int getY() {
        return y;
    }

    public void setTilePlaced(TMTypes.Tile which, TMGameState gs) {
        tilePlaced = which;
        int player = gs.getCurrentPlayer();

        // Owner is current player
        if (which.canBeOwned()) {
            ownerId = player;
        }

        if (player >= 0 && player < gs.getNPlayers()) {
            gs.getPlayerTilesPlaced()[player].get(which).increment(1);

            // Current player gets resources
            for (TMTypes.Resource res : resources) {
                gs.getPlayerResources()[player].get(res).increment(1);
                gs.getPlayerResourceIncreaseGen()[player].put(res, true);
            }
        }
    }

    public boolean placeTile(TMTypes.Tile which, TMGameState gs) {
        int player = gs.getCurrentPlayer();
        if (tilePlaced == null) {
            TMTypes.GlobalParameter gp = which.getGlobalParameterToIncrease();
            setTilePlaced(which, gs);
            if (gp != null) {
                // Increase global parameter
                return new ModifyGlobalParameter(gp, 1, true).execute(gs);
            }
            return true;
        }
        return false;
    }

    public void removeTile() {
        ownerId = -1;
        tilePlaced = null;
    }

    @Override
    public TMMapTile copy() {
        TMMapTile copy = new TMMapTile(x, y, componentID);
        copyComponentTo(copy);
        copy.tilePlaced = tilePlaced;
        copy.type = type;
        copy.resources = resources.clone();
        copy.volcanic = volcanic;
        copy.reserved = reserved;
        return copy;
    }

    public static TMMapTile parseMapTile(String s) {
        return parseMapTile(s, -1, -1);
    }

    public static TMMapTile parseMapTile(String s, int x, int y) {
        if (s.equals("0")) return null;

        TMMapTile mt = new TMMapTile(x, y);

        String[] split = s.split(":");

        // First element is tile type
        TMTypes.MapTileType type = Utils.searchEnum(TMTypes.MapTileType.class, split[0]);
        if (type == null) {
            type = TMTypes.MapTileType.City;
            mt.setComponentName(split[0]); // Keep city name
        } else if (type == TMTypes.MapTileType.Volcanic) {
            type = TMTypes.MapTileType.Ground;
            mt.setVolcanic(true);
        }
        mt.setType(type);

        // The rest are resources existing here
        int nResources = split.length-1;
        TMTypes.Resource[] resources = new TMTypes.Resource[nResources];
        for (int i = 1; i < split.length; i++) {
            TMTypes.Resource res = Utils.searchEnum(TMTypes.Resource.class, split[i]);
            if (res != null) {
                resources[i - 1] = res;
            } else {
                // TODO: Ocean (place tile), MegaCredit/-6 (reduce MC by 6)
            }
        }
        mt.setResources(resources);

        return mt;
    }

    @Override
    public boolean equals(Object o) {
        if (this == o) return true;
        if (!(o instanceof TMMapTile)) return false;
        if (!super.equals(o)) return false;
        TMMapTile tmMapTile = (TMMapTile) o;
        return ownerId == tmMapTile.ownerId && x == tmMapTile.x && y == tmMapTile.y && volcanic == tmMapTile.volcanic && reserved == tmMapTile.reserved && tilePlaced == tmMapTile.tilePlaced && type == tmMapTile.type && Arrays.equals(resources, tmMapTile.resources);
    }

    @Override
    public int hashCode() {
        int result = Objects.hash(super.hashCode(), ownerId, x, y, tilePlaced, type, volcanic, reserved);
        result = 31 * result + Arrays.hashCode(resources);
        return result;
    }
}<|MERGE_RESOLUTION|>--- conflicted
+++ resolved
@@ -1,10 +1,6 @@
 package games.terraformingmars.components;
 
-<<<<<<< HEAD
-import core.components.BoardNode;
-=======
 import core.components.Component;
->>>>>>> 5387add5
 import games.terraformingmars.TMGameState;
 import games.terraformingmars.TMTypes;
 import games.terraformingmars.actions.ModifyGlobalParameter;
@@ -13,13 +9,9 @@
 import java.util.Arrays;
 import java.util.Objects;
 
-<<<<<<< HEAD
-public class TMMapTile extends BoardNode {
-=======
 import static core.CoreConstants.ComponentType.BOARD_NODE;
 
 public class TMMapTile extends Component {
->>>>>>> 5387add5
     int x, y;
     TMTypes.Tile tilePlaced;
 
@@ -30,13 +22,13 @@
     int reserved = -1;
 
     public TMMapTile(int x, int y) {
-        super(6, "Tile");
+        super(BOARD_NODE, "Tile");
         this.x = x;
         this.y = y;
     }
 
     protected TMMapTile(int x, int y, int componentID) {
-        super(6, "Tile", componentID);
+        super(BOARD_NODE, "Tile", componentID);
         this.x = x;
         this.y = y;
     }
