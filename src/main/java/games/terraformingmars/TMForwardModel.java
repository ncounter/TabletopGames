package games.terraformingmars;

import core.AbstractGameState;
import core.CoreConstants;
import core.StandardForwardModelWithTurnOrder;
import core.actions.AbstractAction;
import core.components.Counter;
import core.components.Deck;
import core.components.GridBoard;
import games.terraformingmars.actions.*;
import games.terraformingmars.components.Award;
import games.terraformingmars.components.Milestone;
import games.terraformingmars.components.TMCard;
import games.terraformingmars.components.TMMapTile;
import games.terraformingmars.rules.requirements.TagOnCardRequirement;
import utilities.Vector2D;

import java.util.*;

import static games.terraformingmars.TMGameState.TMPhase.*;
import static games.terraformingmars.TMTypes.Resource.MegaCredit;
import static games.terraformingmars.TMTypes.Resource.TR;
import static games.terraformingmars.TMTypes.StandardProject.*;
import static games.terraformingmars.TMTypes.ActionType.*;

public class TMForwardModel extends StandardForwardModelWithTurnOrder {

    @Override
    protected void _setup(AbstractGameState firstState) {
        TMGameState gs = (TMGameState) firstState;
        TMGameParameters params = (TMGameParameters) firstState.getGameParameters();

        gs.playerResources = new HashMap[gs.getNPlayers()];
        gs.playerProduction = new HashMap[gs.getNPlayers()];
        gs.playerResourceMap = new HashSet[gs.getNPlayers()];
        gs.playerDiscountEffects = new HashMap[gs.getNPlayers()];
        gs.playerResourceIncreaseGen = new HashMap[gs.getNPlayers()];

        for (int i = 0; i < gs.getNPlayers(); i++) {
            gs.playerResources[i] = new HashMap<>();
            gs.playerProduction[i] = new HashMap<>();
            gs.playerResourceIncreaseGen[i] = new HashMap<>();
            for (TMTypes.Resource res : TMTypes.Resource.values()) {
                int startingRes = params.startingResources.get(res);
                if (res == TR && gs.getNPlayers() == 1) {
                    startingRes = params.soloTR;
                }
                gs.playerResources[i].put(res, new Counter(startingRes, 0, params.maxPoints, res.toString() + "-" + i));
                if (params.startingProduction.containsKey(res)) {
                    int startingProduction = params.startingProduction.get(res);
                    if (params.expansions.contains(TMTypes.Expansion.CorporateEra))
                        startingProduction = 0;  // No production in corporate era
                    gs.playerProduction[i].put(res, new Counter(startingProduction, params.minimumProduction.get(res), params.maxPoints, res + "-prod-" + i));
                }
                gs.playerResourceIncreaseGen[i].put(res, false);
            }
            gs.playerResourceMap[i] = new HashSet<>();
            // By default, players can exchange steel for X MC and titanium for X MC. More may be added
            gs.playerResourceMap[i].add(new TMGameState.ResourceMapping(TMTypes.Resource.Steel, TMTypes.Resource.MegaCredit, params.nSteelMC, new TagOnCardRequirement(new TMTypes.Tag[]{TMTypes.Tag.Building})));
            gs.playerResourceMap[i].add(new TMGameState.ResourceMapping(TMTypes.Resource.Titanium, TMTypes.Resource.MegaCredit, params.nTitaniumMC, new TagOnCardRequirement(new TMTypes.Tag[]{TMTypes.Tag.Space})));

            // Set up player discount maps
            gs.playerDiscountEffects[i] = new HashMap<>();
        }

        gs.projectCards = new Deck<>("Projects", CoreConstants.VisibilityMode.HIDDEN_TO_ALL);
        gs.corpCards = new Deck<>("Corporations", CoreConstants.VisibilityMode.HIDDEN_TO_ALL);
        gs.discardCards = new Deck<>("Discard", CoreConstants.VisibilityMode.HIDDEN_TO_ALL);

        // Load info from expansions (includes base)
        gs.board = new GridBoard(params.boardSize, params.boardSize);
        gs.extraTiles = new HashSet<>();
        gs.bonuses = new HashSet<>();
        gs.milestones = new HashSet<>();
        gs.awards = new HashSet<>();
        gs.globalParameters = new HashMap<>();

        // Load base
        TMTypes.Expansion.Base.loadProjectCards(gs.projectCards);
        TMTypes.Expansion.Base.loadCorpCards(gs.corpCards);
        TMTypes.Expansion.Base.loadBoard(gs.board, gs.extraTiles, gs.bonuses, gs.milestones, gs.awards, gs.globalParameters);

        if (params.expansions.contains(TMTypes.Expansion.Hellas) || params.expansions.contains(TMTypes.Expansion.Elysium)) {
            // Clear milestones and awards, they'll be replaced by these expansions
            gs.milestones.clear();
            gs.awards.clear();
        }

        for (TMTypes.Expansion e : params.expansions) {
            if (e != TMTypes.Expansion.Hellas && e != TMTypes.Expansion.Elysium) {
                // Hellas and Elysium don't have project or corporation cards
                e.loadProjectCards(gs.projectCards);
                e.loadCorpCards(gs.corpCards);
            }
            e.loadBoard(gs.board, gs.extraTiles, gs.bonuses, gs.milestones, gs.awards, gs.globalParameters);
        }

//        TMCard cccc = null;
//        try {
//            GsonBuilder gsonBuilder = new GsonBuilder()
//                    .registerTypeAdapter(Requirement.class, new SimpleSerializer<Requirement>())
//                    .registerTypeAdapter(Effect.class, new SimpleSerializer<Effect>())
//                    .registerTypeAdapter(Discount.class, new Discount())
//                    .registerTypeAdapter(TMAction.class, new SimpleSerializer<TMAction>())
//                    ;
//
////            GsonBuilder gsonBuilder = new GsonBuilder().registerTypeAdapter(Requirement.class, new RequirementJSONSerializer());
//            Gson gson = gsonBuilder.setPrettyPrinting().create();
//
//            FileWriter fw = new FileWriter("data/terraformingmars/projectCards/jsonCardsCORP.json");
//            fw.write("[");
//            for (TMCard c: gs.projectCards.getComponents()) {
//                cccc = c;
//                TMCard cCopy = c.copySerializable();
//                String jsonString = gson.toJson(cCopy);
//                fw.write(jsonString + ",");
//                System.out.println(jsonString);
//                fw.flush();
//            }
//            fw.write("]");
//            fw.flush();
//            fw.close();
//        } catch (Exception e) {
//            e.printStackTrace();
//            System.out.println(cccc.toString());
//        }

        if (gs.getNPlayers() == 1) {
            // Disable milestones and awards for solo play
            gs.milestones = new HashSet<>();
            gs.awards = new HashSet<>();
        }

        // Shuffle dekcs
        gs.projectCards.shuffle(gs.getRnd());
        gs.corpCards.shuffle(gs.getRnd());

        HashMap<TMTypes.Tag, Counter>[] playerCardsPlayedTags;
        HashSet<AbstractAction>[] playerCardsPlayedEffects;
        HashSet<AbstractAction>[] playerCardsPlayedActions;
        HashMap<TMTypes.CardType, Counter>[] playerCardsPlayedTypes;
        HashMap<TMTypes.Tile, Counter>[] tilesPlaced;

        gs.playerCorporations = new TMCard[gs.getNPlayers()];
        gs.playerCardChoice = new Deck[gs.getNPlayers()];
        gs.playerHands = new Deck[gs.getNPlayers()];
        gs.playerComplicatedPointCards = new Deck[gs.getNPlayers()];
        gs.playedCards = new Deck[gs.getNPlayers()];
        gs.playerCardPoints = new Counter[gs.getNPlayers()];
        for (int i = 0; i < gs.getNPlayers(); i++) {
            gs.playerHands[i] = new Deck<>("Hand of p" + i, i, CoreConstants.VisibilityMode.VISIBLE_TO_OWNER);
            gs.playerCardChoice[i] = new Deck<>("Card Choice for p" + i, i, CoreConstants.VisibilityMode.VISIBLE_TO_OWNER);
            gs.playerComplicatedPointCards[i] = new Deck<>("Resource or Points Cards Played by p" + i, i, CoreConstants.VisibilityMode.VISIBLE_TO_ALL);
            gs.playedCards[i] = new Deck<>("Other Cards Played by p" + i, i, CoreConstants.VisibilityMode.VISIBLE_TO_ALL);
            gs.playerCardPoints[i] = new Counter(0, 0, params.maxPoints, "Points of p" + i);
        }

        gs.playerTilesPlaced = new HashMap[gs.getNPlayers()];
        gs.playerCardsPlayedTypes = new HashMap[gs.getNPlayers()];
        gs.playerCardsPlayedTags = new HashMap[gs.getNPlayers()];
        gs.playerExtraActions = new HashSet[gs.getNPlayers()];
        gs.playerPersistingEffects = new HashSet[gs.getNPlayers()];
        for (int i = 0; i < gs.getNPlayers(); i++) {
            gs.playerTilesPlaced[i] = new HashMap<>();
            for (TMTypes.Tile t : TMTypes.Tile.values()) {
                gs.playerTilesPlaced[i].put(t, new Counter(0, 0, params.maxPoints, t.name() + " tiles placed player " + i));
            }
            gs.playerCardsPlayedTypes[i] = new HashMap<>();
            for (TMTypes.CardType t : TMTypes.CardType.values()) {
                gs.playerCardsPlayedTypes[i].put(t, new Counter(0, 0, params.maxPoints, t.name() + " cards played player " + i));
            }
            gs.playerCardsPlayedTags[i] = new HashMap<>();
            for (TMTypes.Tag t : TMTypes.Tag.values()) {
                gs.playerCardsPlayedTags[i].put(t, new Counter(0, 0, params.maxPoints, t.name() + " cards played player " + i));
            }
            gs.playerExtraActions[i] = new HashSet<>();
            gs.playerPersistingEffects[i] = new HashSet<>();
        }

        gs.nAwardsFunded = new Counter(0, 0, params.nCostAwards.length, "Awards funded");
        gs.nMilestonesClaimed = new Counter(0, 0, params.nCostMilestone.length, "Milestones claimed");

        // First thing to do is select corporations
        gs.setGamePhase(CorporationSelect);
        for (int i = 0; i < gs.getNPlayers(); i++) {
            // TODO: remove, used for testing corps
//            for (TMCard c: gs.corpCards.getComponents()) {
//                if (c.getComponentName().equals("UNITED NATIONS MARS INITIATIVE")) {
//                    gs.playerCardChoice[i].add(c);
//                }
//            }
            for (int j = 0; j < params.nCorpChoiceStart; j++) {
                gs.playerCardChoice[i].add(gs.corpCards.pick(0));
            }
        }

        // Solo setup: place X cities randomly, with 1 greenery adjacent each (no oxygen increase)
        if (gs.getNPlayers() == 1) {
            int boardH = gs.board.getHeight();
            int boardW = gs.board.getWidth();
            gs.getTurnOrder().setTurnOwner(1);
            for (int i = 0; i < params.soloCities; i++) {
                // Place city + greenery adjacent
                PlaceTile pt = new PlaceTile(1, TMTypes.Tile.City, TMTypes.MapTileType.Ground, true);
                List<AbstractAction> actions = pt._computeAvailableActions(gs);
                PlaceTile action = (PlaceTile) actions.get(gs.getRnd().nextInt(actions.size()));
                action.execute(gs);
                TMMapTile mt = (TMMapTile) gs.getComponentById(action.mapTileID);
                List<Vector2D> neighbours = PlaceTile.getNeighbours(new Vector2D(mt.getX(), mt.getY()));
                boolean placed = false;
                while (!placed) {
<<<<<<< HEAD
                    Vector2D v = neighbours.get(rnd.nextInt(neighbours.size()));
                    TMMapTile mtn = (TMMapTile) gs.board.getElement(v.getX(), v.getY());
=======
                    Vector2D v = neighbours.get(gs.getRnd().nextInt(neighbours.size()));
                    TMMapTile mtn = gs.board.getElement(v.getX(), v.getY());
>>>>>>> 740b64b3
                    if (mtn != null && mtn.getOwnerId() == -1 && mtn.getTileType() == TMTypes.MapTileType.Ground) {
                        mtn.setTilePlaced(TMTypes.Tile.Greenery, gs);
                        placed = true;
                    }
                }
            }
            gs.getTurnOrder().setTurnOwner(0);
            gs.globalParameters.get(TMTypes.GlobalParameter.Oxygen).setValue(0);
        }

        gs.generation = 1;
    }

    @Override
    protected void _afterAction(AbstractGameState currentState, AbstractAction action) {
        TMGameState gs = (TMGameState) currentState;
        TMGameParameters params = (TMGameParameters) gs.getGameParameters();

        if (gs.getGamePhase() == CorporationSelect) {
            boolean allChosen = true;
            for (TMCard card : gs.getPlayerCorporations()) {
                if (card == null) {
                    allChosen = false;
                    break;
                }
            }
            if (allChosen) {
                gs.setGamePhase(Research);
                gs.getTurnOrder().endRound(gs);
                for (int i = 0; i < gs.getNPlayers(); i++) {
                    for (int j = 0; j < params.nProjectsStart; j++) {
                        gs.playerCardChoice[i].add(gs.drawCard());
                    }
                    // TODO: remove, used for testing specific cards
//                    for (TMCard c: gs.projectCards.getComponents()) {
//                        if (c.getComponentName().equalsIgnoreCase("search for life")) {
//                            gs.playerCardChoice[i].add(c);
//                        }
//                    }
                }
            }
        } else if (gs.getGamePhase() == Research) {
            // Check if finished: no ore cards in card choice decks
            boolean allDone = true;
            for (Deck<TMCard> deck : gs.getPlayerCardChoice()) {
                if (deck.getSize() > 0) {
                    allDone = false;
                    break;
                }
            }
            if (allDone) {
                gs.setGamePhase(Actions);
                gs.getTurnOrder().endRound(gs);
            }
        } else if (gs.getGamePhase() == Actions) {
            // Check if finished: all players passed
            if (((TMTurnOrder) gs.getTurnOrder()).nPassed == gs.getNPlayers()) {
                // Production
                for (int i = 0; i < gs.getNPlayers(); i++) {
                    // First, energy turns to heat
                    gs.getPlayerResources()[i].get(TMTypes.Resource.Heat).increment(gs.getPlayerResources()[i].get(TMTypes.Resource.Energy).getValue());
                    gs.getPlayerResources()[i].get(TMTypes.Resource.Energy).setValue(0);
                    // Then, all production values are added to resources
                    for (TMTypes.Resource res : TMTypes.Resource.values()) {
                        if (res.isPlayerBoardRes()) {
                            gs.getPlayerResources()[i].get(res).increment(gs.getPlayerProduction()[i].get(res).getValue());
                        }
                    }
                    // TR also adds to mega credits
                    gs.getPlayerResources()[i].get(TMTypes.Resource.MegaCredit).increment(gs.playerResources[i].get(TR).getValue());
                }

                // Check game end before next research phase
                if (checkGameEnd(gs)) {

                    if (gs.getNPlayers() == 1) {
                        // If solo, game goes for 14 generations regardless of global parameters
                        CoreConstants.GameResult won = CoreConstants.GameResult.WIN_GAME;
                        for (TMTypes.GlobalParameter p : gs.globalParameters.keySet()) {
                            if (p != null && p.countsForEndGame() && !gs.globalParameters.get(p).isMaximum())
                                won = CoreConstants.GameResult.LOSE_GAME;
                        }
                        gs.setGameStatus(CoreConstants.GameResult.GAME_END);
                        gs.setPlayerResult(won, 0);
                    } else {
                        endGame(gs);
                    }

                    return;
                }

                // Move to research phase
                gs.getTurnOrder().endRound(gs);
                gs.setGamePhase(Research);
                for (int j = 0; j < params.nProjectsResearch; j++) {
                    for (int i = 0; i < gs.getNPlayers(); i++) {
                        TMCard c = gs.drawCard();
                        if (c != null) {
                            gs.playerCardChoice[i].add(c);
                        } else {
                            break;
                        }
                    }
                }
                for (int i = 0; i < gs.getNPlayers(); i++) {
                    // Mark player actions unused
                    for (TMCard c : gs.playerComplicatedPointCards[i].getComponents()) {
                        c.actionPlayed = false;
                    }
                    // Reset resource increase
                    for (TMTypes.Resource res : TMTypes.Resource.values()) {
                        gs.playerResourceIncreaseGen[i].put(res, false);
                    }
                }

                // Next generation
                gs.generation++;
            }
        }
    }

    @Override
    protected List<AbstractAction> _computeAvailableActions(AbstractGameState gameState) {
        // play a card (if valid), standard projects, claim milestone, fund award, card actions, 8 plants -> greenery, 8 heat -> temperature, pass
        // event cards are face-down after played, tags don't apply!
        ArrayList<AbstractAction> actions = new ArrayList<>();
        TMGameState gs = (TMGameState) gameState;
        TMGameParameters params = (TMGameParameters) gs.getGameParameters();
        int player = gs.getCurrentPlayer();

        List<AbstractAction> possibleActions = getAllActions(gs);

        // Wrap actions that can actually be played and must be paid for
        for (AbstractAction aa : possibleActions) {
            TMAction a = (TMAction) aa;
            if (a != null && a.canBePlayed(gs)) {
                if (a.getCost() != 0) {
                    actions.add(new PayForAction(player, a));
                } else {
                    actions.add(a);
                }
            }
        }

        return actions;
    }

    /**
     * Bypass regular computeActions function call to list all actions possible in the current state, some of which
     * might not be playable at the moment. Requirements list on the action informs of why an action is not playable.
     * Used to display full information in the GUI for unplayable (but possible) actions.
     *
     * @param gs - current state
     * @return - list of all actions available, playable and not playable
     */
    public List<AbstractAction> getAllActions(TMGameState gs) {
        // If there is an action in progress (see IExtendedSequence), then delegate to that
        // Regular game loop calls will not reach here, but external calls (e.g. GUI, agents) will and need correct info
        if (gs.isActionInProgress()) {
            return gs.getActionsInProgress().peek()._computeAvailableActions(gs);
        }

        // Calculate all actions

        TMGameParameters params = (TMGameParameters) gs.getGameParameters();
        int player = gs.getCurrentPlayer();
        List<AbstractAction> possibleActions = new ArrayList<>();

        if (gs.getGamePhase() == CorporationSelect) {
            // Decide one card at a time, first one player, then the other
            Deck<TMCard> cardChoice = gs.getPlayerCardChoice()[player];
            if (cardChoice.getSize() == 0) {
                possibleActions.add(new TMAction(player));  // Pass
            } else {
                for (int i = 0; i < cardChoice.getSize(); i++) {
                    possibleActions.add(new BuyCard(player, cardChoice.get(i).getComponentID(), 0));
                }
            }
        } else if (gs.getGamePhase() == Research) {
            // Decide one card at a time, first one player, then the other
            Deck<TMCard> cardChoice = gs.getPlayerCardChoice()[player];
            if (cardChoice.getSize() == 0) {
                possibleActions.add(new TMAction(player));  // Pass
            } else {
                cardChoice.get(0).actionPlayed = false;
                BuyCard a = new BuyCard(player, cardChoice.get(0).getComponentID(), params.getProjectPurchaseCost());
                if (a.canBePlayed(gs)) {
                    possibleActions.add(a);
                }
                possibleActions.add(new DiscardCard(player, cardChoice.get(0).getComponentID(), true));
            }
        } else {

            if (gs.generation == 1) {
                // Check if any players have decided first action from corporations
                TMCard corpCard = gs.playerCorporations[player];
                if (corpCard.firstAction != null && !corpCard.firstActionExecuted) {
                    possibleActions.add(corpCard.firstAction);
                    return possibleActions;
                }
            }

            possibleActions.add(new TMAction(player));  // Can always just pass

            // Play a card actions
            for (int i = 0; i < gs.playerHands[player].getSize(); i++) {
                possibleActions.add(new PlayCard(player, gs.playerHands[player].get(i), false));
            }

            // Buy a standard project
            // - Discard cards for MC
            if (gs.playerHands[player].getSize() > 0) {
                possibleActions.add(new SellProjects(player));
            }

            // - Increase energy production 1 step for 11 MC
            possibleActions.add(new ModifyPlayerResource(PowerPlant, params.getnCostSPEnergy(), player, 1, TMTypes.Resource.Energy));

            // - Increase temperature 1 step for 14 MC
            possibleActions.add(new ModifyGlobalParameter(StandardProject, TMTypes.Resource.MegaCredit, params.getnCostSPTemp(), TMTypes.GlobalParameter.Temperature, 1, false));

            // - Place ocean tile for 18 MC
            possibleActions.add(new PlaceTile(Aquifer, params.getnCostSPOcean(), player, TMTypes.Tile.Ocean, TMTypes.MapTileType.Ocean));

            // - Place greenery tile for 23 MC
            possibleActions.add(new PlaceTile(Greenery, params.getnCostSPGreenery(), player, TMTypes.Tile.Greenery, TMTypes.MapTileType.Ground));

            // - Place city tile and increase MC prod by 1 for 25 MC
            TMAction a1 = new PlaceTile(player, TMTypes.Tile.City, TMTypes.MapTileType.Ground, true);
            TMAction a2 = new ModifyPlayerResource(player, params.nSPCityMCGain, TMTypes.Resource.MegaCredit, true);
            possibleActions.add(new CompoundAction(StandardProject, player, new TMAction[]{a1, a2}, params.nCostSPCity));

            // - Air Scraping, increase Venus parameter for 15MC, if Venus expansion enabled
            if (params.expansions.contains(TMTypes.Expansion.Venus)) {
                possibleActions.add(new ModifyGlobalParameter(StandardProject, MegaCredit, params.nCostVenus, TMTypes.GlobalParameter.Venus, 1, false));
            }

            // Claim a milestone
            int nMilestonesClaimed = gs.getnMilestonesClaimed().getValue();
            int milestoneCost = 0;
            if (!gs.getnMilestonesClaimed().isMaximum()) milestoneCost = params.getnCostMilestone()[nMilestonesClaimed];
            for (Milestone m : gs.milestones) {
                possibleActions.add(new ClaimAwardMilestone(player, m, milestoneCost));
            }
            // Fund an award
            int nAwardsFunded = gs.getnAwardsFunded().getValue();
            int awardCost = 0;
            if (!gs.getnAwardsFunded().isMaximum()) awardCost = params.getnCostAwards()[nAwardsFunded];
            for (Award a : gs.awards) {
                possibleActions.add(new ClaimAwardMilestone(player, a, awardCost));
            }

            // Use an active card action  - only 1, mark as used, then mark unused at the beginning of next generation
            possibleActions.addAll(gs.playerExtraActions[player]);

            // 8 plants into greenery tile
            possibleActions.add(new PlaceTile(TMTypes.BasicResourceAction.PlantToGreenery, params.getnCostGreeneryPlant(), player, TMTypes.Tile.Greenery, TMTypes.MapTileType.Ground));
            // 8 heat into temperature increase
            possibleActions.add(new ModifyGlobalParameter(BasicResourceAction, TMTypes.Resource.Heat, params.getnCostTempHeat(), TMTypes.GlobalParameter.Temperature, 1, false));
        }

        return possibleActions;
    }

    @Override
    protected void illegalActionPlayed(AbstractGameState gameState, AbstractAction action) {
        next(gameState, new TMAction(gameState.getCurrentPlayer()));
    }

    private boolean checkGameEnd(TMGameState gs) {
        boolean ended = true;
        if (gs.getNPlayers() == 1) {
            // If solo, game goes for 14 generations regardless of global parameters
            if (gs.generation < ((TMGameParameters) gs.getGameParameters()).soloMaxGen) ended = false;
        } else {
            for (TMTypes.GlobalParameter p : gs.globalParameters.keySet()) {
                if (p != null && p.countsForEndGame() && !gs.globalParameters.get(p).isMaximum()) ended = false;
            }
        }
//        if (!ended && gs.generation >= 50) ended = true;  // set max generation threshold
        return ended;
    }
}<|MERGE_RESOLUTION|>--- conflicted
+++ resolved
@@ -68,7 +68,7 @@
         gs.discardCards = new Deck<>("Discard", CoreConstants.VisibilityMode.HIDDEN_TO_ALL);
 
         // Load info from expansions (includes base)
-        gs.board = new GridBoard(params.boardSize, params.boardSize);
+        gs.board = new GridBoard<>(params.boardSize, params.boardSize);
         gs.extraTiles = new HashSet<>();
         gs.bonuses = new HashSet<>();
         gs.milestones = new HashSet<>();
@@ -209,13 +209,8 @@
                 List<Vector2D> neighbours = PlaceTile.getNeighbours(new Vector2D(mt.getX(), mt.getY()));
                 boolean placed = false;
                 while (!placed) {
-<<<<<<< HEAD
-                    Vector2D v = neighbours.get(rnd.nextInt(neighbours.size()));
-                    TMMapTile mtn = (TMMapTile) gs.board.getElement(v.getX(), v.getY());
-=======
                     Vector2D v = neighbours.get(gs.getRnd().nextInt(neighbours.size()));
                     TMMapTile mtn = gs.board.getElement(v.getX(), v.getY());
->>>>>>> 740b64b3
                     if (mtn != null && mtn.getOwnerId() == -1 && mtn.getTileType() == TMTypes.MapTileType.Ground) {
                         mtn.setTilePlaced(TMTypes.Tile.Greenery, gs);
                         placed = true;
