--- conflicted
+++ resolved
@@ -17,888 +17,6 @@
 
 import java.util.*;
 
-<<<<<<< HEAD
-@SuppressWarnings("unused")
-public class TerraformingMarsMetrics implements IMetricsCollection {
-    public static class ParameterComplete extends AbstractParameterizedMetric {
-        public ParameterComplete(){super();}
-        public ParameterComplete(Object arg){super(arg);}
-        @Override
-        public Object run(MetricsGameListener listener, Event e) {
-            TMTypes.GlobalParameter parameter = (TMTypes.GlobalParameter) getParameterValue("parameter");
-            TMGameState tmgs = (TMGameState) e.state;
-            if (tmgs.getGlobalParameters().containsKey(parameter)) {
-                ArrayList<Pair<Integer, Integer>> increases = tmgs.getGlobalParameters().get(parameter).getIncreases();
-                return increases.get(increases.size() - 1).a;
-            }
-            return 0;
-        }
-        @Override
-        public Set<Event.GameEvent> getDefaultEventTypes() {
-            return Collections.singleton(Event.GameEvent.GAME_OVER);
-        }
-        public List<Group<String, List<?>, ?>> getAllowedParameters() {
-            return Collections.singletonList(new Group<>("parameter", Arrays.asList(TMTypes.GlobalParameter.values()), TMTypes.GlobalParameter.Oxygen));
-        }
-    }
-
-    public static class ParameterIncrease extends AbstractParameterizedMetric {
-        public ParameterIncrease(){super();}
-        public ParameterIncrease(Object arg){super(arg);}
-        @Override
-        public Object run(MetricsGameListener listener, Event e) {
-            TMTypes.GlobalParameter parameter = (TMTypes.GlobalParameter) getParameterValue("parameter");
-            TMGameState tmgs = (TMGameState) e.state;
-            if (tmgs.getGlobalParameters().containsKey(parameter)) {
-                return (tmgs.getGlobalParameters().get(parameter).getIncreasesString());
-            }
-            return "";
-        }
-        @Override
-        public Set<Event.GameEvent> getDefaultEventTypes() {
-            return Collections.singleton(Event.GameEvent.GAME_OVER);
-        }
-        public List<Group<String, List<?>, ?>> getAllowedParameters() {
-            return Collections.singletonList(new Group<>("parameter", Arrays.asList(TMTypes.GlobalParameter.values()), TMTypes.GlobalParameter.Oxygen));
-        }
-    }
-
-    public static class Generation extends AbstractMetric {
-        @Override
-        public Object run(MetricsGameListener listener, Event e) {
-            return ((TMGameState) e.state).getGeneration();
-        }
-        @Override
-        public Set<Event.GameEvent> getDefaultEventTypes() {
-            return Collections.singleton(Event.GameEvent.GAME_OVER);
-        }
-    }
-
-    public static class Result extends AbstractMetric {
-        @Override
-        public Object run(MetricsGameListener listener, Event e) {
-            return Arrays.toString(e.state.getPlayerResults());
-        }
-        @Override
-        public Set<Event.GameEvent> getDefaultEventTypes() {
-            return Collections.singleton(Event.GameEvent.GAME_OVER);
-        }
-    }
-
-    public static class AveragePoints extends AbstractMetric {
-        @Override
-        public Object run(MetricsGameListener listener, Event e) {
-            int c = 0;
-            TMGameState tmgs = (TMGameState) e.state;
-            for (int i = 0; i < tmgs.getNPlayers(); i++) {
-                c += tmgs.getPlayerResources()[i].get(TMTypes.Resource.TR).getValue();
-                c += tmgs.countPointsMilestones(i);
-                c += tmgs.countPointsAwards(i);
-                c += tmgs.countPointsBoard(i);
-                c += tmgs.countPointsCards(i);
-            }
-            return c / tmgs.getNPlayers();
-        }
-        @Override
-        public Set<Event.GameEvent> getDefaultEventTypes() {
-            return Collections.singleton(Event.GameEvent.GAME_OVER);
-        }
-    }
-
-    public static class CardsPlayed extends AbstractMetric {
-        @Override
-        public Object run(MetricsGameListener listener, Event e) {
-            int nCards = 0;
-            TMGameState tmgs = (TMGameState) e.state;
-            for (int i = 0; i < tmgs.getNPlayers(); i++) {
-                nCards += tmgs.getPlayedCards()[i].getSize();
-            }
-            return nCards;
-        }
-        @Override
-        public Set<Event.GameEvent> getDefaultEventTypes() {
-            return Collections.singleton(Event.GameEvent.GAME_OVER);
-        }
-    }
-
-
-    public static class CorporationCards extends AbstractMetric {
-        @Override
-        public Object run(MetricsGameListener listener, Event e) {
-            TMGameState tmgs = (TMGameState) e.state;
-            StringBuilder ss = new StringBuilder("[");
-            for(TMCard c: tmgs.getPlayerCorporations()) {
-                ss.append(c.getComponentName()).append(",");
-            }
-            ss.append("]");
-            return ss.toString().replace(",]", "]");
-        }
-        @Override
-        public Set<Event.GameEvent> getDefaultEventTypes() {
-            return Collections.singleton(Event.GameEvent.GAME_OVER);
-        }
-    }
-
-    public static class PointDifference extends AbstractMetric {
-        @Override
-        public Object run(MetricsGameListener listener, Event e) {
-            int c = 0;
-            TMGameState tmgs = (TMGameState) e.state;
-            for (int i = 0; i < tmgs.getNPlayers() - 1; i++) {
-                int s1 = tmgs.countPoints(i);
-                int s2 = tmgs.countPoints(i + 1);
-                c += Math.abs(s1 - s2);
-            }
-            return c / (tmgs.getNPlayers() - 1);
-        }
-        @Override
-        public Set<Event.GameEvent> getDefaultEventTypes() {
-            return Collections.singleton(Event.GameEvent.GAME_OVER);
-        }
-    }
-
-    public static class Milestones extends AbstractMetric {
-        @Override
-        public Object run(MetricsGameListener listener, Event e) {
-            StringBuilder ss = new StringBuilder("[");
-            TMGameState tmgs = (TMGameState) e.state;
-            for(Milestone m: tmgs.getMilestones()) {
-                if (m.isClaimed()) ss.append(m.getComponentName()).append("-").append(m.claimed).append(",");
-            }
-            ss.append("]");
-            return ss.toString().replace(",]", "]");
-        }
-        @Override
-        public Set<Event.GameEvent> getDefaultEventTypes() {
-            return Collections.singleton(Event.GameEvent.GAME_OVER);
-        }
-    }
-
-    public static class Expansions extends AbstractMetric {
-        @Override
-        public Object run(MetricsGameListener listener, Event e) {
-            StringBuilder ss = new StringBuilder("[");
-            TMGameState tmgs = (TMGameState) e.state;
-            for(TMTypes.Expansion exp: ((TMGameParameters)tmgs.getGameParameters()).getExpansions()) {
-                ss.append(exp.name()).append(",");
-            }
-            ss.append("]");
-            return ss.toString().replace(",]", "]");
-        }
-        @Override
-        public Set<Event.GameEvent> getDefaultEventTypes() {
-            return Collections.singleton(Event.GameEvent.GAME_OVER);
-        }
-    }
-
-    public static class Map extends AbstractMetric {
-        @Override
-        public Object run(MetricsGameListener listener, Event e) {
-            String ss = "Tharsis";
-            TMGameState tmgs = (TMGameState) e.state;
-            HashSet<TMTypes.Expansion> exps = ((TMGameParameters)tmgs.getGameParameters()).getExpansions();
-            if (exps.contains(TMTypes.Expansion.Hellas)) ss = "Hellas";
-            else if (exps.contains(TMTypes.Expansion.Elysium)) ss = "Elysium";
-            return ss;
-        }
-        @Override
-        public Set<Event.GameEvent> getDefaultEventTypes() {
-            return Collections.singleton(Event.GameEvent.GAME_OVER);
-        }
-    }
-
-    public static class Awards extends AbstractMetric {
-        @Override
-        public Object run(MetricsGameListener listener, Event e) {
-            TMGameState tmgs = (TMGameState) e.state;
-            StringBuilder ss = new StringBuilder("[");
-            for(Award aa: tmgs.getAwards()) {
-                if (aa.isClaimed()) {
-                    Pair<HashSet<Integer>, HashSet<Integer>> winners = tmgs.awardWinner(aa);
-                    String wins = "(" + winners.a.toString().replace(" ", "") + "," + winners.b.toString().replace(" ", "") + ")";
-                    ss.append(aa.getComponentName()).append("-").append(aa.claimed).append("-").append(wins).append(",");
-                }
-            }
-            ss.append("]");
-            return ss.toString().replace(",]", "]");
-        }
-        @Override
-        public Set<Event.GameEvent> getDefaultEventTypes() {
-            return Collections.singleton(Event.GameEvent.GAME_OVER);
-        }
-    }
-
-    public static class MapCoverage extends AbstractMetric {
-        @Override
-        public Object run(MetricsGameListener listener, Event e) {
-            int tilesPlaced = 0;
-            int nTiles = 0;
-            TMGameState tmgs = (TMGameState) e.state;
-            for (int i = 0; i < tmgs.getBoard().getHeight(); i++) {
-                for (int j = 0; j < tmgs.getBoard().getWidth(); j++) {
-                    if (tmgs.getBoard().getElement(j, i) != null) {
-                        nTiles++;
-                        if (((TMMapTile)tmgs.getBoard().getElement(j, i)).getTilePlaced() != null) {
-                            tilesPlaced++;
-                        }
-                    }
-                }
-            }
-            return tilesPlaced * 1.0 / nTiles;
-        }
-        @Override
-        public Set<Event.GameEvent> getDefaultEventTypes() {
-            return Collections.singleton(Event.GameEvent.GAME_OVER);
-        }
-    }
-
-    public static class MapTiles extends AbstractMetric {
-        @Override
-        public Object run(MetricsGameListener listener, Event e) {
-            StringBuilder ss = new StringBuilder();
-            TMGameState tmgs = (TMGameState) e.state;
-            for (int i = 0; i < tmgs.getBoard().getHeight(); i++) {
-                for (int j = 0; j < tmgs.getBoard().getWidth(); j++) {
-                    if (tmgs.getBoard().getElement(j, i) != null) {
-                        if (((TMMapTile)tmgs.getBoard().getElement(j, i)).getTilePlaced() != null) {
-                            ss.append("(").append(j).append("-").append(i).append("),");
-                        }
-                    }
-                }
-            }
-            for (TMMapTile map : tmgs.getExtraTiles()) {
-                ss.append(map.getComponentName()).append(",");
-            }
-            ss.append("]");
-            return ss.toString().replace(",]", "");
-        }
-        @Override
-        public Set<Event.GameEvent> getDefaultEventTypes() {
-            return Collections.singleton(Event.GameEvent.GAME_OVER);
-        }
-    }
-
-    public static class PlayerResourceProduction extends AbstractMetric {
-        @Override
-        public Object run(MetricsGameListener listener, Event e) {
-            StringBuilder ss = new StringBuilder();
-            TMGameState tmgs = (TMGameState) e.state;
-            for (TMTypes.Resource r: tmgs.getPlayerProduction()[e.playerID].keySet()) {
-                ss.append(r.name()).append(":").append(tmgs.getPlayerProduction()[e.playerID].get(r).getValue()).append(",");
-            }
-            return ss.toString();
-        }
-        @Override
-        public Set<Event.GameEvent> getDefaultEventTypes() {
-            return Collections.singleton(Event.GameEvent.GAME_OVER);
-        }
-    }
-
-    public static class TRPointsProgress extends AbstractMetric {
-        @Override
-        public Object run(MetricsGameListener listener, Event e) {
-            TMGameState s = ((TMGameState) e.state);
-            int x = e.state.getRoundCounter();
-            return new TimeStamp(x, s.getPlayerResources()[e.playerID].get(TMTypes.Resource.TR).getValue());
-        }
-        @Override
-        public Set<Event.GameEvent> getDefaultEventTypes() {
-            return Collections.singleton(Event.GameEvent.ROUND_OVER);
-        }
-        @Override
-        public boolean isRecordedPerPlayer() {
-            return true;
-        }
-    }
-
-
-    public static class AwardsPointProgress extends AbstractMetric {
-        @Override
-        public Object run(MetricsGameListener listener, Event e) {
-            TMGameState s = ((TMGameState) e.state);
-            int x = e.state.getRoundCounter();
-            return new TimeStamp(x, s.countPointsAwards(e.playerID));
-        }
-        @Override
-        public Set<Event.GameEvent> getDefaultEventTypes() {
-            return Collections.singleton(Event.GameEvent.ROUND_OVER);
-        }
-        @Override
-        public boolean isRecordedPerPlayer() {
-            return true;
-        }
-    }
-
-
-    public static class MilestonesPointsProgress extends AbstractMetric {
-        @Override
-        public Object run(MetricsGameListener listener, Event e) {
-            TMGameState s = ((TMGameState) e.state);
-            int x = e.state.getRoundCounter();
-            return new TimeStamp(x, s.countPointsMilestones(e.playerID));
-        }
-        @Override
-        public Set<Event.GameEvent> getDefaultEventTypes() {
-            return Collections.singleton(Event.GameEvent.ROUND_OVER);
-        }
-        @Override
-        public boolean isRecordedPerPlayer() {
-            return true;
-        }
-    }
-
-
-    public static class CardsPointsProgress extends AbstractMetric {
-        @Override
-        public Object run(MetricsGameListener listener, Event e) {
-            TMGameState s = ((TMGameState) e.state);
-            int x = e.state.getRoundCounter();
-            return new TimeStamp(x, s.countPointsCards(e.playerID));
-        }
-        @Override
-        public Set<Event.GameEvent> getDefaultEventTypes() {
-            return Collections.singleton(Event.GameEvent.ROUND_OVER);
-        }
-        @Override
-        public boolean isRecordedPerPlayer() {
-            return true;
-        }
-    }
-
-
-    public static class BoardPointsProgress extends AbstractMetric {
-        @Override
-        public Object run(MetricsGameListener listener, Event e) {
-            TMGameState s = ((TMGameState) e.state);
-            int x = e.state.getRoundCounter();
-            return new TimeStamp(x, s.countPointsBoard(e.playerID));
-        }
-        @Override
-        public Set<Event.GameEvent> getDefaultEventTypes() {
-            return Collections.singleton(Event.GameEvent.ROUND_OVER);
-        }
-        @Override
-        public boolean isRecordedPerPlayer() {
-            return true;
-        }
-    }
-
-    public static class PlayerCardsPlayed extends AbstractMetric {
-        @Override
-        public Object run(MetricsGameListener listener, Event e) {
-            return ((TMGameState)e.state).getPlayedCards()[e.playerID].getSize();
-        }
-        @Override
-        public Set<Event.GameEvent> getDefaultEventTypes() {
-            return Collections.singleton(Event.GameEvent.ROUND_OVER);
-        }
-        @Override
-        public boolean isRecordedPerPlayer() {
-            return true;
-        }
-    }
-
-    public static class PlayerParameterContribution extends AbstractParameterizedMetric {
-        public PlayerParameterContribution(){super();}
-        public PlayerParameterContribution(Object arg){super(arg);}
-        @Override
-        public Object run(MetricsGameListener listener, Event e) {
-            TMTypes.GlobalParameter parameter = (TMTypes.GlobalParameter) getParameterValue("parameter");
-
-            int count = 0;
-            TMGameState s = ((TMGameState)e.state);
-            if (s.getGlobalParameters().containsKey(parameter)) {
-                ArrayList<Pair<Integer, Integer>> increases = s.getGlobalParameters().get(parameter).getIncreases();
-                for (Pair<Integer, Integer> pair : increases) {
-                    if (Objects.equals(pair.b, e.playerID)) count++;
-                }
-                return count * 1.0 / increases.size();
-            }
-            return 0;
-        }
-        @Override
-        public Set<Event.GameEvent> getDefaultEventTypes() {
-            return Collections.singleton(Event.GameEvent.GAME_OVER);
-        }
-        public List<Group<String, List<?>, ?>> getAllowedParameters() {
-            return Collections.singletonList(new Group<>("parameter", Arrays.asList(TMTypes.GlobalParameter.values()), TMTypes.GlobalParameter.Oxygen));
-        }
-        @Override
-        public boolean isRecordedPerPlayer() {
-            return true;
-        }
-    }
-
-    public static class PlayerResult extends AbstractMetric {
-        @Override
-        public Object run(MetricsGameListener listener, Event e) {
-            return e.state.getPlayerResults()[e.playerID].value;
-        }
-        @Override
-        public Set<Event.GameEvent> getDefaultEventTypes() {
-            return Collections.singleton(Event.GameEvent.GAME_OVER);
-        }
-        @Override
-        public boolean isRecordedPerPlayer() {
-            return true;
-        }
-    }
-
-    public static class PlayerCorporationCard extends AbstractMetric {
-        @Override
-        public Object run(MetricsGameListener listener, Event e) {
-            return ((TMGameState)e.state).getPlayerCorporations()[e.playerID].getComponentName();
-        }
-        @Override
-        public Set<Event.GameEvent> getDefaultEventTypes() {
-            return Collections.singleton(Event.GameEvent.GAME_OVER);
-        }
-        @Override
-        public boolean isRecordedPerPlayer() {
-            return true;
-        }
-    }
-
-
-    public static class PlayerCorporationCardWin extends AbstractMetric {
-        @Override
-        public Object run(MetricsGameListener listener, Event e) {
-            TMGameState s = ((TMGameState)e.state);
-            if (s.getPlayerResults()[e.playerID] == CoreConstants.GameResult.WIN_GAME) return s.getPlayerCorporations()[e.playerID].getComponentName();
-            else return "";
-        }
-        @Override
-        public Set<Event.GameEvent> getDefaultEventTypes() {
-            return Collections.singleton(Event.GameEvent.GAME_OVER);
-        }
-        @Override
-        public boolean isRecordedPerPlayer() {
-            return true;
-        }
-    }
-
-    public static class PlayerPlayedCardsPerType extends AbstractParameterizedMetric {
-        public PlayerPlayedCardsPerType(){super();}
-        public PlayerPlayedCardsPerType(Object arg){super(arg);}
-        @Override
-        public Set<Event.GameEvent> getDefaultEventTypes() {
-            return Collections.singleton(Event.GameEvent.GAME_OVER);
-        }
-        @Override
-        public boolean isRecordedPerPlayer() {
-            return true;
-        }
-        @Override
-        public Object run(MetricsGameListener listener, Event e) {
-            TMTypes.CardType type = (TMTypes.CardType) getParameterValue("type");
-            int c = 0;
-            TMGameState s = ((TMGameState)e.state);
-            for (TMCard card: s.getPlayedCards()[e.playerID].getComponents()) {
-                if (card.cardType == type) c++;
-            }
-            return c;
-        }
-        public List<Group<String, List<?>, ?>> getAllowedParameters() {
-            return Collections.singletonList(new Group<>("type", Arrays.asList(TMTypes.CardType.values()), TMTypes.CardType.Automated));
-        }
-    }
-
-    public static class PlayerAllCardsPlayed extends AbstractMetric {
-        @Override
-        public Object run(MetricsGameListener listener, Event e) {
-            StringBuilder ss = new StringBuilder();
-            TMGameState s = ((TMGameState)e.state);
-            return getCards(e, ss, s);
-        }
-        @Override
-        public Set<Event.GameEvent> getDefaultEventTypes() {
-            return Collections.singleton(Event.GameEvent.GAME_OVER);
-        }
-        @Override
-        public boolean isRecordedPerPlayer() {
-            return true;
-        }
-    }
-
-    public static class PlayerCardsPlayedWin extends AbstractMetric {
-        @Override
-        public Object run(MetricsGameListener listener, Event e) {
-            TMGameState s = ((TMGameState)e.state);
-            if (s.getPlayerResults()[e.playerID] == CoreConstants.GameResult.WIN_GAME) {
-                StringBuilder ss = new StringBuilder();
-                return getCards(e, ss, s);
-            }
-            return "";
-        }
-        @Override
-        public Set<Event.GameEvent> getDefaultEventTypes() {
-            return Collections.singleton(Event.GameEvent.GAME_OVER);
-        }
-        @Override
-        public boolean isRecordedPerPlayer() {
-            return true;
-        }
-    }
-
-    @NotNull
-    private static Object getCards(Event e, StringBuilder ss, TMGameState s) {
-        for (TMCard card: s.getPlayedCards()[e.playerID].getComponents()) {
-            ss.append(card.getComponentName()).append(",");
-        }
-        if (ss.toString().equals("")) return ss.toString();
-        ss.append("]");
-        return ss.toString().replace(",]", "");
-    }
-
-    public static class PlayerPointsTotal extends AbstractMetric {
-        @Override
-        public Object run(MetricsGameListener listener, Event e) {
-            return ((TMGameState)e.state).countPoints(e.playerID);
-        }
-        @Override
-        public Set<Event.GameEvent> getDefaultEventTypes() {
-            return Collections.singleton(Event.GameEvent.GAME_OVER);
-        }
-        @Override
-        public boolean isRecordedPerPlayer() {
-            return true;
-        }
-    }
-
-    public static class PlayerPointsTR extends AbstractMetric {
-        @Override
-        public Object run(MetricsGameListener listener, Event e) {
-            return ((TMGameState)e.state).getPlayerResources()[e.playerID].get(TMTypes.Resource.TR).getValue();
-        }
-        @Override
-        public Set<Event.GameEvent> getDefaultEventTypes() {
-            return Collections.singleton(Event.GameEvent.GAME_OVER);
-        }
-        @Override
-        public boolean isRecordedPerPlayer() {
-            return true;
-        }
-    }
-
-    public static class PlayerPointsMilestones extends AbstractMetric {
-        @Override
-        public Object run(MetricsGameListener listener, Event e) {
-            return ((TMGameState)e.state).countPointsMilestones(e.playerID);
-        }
-        @Override
-        public Set<Event.GameEvent> getDefaultEventTypes() {
-            return Collections.singleton(Event.GameEvent.GAME_OVER);
-        }
-        @Override
-        public boolean isRecordedPerPlayer() {
-            return true;
-        }
-    }
-
-    public static class PlayerPointsAwards extends AbstractMetric {
-        @Override
-        public Object run(MetricsGameListener listener, Event e) {
-            return ((TMGameState)e.state).countPointsAwards(e.playerID);
-        }
-        @Override
-        public Set<Event.GameEvent> getDefaultEventTypes() {
-            return Collections.singleton(Event.GameEvent.GAME_OVER);
-        }
-        @Override
-        public boolean isRecordedPerPlayer() {
-            return true;
-        }
-    }
-
-    public static class PlayerPointsBoard extends AbstractMetric {
-        @Override
-        public Object run(MetricsGameListener listener, Event e) {
-            return ((TMGameState)e.state).countPointsBoard(e.playerID);
-        }
-        @Override
-        public Set<Event.GameEvent> getDefaultEventTypes() {
-            return Collections.singleton(Event.GameEvent.GAME_OVER);
-        }
-        @Override
-        public boolean isRecordedPerPlayer() {
-            return true;
-        }
-    }
-
-    public static class PlayerPointsCards extends AbstractMetric {
-        @Override
-        public Object run(MetricsGameListener listener, Event e) {
-            return ((TMGameState)e.state).countPointsCards(e.playerID);
-        }
-        @Override
-        public Set<Event.GameEvent> getDefaultEventTypes() {
-            return Collections.singleton(Event.GameEvent.GAME_OVER);
-        }
-        @Override
-        public boolean isRecordedPerPlayer() {
-            return true;
-        }
-    }
-
-    public static class PlayerMilestones extends AbstractMetric {
-        @Override
-        public Object run(MetricsGameListener listener, Event e) {
-            StringBuilder ms = new StringBuilder();
-            TMGameState s = ((TMGameState)e.state);
-            for(Milestone m: s.getMilestones()) {
-                if (m.isClaimed() && m.claimed == e.playerID) {
-                    ms.append(m.getComponentName()).append(",");
-                }
-            }
-            ms.append("]");
-            if (ms.toString().equals("]")) return "";
-            return ms.toString().replace(",]", "");
-        }
-        @Override
-        public Set<Event.GameEvent> getDefaultEventTypes() {
-            return Collections.singleton(Event.GameEvent.GAME_OVER);
-        }
-        @Override
-        public boolean isRecordedPerPlayer() {
-            return true;
-        }
-    }
-
-    public static class PlayerNumMilestones extends AbstractMetric {
-        @Override
-        public Object run(MetricsGameListener listener, Event e) {
-            int c = 0;
-            TMGameState s = ((TMGameState)e.state);
-            for(Milestone m: s.getMilestones()) {
-                if (m.isClaimed() && m.claimed == e.playerID) c++;
-            }
-            return c;
-        }
-        @Override
-        public Set<Event.GameEvent> getDefaultEventTypes() {
-            return Collections.singleton(Event.GameEvent.GAME_OVER);
-        }
-        @Override
-        public boolean isRecordedPerPlayer() {
-            return true;
-        }
-    }
-
-
-    public static class PlayerNumAwardsFunded extends AbstractMetric {
-        @Override
-        public Object run(MetricsGameListener listener, Event e) {
-            int c = 0;
-            TMGameState s = ((TMGameState)e.state);
-            for(Award aa: s.getAwards()) {
-                if (aa.isClaimed() && aa.claimed == e.playerID) {
-                    c++;
-                }
-            }
-            return c;
-        }
-        @Override
-        public Set<Event.GameEvent> getDefaultEventTypes() {
-            return Collections.singleton(Event.GameEvent.GAME_OVER);
-        }
-        @Override
-        public boolean isRecordedPerPlayer() {
-            return true;
-        }
-    }
-
-    public static class PlayerNumAwardsWon extends AbstractMetric {
-        @Override
-        public Object run(MetricsGameListener listener, Event e) {
-            int c = 0;
-            TMGameState s = ((TMGameState)e.state);
-            for(Award aa: s.getAwards()) {
-                if (aa.isClaimed()) {
-                    Pair<HashSet<Integer>, HashSet<Integer>> winners = s.awardWinner(aa);
-                    if (winners.a.contains(e.playerID) || winners.b.contains(e.playerID)) {
-                        c++;
-                    }
-                }
-            }
-            return c;
-        }
-        @Override
-        public Set<Event.GameEvent> getDefaultEventTypes() {
-            return Collections.singleton(Event.GameEvent.GAME_OVER);
-        }
-        @Override
-        public boolean isRecordedPerPlayer() {
-            return true;
-        }
-    }
-
-    public static class PlayerAwardsFundedAndWon extends AbstractMetric {
-        @Override
-        public Object run(MetricsGameListener listener, Event e) {
-            int c = 0;
-            int p = e.playerID;
-            TMGameState s = ((TMGameState)e.state);
-            for(Award aa: s.getAwards()) {
-                if (aa.isClaimed() && aa.claimed == p) {
-                    Pair<HashSet<Integer>, HashSet<Integer>> winners = s.awardWinner(aa);
-                    if (winners.a.contains(p) || winners.b.contains(p)) {
-                        c++;
-                    }
-                }
-            }
-            return c;
-        }
-        @Override
-        public Set<Event.GameEvent> getDefaultEventTypes() {
-            return Collections.singleton(Event.GameEvent.GAME_OVER);
-        }
-        @Override
-        public boolean isRecordedPerPlayer() {
-            return true;
-        }
-    }
-
-    public static class PlayerAwardsWon extends AbstractMetric {
-        @Override
-        public Object run(MetricsGameListener listener, Event e) {
-            StringBuilder ss = new StringBuilder();
-            int p = e.playerID;
-            TMGameState s = ((TMGameState)e.state);
-            for(Award aa: s.getAwards()) {
-                if (aa.isClaimed()) {
-                    Pair<HashSet<Integer>, HashSet<Integer>> winners = s.awardWinner(aa);
-                    if (winners.a.contains(p) || winners.b.contains(p)) {
-                        ss.append(aa.getComponentName()).append(",");
-                    }
-                }
-            }
-            ss.append("]");
-            if (ss.toString().equals("]")) return "";
-            return ss.toString().replace(",]", "");
-        }
-        @Override
-        public Set<Event.GameEvent> getDefaultEventTypes() {
-            return Collections.singleton(Event.GameEvent.GAME_OVER);
-        }
-        @Override
-        public boolean isRecordedPerPlayer() {
-            return true;
-        }
-    }
-
-    public static class PlayerAwardsFunded extends AbstractMetric {
-        @Override
-        public Object run(MetricsGameListener listener, Event e) {
-            StringBuilder ss = new StringBuilder();
-            TMGameState s = ((TMGameState)e.state);
-            for(Award aa: s.getAwards()) {
-                if (aa.isClaimed() && aa.claimed == e.playerID) {
-                    ss.append(aa.getComponentName()).append(",");
-                }
-            }
-            ss.append("]");
-            if (ss.toString().equals("]")) return "";
-            return ss.toString().replace(",]", "");
-        }
-        @Override
-        public Set<Event.GameEvent> getDefaultEventTypes() {
-            return Collections.singleton(Event.GameEvent.GAME_OVER);
-        }
-        @Override
-        public boolean isRecordedPerPlayer() {
-            return true;
-        }
-    }
-
-    public static class PlayerMapCoverage extends AbstractMetric {
-        @Override
-        public Object run(MetricsGameListener listener, Event e) {
-            int tilesPlaced = 0;
-            int nTiles = 0;
-            TMGameState s = ((TMGameState)e.state);
-            for (int i = 0; i < s.getBoard().getHeight(); i++) {
-                for (int j = 0; j < s.getBoard().getWidth(); j++) {
-                    if (s.getBoard().getElement(j, i) != null) {
-                        nTiles ++;
-                        if (((TMMapTile)s.getBoard().getElement(j, i)).getTilePlaced() != null && s.getBoard().getElement(j, i).getOwnerId() == e.playerID) {
-                            tilesPlaced++;
-                        }
-                    }
-                }
-            }
-            return tilesPlaced*1.0 / nTiles;
-        }
-        @Override
-        public Set<Event.GameEvent> getDefaultEventTypes() {
-            return Collections.singleton(Event.GameEvent.GAME_OVER);
-        }
-        @Override
-        public boolean isRecordedPerPlayer() {
-            return true;
-        }
-    }
-
-
-    public static class PlayerProduction extends AbstractParameterizedMetric {
-        public PlayerProduction(){super();}
-        public PlayerProduction(Object arg){super(arg);}
-        @Override
-        public Object run(MetricsGameListener listener, Event e) {
-            TMTypes.Resource type = (TMTypes.Resource) getParameterValue("type");
-            return ((TMGameState)e.state).getPlayerProduction()[e.playerID].get(type).getValue();
-        }
-        @Override
-        public Set<Event.GameEvent> getDefaultEventTypes() {
-            return Collections.singleton(Event.GameEvent.GAME_OVER);
-        }
-        @Override
-        public boolean isRecordedPerPlayer() {
-            return true;
-        }
-        public List<Group<String, List<?>, ?>> getAllowedParameters() {
-            return Collections.singletonList(new Group<>("type", Arrays.asList(TMTypes.Resource.getPlayerBoardResources()), TMTypes.Resource.MegaCredit));
-        }
-    }
-
-    public static class PlayerResource extends AbstractParameterizedMetric {
-        public PlayerResource(){super();}
-        public PlayerResource(Object arg){super(arg);}
-        @Override
-        public Object run(MetricsGameListener listener, Event e) {
-            TMTypes.Resource type = (TMTypes.Resource) getParameterValue("type");
-            return ((TMGameState)e.state).getPlayerResources()[e.playerID].get(type).getValue();
-        }
-        @Override
-        public Set<Event.GameEvent> getDefaultEventTypes() {
-            return Collections.singleton(Event.GameEvent.GAME_OVER);
-        }
-        @Override
-        public boolean isRecordedPerPlayer() {
-            return true;
-        }
-        public List<Group<String, List<?>, ?>> getAllowedParameters() {
-            return Collections.singletonList(new Group<>("type", Arrays.asList(TMTypes.Resource.getPlayerBoardResources()), TMTypes.Resource.MegaCredit));
-        }
-    }
-
-    public static class PlayerHandSize extends AbstractMetric {
-        @Override
-        public Object run(MetricsGameListener listener, Event e) {
-            TMGameState s = ((TMGameState) e.state);
-            int x = e.state.getRoundCounter();
-            return new TimeStamp(x, ((TMGameState)e.state).getPlayerHands()[e.playerID].getSize());
-        }
-        @Override
-        public Set<Event.GameEvent> getDefaultEventTypes() {
-            return Collections.singleton(Event.GameEvent.ROUND_OVER);
-        }
-        @Override
-        public boolean isRecordedPerPlayer() {
-            return true;
-        }
-    }
-}
-=======
 //@SuppressWarnings("unused")
 //public class TerraformingMarsMetrics implements IMetricsCollection {
 //
@@ -1794,5 +912,4 @@
 //            return true;
 //        }
 //    }
-//}
->>>>>>> 5c4f0fbe
+//}