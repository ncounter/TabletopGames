package games.catan;

import core.AbstractGameState;
import core.CoreConstants;
import core.StandardForwardModel;
import core.actions.AbstractAction;
import core.actions.ActionSpace;
import core.actions.DoNothing;
import core.components.Counter;
import core.components.Deck;
import core.components.Edge;
import core.components.GraphBoardWithEdges;
import evaluation.metrics.Event;
import games.catan.actions.build.BuyAction;
import games.catan.actions.discard.DiscardResourcesPhase;
import games.catan.actions.trade.OfferPlayerTrade;
import games.catan.components.Building;
import games.catan.components.CatanCard;
import games.catan.components.CatanTile;
import games.catan.stats.CatanMetrics;

import java.util.*;

import static core.CoreConstants.DefaultGamePhase.Main;
import static games.catan.CatanConstants.HEX_SIDES;
import static games.catan.CatanGameState.CatanGamePhase.Robber;
import static games.catan.CatanGameState.CatanGamePhase.Setup;
import static games.catan.stats.CatanMetrics.CatanEvent.RobberRoll;
import static games.catan.stats.CatanMetrics.CatanEvent.SevenOut;

@SuppressWarnings("OptionalGetWithoutIsPresent")
public class CatanForwardModel extends StandardForwardModel {

    @Override
    protected void _setup(AbstractGameState firstState) {

        CatanGameState state = (CatanGameState) firstState;
        CatanParameters params = (CatanParameters) state.getGameParameters();
        firstState.getCoreGameParameters().setMaxRounds(params.maxRounds);
        state.rnd = new Random(params.getRandomSeed());

        state.setBoard(generateBoard(params));
        state.setGraph(extractGraphFromBoard(state.getBoard(), params));

        state.scores = new int[state.getNPlayers()];
        state.victoryPoints = new int[state.getNPlayers()];
        state.knights = new int[state.getNPlayers()];
        state.roadLengths = new int[state.getNPlayers()];
        state.largestArmyOwner = -1;
        state.longestRoadOwner = -1;
        state.largestArmySize = 0;
        state.longestRoadLength = 0;
        state.rollValue = -1;
        state.developmentCardPlayed = false;

        state.tradeOffer = null;
        state.negotiationStepsCount = 0;
        state.nTradesThisTurn = 0;

        state.exchangeRates = new ArrayList<>();
        state.playerDevCards = new ArrayList<>();
        state.playerTokens = new ArrayList<>();
        state.playerResources = new ArrayList<>();

        // Setup areas
        for (int i = 0; i < state.getNPlayers(); i++) {
            state.playerDevCards.add(new Deck<>("Player Development Deck", i, CoreConstants.VisibilityMode.VISIBLE_TO_OWNER));
            HashMap<BuyAction.BuyType, Counter> tokens = new HashMap<>();
            for (Map.Entry<BuyAction.BuyType, Integer> type: params.tokenCounts.entrySet()) {
                tokens.put(type.getKey(), new Counter(type.getValue(), type.getKey().name() + " Counter " + i));
            }
            state.playerTokens.add(tokens);

            HashMap<CatanParameters.Resource, Counter> resources = new HashMap<>();
            HashMap<CatanParameters.Resource, Counter> exchange = new HashMap<>();
            for (CatanParameters.Resource res: CatanParameters.Resource.values()) {
                resources.put(res, new Counter(res + " " + i));
                exchange.put(res, new Counter(params.default_exchange_rate,1, params.default_exchange_rate,res + " " + i));
            }
            state.playerResources.add(resources);
            state.exchangeRates.add(exchange);

        }

        // create resource pool
        state.resourcePool = new HashMap<>();
        for (CatanParameters.Resource res : CatanParameters.Resource.values()) {
            state.resourcePool.put(res, new Counter(res.name()));
            state.resourcePool.get(res).increment(params.n_resource_cards);
        }

        // create and shuffle developmentDeck
        state.devCards = new Deck<>("Development Deck", CoreConstants.VisibilityMode.HIDDEN_TO_ALL);
        for (Map.Entry<CatanCard.CardType, Integer> entry : params.developmentCardCount.entrySet()) {
            for (int i = 0; i < entry.getValue(); i++) {
                CatanCard card = new CatanCard(entry.getKey());
                state.devCards.add(card);
            }
        }
        state.devCards.shuffle(state.rnd);
        state.setGamePhase(Setup);
    }

    @Override
    protected void _afterAction(AbstractGameState currentState, AbstractAction action) {
        if (currentState.isActionInProgress()) return;

        CatanGameState gs = (CatanGameState) currentState;
        CatanParameters params = (CatanParameters) gs.getGameParameters();
        int player = gs.getCurrentPlayer();

        if (gs.getGamePhase() == Setup) {
            if (gs.getRoundCounter() == 0) {
                if (gs.getTurnCounter() > 0 && gs.getTurnCounter() % (gs.getNPlayers()-1) == 0) {
                    endRound(gs, gs.getCurrentPlayer());
                } else {
<<<<<<< HEAD
                    endCatanTurn(gs);
=======
                    endCatanPlayerTurn(gs);
>>>>>>> c3de1bd1
                }
            } else {
                if (gs.getTurnCounter() > 0 && gs.getTurnCounter() % (gs.getNPlayers()-1) == 0) {
                    // Finished setup
                    gs.logEvent(CatanMetrics.CatanEvent.SetupComplete);

                    endRound(gs, 0);
                    gs.setGamePhase(Main);
                    rollDiceAndAllocateResources(gs, params);
                } else {
                    int nextPlayer = gs.getCurrentPlayer()-1;
                    if (nextPlayer < 0) nextPlayer = 0;
                    endPlayerTurn(gs, nextPlayer);
                }
            }
        }

        else if (gs.getGamePhase() == Main) {

            // Win condition
            if (gs.getGameScore(player) + gs.getVictoryPoints()[player] >= params.points_to_win || gs.getRoundCounter() >= gs.getCoreGameParameters().getMaxRounds()) {
                endGame(currentState);
                if (gs.getCoreGameParameters().verbose) {
                    System.out.println("Game over! winner = " + player);
                }
                return;
            }

            if (action instanceof DoNothing) {
                // end player's turn; roll dice and allocate resources
                if (gs.getTurnCounter() > 0 && gs.getTurnCounter() % (gs.getNPlayers()-1) == 0) {
                    endRound(gs, 0);
                } else {
<<<<<<< HEAD
                    endCatanTurn(gs);
=======
                    endCatanPlayerTurn(gs);
>>>>>>> c3de1bd1
                }
                rollDiceAndAllocateResources(gs, params);
            } else if (gs.tradeOffer != null) {
                OfferPlayerTrade opt = (OfferPlayerTrade) gs.tradeOffer;
                gs.negotiationStepsCount++;

                // Check if this should be rejected automatically
                if (gs.negotiationStepsCount >= params.max_negotiation_count) {
                    if (gs.getCoreGameParameters().verbose) {
                        System.out.println("Trade rejected by default (too many attempts)");
                    }
                    gs.negotiationStepsCount = 0;
                    gs.tradeOffer = null;
                    gs.setTurnOwner(opt.offeringPlayerID);
                    gs.nTradesThisTurn++;
                } else {

                    // Trade offer reply needed, swap player between offering and other in action
                    switch (opt.stage) {
                        case Offer:
                            gs.setTurnOwner(opt.otherPlayerID);
                        case CounterOffer:
                            gs.setTurnOwner(opt.offeringPlayerID);
                    }
                }
            }
        }
    }

<<<<<<< HEAD
    public void endCatanTurn(CatanGameState gs) {
        endPlayerTurn(gs);
=======
    public void endCatanPlayerTurn(CatanGameState gs) {
        super.endPlayerTurn(gs);
>>>>>>> c3de1bd1
        gs.nTradesThisTurn = 0;
    }

    private void rollDiceAndAllocateResources(CatanGameState gs, CatanParameters cp) {
        /* Gives players the resources depending on the current rollValue stored in the game state */

        /* Rolls 2 random dice given a single random seed */
        int n = cp.dieType.nSides;
        int nDice = cp.nDice;
        int rollValue = 0;
        for (int i = 0; i < nDice; i++) {
            rollValue += gs.rnd.nextInt(n) + 1;
        }
        gs.setRollValue(rollValue);

        int roll = rollValue;
        gs.logEvent(Event.GameEvent.GAME_EVENT, () -> "Dice roll of " + roll);
        if (gs.getCoreGameParameters().verbose) {
            System.out.println("Dice roll: " + gs.rollValue);
        }
        CatanTile[][] board = gs.getBoard();
        if (rollValue == cp.robber_die_roll) {
            // Dice roll was 7, so we change the phase
            // Check if anyone needs to discard cards
            for (int p = 0; p < gs.getNPlayers(); p++) {
                int nResInHand = gs.getNResourcesInHand(p);
                if (nResInHand > cp.max_cards_without_discard) {
                    gs.logEvent(SevenOut, String.valueOf(p));
                    int r = (int)(nResInHand * cp.perc_discard_robber); // remove half of the resources
                    new DiscardResourcesPhase(p, r).execute(gs);
                }
            }
            gs.logEvent(RobberRoll);
            gs.setGamePhase(Robber);
        } else {
            for (CatanTile[] catanTiles : board) {
                for (CatanTile tile : catanTiles) {
                    if (tile.getNumber() == rollValue && !tile.hasRobber()) {
                        // Allocate resource for each settlement/city on this tile to their owner
                        for (Building settl : gs.getBuildings(tile)) {
                            int who = settl.getOwnerId();
                            if (who != -1) {
                                // Move the card from the resource deck and give it to the player
                                CatanParameters.Resource res = cp.productMapping.get(tile.getTileType());
                                int nGenerated = cp.nProduction.get(settl.getBuildingType());
                                gs.resourcePool.get(res).decrement(nGenerated);
                                gs.playerResources.get(who).get(res).increment(nGenerated);
                                if (gs.getCoreGameParameters().verbose) {
                                    System.out.println("p" + who + " gets " + res);
                                }
                                gs.logEvent(Event.GameEvent.GAME_EVENT, () -> "Player " + who + " gets " + res);
                            }
                        }
                    }
                }
            }
        }
    }

    protected List<AbstractAction> _computeAvailableActions(AbstractGameState gameState) {
        return _computeAvailableActions(gameState, ActionSpace.Default);
    }

    @Override
    protected List<AbstractAction> _computeAvailableActions(AbstractGameState gameState, ActionSpace actionSpace) {
        CatanGameState cgs = (CatanGameState) gameState;
        CatanParameters cp = (CatanParameters) gameState.getGameParameters();
        int player = cgs.getCurrentPlayer();

        if (cgs.getGamePhase() == Setup) {
            return CatanActionFactory.getSetupActions(cgs, actionSpace, player);
        }
        if (cgs.getGamePhase() == Robber) {
            return CatanActionFactory.getRobberActions(cgs, actionSpace, player, false);
        }
        // Main phase: trade, build (road, city, dev card), or play dev card
        List<AbstractAction> mainActions = new ArrayList<>();

        if (cgs.tradeOffer != null) {
            // Only replies allowed
            mainActions.addAll(CatanActionFactory.getPlayerTradeActions(cgs, actionSpace, player));

        } else {

            // Trade With the bank / ports
            mainActions.addAll(CatanActionFactory.getDefaultTradeActions(cgs, actionSpace, player));

            // Trade With other players, unless already too many trades this turn
            if (cgs.nTradesThisTurn < cp.max_trade_actions_allowed) {
                mainActions.addAll(CatanActionFactory.getPlayerTradeActions(cgs, actionSpace, player));
            }

            // Build
            mainActions.addAll(CatanActionFactory.getBuyActions(cgs, actionSpace, player));

            // Dev cards
            if (cgs.noDevelopmentCardPlayed()) {
                mainActions.addAll(CatanActionFactory.getDevCardActions(cgs, actionSpace, player));
            }

            mainActions.add(new DoNothing());  // End turn
        }

        return mainActions;
    }

    private CatanTile[][] generateBoard(CatanParameters params) {
        // Shuffle the tile types
        ArrayList<CatanTile.TileType> tileList = new ArrayList<>();
        for (Map.Entry<CatanTile.TileType, Integer> tileCount : params.tileCounts.entrySet()) {
            for (int i = 0; i < tileCount.getValue(); i++) {
                tileList.add(tileCount.getKey());
            }
        }
        // Shuffle number tokens
        ArrayList<Integer> numberList = new ArrayList<>();
        for (Map.Entry<Integer, Integer> numberCount : params.numberTokens.entrySet()) {
            for (int i = 0; i < numberCount.getValue(); i++) {
                numberList.add(numberCount.getKey());
            }
        }
        // shuffle collections, so we get randomized tiles and tokens on them
        Collections.shuffle(tileList);
        Collections.shuffle(numberList);

        CatanTile[][] board = new CatanTile[params.n_tiles_per_row][params.n_tiles_per_row];
        int midX = board.length / 2;
        int midY = board[0].length / 2;

        CatanTile midTile = new CatanTile(midX, midY);

        for (int x = 0; x < board.length; x++) {
            for (int y = 0; y < board[x].length; y++) {
                CatanTile tile = new CatanTile(x, y);
                // mid_x should be the same as the distance
                if (midTile.getDistanceToTile(tile) >= midX) {
                    tile.setTileType(CatanTile.TileType.SEA);
                } else if (tileList.size() > 0) {
                    tile.setTileType(tileList.remove(0));
                    // desert has no number and has to place the robber there
                    if (tile.getTileType().equals(CatanTile.TileType.DESERT)) {
                        tile.placeRobber();
                    } else {
                        tile.setNumber(numberList.remove(0));
                    }

                }
                board[x][y] = tile;
            }
        }
        return board;
    }

    private GraphBoardWithEdges extractGraphFromBoard(CatanTile[][] board, CatanParameters cp) {
        GraphBoardWithEdges graph = new GraphBoardWithEdges();

        // Create vertices and add references in tiles
        for (CatanTile[] catanTiles : board) {
            for (CatanTile tile : catanTiles) {
                for (int vertex = 0; vertex < HEX_SIDES; vertex++) {
                    // settlement has already been set so skip this loop
                    if (tile.getVerticesBoardNodeIDs()[vertex] == -1) {
                        Building building = new Building();
                        graph.addBoardNode(building);
                        tile.setVertexBoardNodeID(vertex, building.getComponentID());

                        // Get the other 2 settlements along that vertex and set both of them separately
                        // has to do it in 2 steps as there could be cases with only 2 tiles on along a vertex
                        int[][] neighbourCoords = tile.getNeighboursOnVertex(vertex);
                        // check neighbour #1
                        if (Arrays.stream(neighbourCoords[0]).max().getAsInt() < board.length &&
                                Arrays.stream(neighbourCoords[0]).min().getAsInt() >= 0) {
                            board[neighbourCoords[0][0]][neighbourCoords[0][1]].setVertexBoardNodeID((vertex + 2) % HEX_SIDES, building.getComponentID());
                        }
                        // check neighbour #2
                        if (Arrays.stream(neighbourCoords[1]).max().getAsInt() < board.length &&
                                Arrays.stream(neighbourCoords[1]).min().getAsInt() >= 0) {
                            board[neighbourCoords[1][0]][neighbourCoords[1][1]].setVertexBoardNodeID((vertex + 4) % HEX_SIDES, building.getComponentID());
                        }
                    }
                }
            }
        }

        // Create connections between vertices (edges/roads) and add references in tiles
        for (CatanTile[] catanTiles : board) {
            for (CatanTile tile : catanTiles) {
                // logic to generate the graph from the board representation
                // We are not interested in references to DESERT or SEA tiles
                if (!(tile.getTileType() == CatanTile.TileType.DESERT || tile.getTileType() == CatanTile.TileType.SEA)) {
                    for (int i = 0; i < HEX_SIDES; i++) {
                        Edge edge = graph.addConnection(tile.getVerticesBoardNodeIDs()[i], tile.getVerticesBoardNodeIDs()[(i + 1) % HEX_SIDES]);
                        tile.setEdgeID(i, edge.getComponentID());

                        // last one requires a road and a settlement from a neighbour
                        int[] otherCoords = tile.getNeighbourOnEdge(i);
                        if (Arrays.stream(otherCoords).max().getAsInt() < board.length &&
                                Arrays.stream(otherCoords).min().getAsInt() >= 0) {
                            CatanTile neighbour = board[otherCoords[0]][otherCoords[1]];
                            neighbour.setEdgeID((i+3) % HEX_SIDES, edge.getComponentID());
                        }
                    }
                }
            }
        }

        // Finally set Harbors types
        setHarbors(board, graph, cp);

        return graph;
    }

    private void setHarbors(CatanTile[][] board, GraphBoardWithEdges graphBoard, CatanParameters cp) {
        // set harbors along the tiles where the SEA borders the land
        ArrayList<CatanParameters.Resource> harbors = new ArrayList<>();
        for (Map.Entry<CatanParameters.Resource, Integer> entry : cp.harborCount.entrySet()) {
            for (int i = 0; i < entry.getValue(); i++)
                harbors.add(entry.getKey());
        }
        Collections.shuffle(harbors);

        int radius = board.length / 2;
        // todo edge 4 can work, but random would be better, the math changes with different directions.
        //int edge = random.nextInt(HEX_SIDES);
        int edge = 4;
        // Get mid tile
        CatanTile tile = board[radius][radius];
        // move along a certain edge to reach SEA tiles
        for (int i = 0; i < radius; i++) {
            int[] tileLocation = tile.getNeighbourOnEdge(edge);
            tile = board[tileLocation[0]][tileLocation[1]];
        }
        // go around in a circle
        int counter = 0;
        for (int i = 0; i < HEX_SIDES; i++) {
            for (int j = 0; j < board.length / 2; j++) {
                int[] tileLocation = tile.getNeighbourOnEdge(i);
                tile = board[tileLocation[0]][tileLocation[1]];
                if (counter % 2 == 0 && harbors.size() > 0) {
                    CatanParameters.Resource harbour = harbors.remove(0);
                    ((Building)graphBoard.getNodeByID(tile.getVerticesBoardNodeIDs()[(i + 2) % HEX_SIDES])).setHarbour(harbour);
                    ((Building)graphBoard.getNodeByID(tile.getVerticesBoardNodeIDs()[(i + 3) % HEX_SIDES])).setHarbour(harbour);
                }
                counter++;
            }
        }
    }
}<|MERGE_RESOLUTION|>--- conflicted
+++ resolved
@@ -114,11 +114,7 @@
                 if (gs.getTurnCounter() > 0 && gs.getTurnCounter() % (gs.getNPlayers()-1) == 0) {
                     endRound(gs, gs.getCurrentPlayer());
                 } else {
-<<<<<<< HEAD
-                    endCatanTurn(gs);
-=======
                     endCatanPlayerTurn(gs);
->>>>>>> c3de1bd1
                 }
             } else {
                 if (gs.getTurnCounter() > 0 && gs.getTurnCounter() % (gs.getNPlayers()-1) == 0) {
@@ -152,11 +148,7 @@
                 if (gs.getTurnCounter() > 0 && gs.getTurnCounter() % (gs.getNPlayers()-1) == 0) {
                     endRound(gs, 0);
                 } else {
-<<<<<<< HEAD
-                    endCatanTurn(gs);
-=======
                     endCatanPlayerTurn(gs);
->>>>>>> c3de1bd1
                 }
                 rollDiceAndAllocateResources(gs, params);
             } else if (gs.tradeOffer != null) {
@@ -186,13 +178,8 @@
         }
     }
 
-<<<<<<< HEAD
-    public void endCatanTurn(CatanGameState gs) {
-        endPlayerTurn(gs);
-=======
     public void endCatanPlayerTurn(CatanGameState gs) {
         super.endPlayerTurn(gs);
->>>>>>> c3de1bd1
         gs.nTradesThisTurn = 0;
     }
 
