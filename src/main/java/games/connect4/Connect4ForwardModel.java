package games.connect4;
import core.AbstractGameState;
import core.CoreConstants;
import core.actions.AbstractAction;
import core.actions.SetGridValueAction;
import core.components.BoardNode;
import core.components.GridBoard;
import core.components.Token;
import core.forwardModels.SequentialActionForwardModel;
import utilities.Pair;

import java.util.ArrayList;
import java.util.Arrays;
import java.util.LinkedList;
import java.util.List;


public class Connect4ForwardModel extends SequentialActionForwardModel {

    @Override
    protected void _setup(AbstractGameState firstState) {
        Connect4GameParameters c4gp = (Connect4GameParameters) firstState.getGameParameters();
        int gridSize = c4gp.gridSize;
        Connect4GameState state = (Connect4GameState) firstState;
<<<<<<< HEAD
        state.gridBoard = new GridBoard(gridSize, gridSize, new BoardNode(8, Connect4Constants.emptyCell));
=======
        state.gridBoard = new GridBoard<>(gridSize, gridSize, new Token(Connect4Constants.emptyCell));
        state.winnerCells = new LinkedList<>();
>>>>>>> 5387add5
    }

    @Override
    protected List<AbstractAction> _computeAvailableActions(AbstractGameState gameState) {
        Connect4GameState c4gs = (Connect4GameState) gameState;
        ArrayList<AbstractAction> actions = new ArrayList<>();
        int player = c4gs.getCurrentPlayer();

        if (gameState.isNotTerminal())
            for (int x = 0; x < c4gs.gridBoard.getWidth(); x++) {
                int y = c4gs.gridBoard.getHeight() - 1; // this is bottom of column
                boolean end = false;
                while(!end)
                {
                    boolean newCol = false;
                    if (c4gs.gridBoard.getElement(x, y).getComponentName().equals(Connect4Constants.emptyCell)) {
                        actions.add(new SetGridValueAction(c4gs.gridBoard.getComponentID(), x, y, Connect4Constants.playerMapping.get(player)));
                        newCol = true;
                    }

                    //Stop when reaching top (column is full) or on finding the first empty cell (action available)
                    end = (--y <  0 || newCol);
                }
            }
        return actions;
    }

    @Override
    protected void _afterAction(AbstractGameState currentState, AbstractAction action) {
        Connect4GameState c4gs = (Connect4GameState) currentState;

        // game-specific check for end of game
        if (checkGameEnd(c4gs)) {
            return;
        }
        super._afterAction(currentState, action);
    }

    /**
     * Checks if the game ended.
     *
     * @param gameState - game state to check game end.
     */
    private boolean checkGameEnd(Connect4GameState gameState) {
        GridBoard gridBoard = gameState.getGridBoard();
        Connect4GameParameters c4gp = (Connect4GameParameters) gameState.getGameParameters();
        boolean gap = false;
        LinkedList<Pair<Integer, Integer>> winning = new LinkedList<>();;

        // Check columns
        for (int x = 0; x < gridBoard.getWidth(); x++) {
            int count = 0;
            String lastToken = null;
            winning.clear();
            for (int y = gridBoard.getHeight() - 1; y >= 0; y--) {
                BoardNode c = gridBoard.getElement(x, y);
                if (c.getComponentName().equals(Connect4Constants.emptyCell)) {
                    count = 0;
                    lastToken = null;
                    winning.clear();
                    gap = true;
                } else if (lastToken == null || !lastToken.equals(c.getComponentName())) {
                    winning.clear();
                    count = 1;
                    lastToken = c.getComponentName();
                    winning.add(new Pair<>(x, y));
                } else {
                    {
                        count++;
                        winning.add(new Pair<>(x, y));
                        if (count == c4gp.winCount) {
                            registerWinner(gameState, c, winning);
                            return true;
                        }
                    }
                    lastToken = c.getComponentName();
                }
            }
        }

        // Check rows
        for (int y = gridBoard.getHeight() - 1; y >= 0; y--) {
            int count = 0;
            String lastToken = null;
            winning.clear();
            for (int x = 0; x < gridBoard.getWidth(); x++) {
                BoardNode c = gridBoard.getElement(x, y);
                if (c.getComponentName().equals(Connect4Constants.emptyCell)) {
                    count = 0;
                    lastToken = null;
                    winning.clear();
                } else if (lastToken == null || !lastToken.equals(c.getComponentName())) {
                    winning.clear();
                    count = 1;
                    lastToken = c.getComponentName();
                    winning.add(new Pair<>(x, y));
                } else {
                    {
                        count++;
                        winning.add(new Pair<>(x, y));
                        if (count == c4gp.winCount) {
                            registerWinner(gameState, c, winning);
                            return true;
                        }
                    }
                    lastToken = c.getComponentName();
                }
            }
        }

        //Check main diagonals (from col 0)
        for (int y = gridBoard.getHeight() - 1; y >= 0; y--) {
            if (checkMainDiagonals(gameState, 0, y))
                return true;

        }

        //Check main and inverse diagonals (from row 0)
        for (int x = 1; x < gridBoard.getWidth(); x++) {
            if (checkMainDiagonals(gameState, x, gridBoard.getHeight() - 1))
                return true;
            if (checkInvDiagonals(gameState, x, gridBoard.getHeight() - 1))
                return true;
        }

        //Check inv diagonals (from last column)
        for (int y = gridBoard.getHeight() - 2; y >= 0; y--) { //height -1 is checked in previous loop
            if (checkInvDiagonals(gameState, gridBoard.getWidth()-1, y))
                return true;
        }

        if (!gap) { //tie
            gameState.setGameStatus(CoreConstants.GameResult.DRAW_GAME);
            Arrays.fill(gameState.getPlayerResults(), CoreConstants.GameResult.DRAW_GAME);
            return true;
        }

        return false;
    }


    private boolean checkMainDiagonals(Connect4GameState gameState, int xStart, int yStart)
    {
        GridBoard gridBoard = gameState.getGridBoard();
        Connect4GameParameters c4gp = (Connect4GameParameters) gameState.getGameParameters();
        int count = 0;
        String lastToken = null;
        LinkedList<Pair<Integer, Integer>> winning = new LinkedList<>();

        for (int x = xStart, y = yStart; x < gridBoard.getWidth() && y >=0; x++, y--) {
            BoardNode c = gridBoard.getElement(x, y);

            if (c.getComponentName().equals(Connect4Constants.emptyCell)) {
                count = 0;
                lastToken = null;
                winning.clear();
            } else if (lastToken == null || !lastToken.equals(c.getComponentName())) {
                winning.clear();
                count = 1;
                lastToken = c.getComponentName();
                winning.add(new Pair<>(x, y));
            } else {
                count++;
                winning.add(new Pair<>(x, y));
                if (count == c4gp.winCount) {
                    registerWinner(gameState, c, winning);
                    return true;
                }
                lastToken = c.getComponentName();
            }
        }
        return false;
    }

    private boolean checkInvDiagonals(Connect4GameState gameState, int xStart, int yStart)
    {
        GridBoard gridBoard = gameState.getGridBoard();
        Connect4GameParameters c4gp = (Connect4GameParameters) gameState.getGameParameters();
        int count = 0;
        String lastToken = null;
        LinkedList<Pair<Integer, Integer>> winning = new LinkedList<>();

        for (int x = xStart, y = yStart; x >= 0 && y >= 0; x--, y--) {
            BoardNode c = gridBoard.getElement(x, y);

            if (c.getComponentName().equals(Connect4Constants.emptyCell)) {
                count = 0;
                lastToken = null;
                winning.clear();
            } else if (lastToken == null || !lastToken.equals(c.getComponentName())) {
                winning.clear();
                count = 1;
                lastToken = c.getComponentName();
                winning.add(new Pair<>(x, y));
            } else {
                count++;
                winning.add(new Pair<>(x, y));
                if (count == c4gp.winCount) {
                    registerWinner(gameState, c, winning);
                    return true;
                }
                lastToken = c.getComponentName();
            }
        }
        return false;
    }

    /**
     * Inform the game this player has won.
     *
     * @param winnerSymbol - which player won.
     */
<<<<<<< HEAD
    private void registerWinner(Connect4GameState gameState, BoardNode winnerSymbol, LinkedList<Pair<Integer, Integer>> winPos) {
        gameState.setGameStatus(Utils.GameResult.GAME_END);
=======
    private void registerWinner(Connect4GameState gameState, Token winnerSymbol, LinkedList<Pair<Integer, Integer>> winPos) {
        gameState.setGameStatus(CoreConstants.GameResult.GAME_END);
>>>>>>> 5387add5
        int winningPlayer = Connect4Constants.playerMapping.indexOf(winnerSymbol);
        gameState.setPlayerResult(CoreConstants.GameResult.WIN_GAME, winningPlayer);
        gameState.setPlayerResult(CoreConstants.GameResult.LOSE_GAME, 1 - winningPlayer);
        gameState.registerWinningCells(winPos);
    }
}<|MERGE_RESOLUTION|>--- conflicted
+++ resolved
@@ -3,7 +3,6 @@
 import core.CoreConstants;
 import core.actions.AbstractAction;
 import core.actions.SetGridValueAction;
-import core.components.BoardNode;
 import core.components.GridBoard;
 import core.components.Token;
 import core.forwardModels.SequentialActionForwardModel;
@@ -22,12 +21,8 @@
         Connect4GameParameters c4gp = (Connect4GameParameters) firstState.getGameParameters();
         int gridSize = c4gp.gridSize;
         Connect4GameState state = (Connect4GameState) firstState;
-<<<<<<< HEAD
-        state.gridBoard = new GridBoard(gridSize, gridSize, new BoardNode(8, Connect4Constants.emptyCell));
-=======
         state.gridBoard = new GridBoard<>(gridSize, gridSize, new Token(Connect4Constants.emptyCell));
         state.winnerCells = new LinkedList<>();
->>>>>>> 5387add5
     }
 
     @Override
@@ -43,8 +38,8 @@
                 while(!end)
                 {
                     boolean newCol = false;
-                    if (c4gs.gridBoard.getElement(x, y).getComponentName().equals(Connect4Constants.emptyCell)) {
-                        actions.add(new SetGridValueAction(c4gs.gridBoard.getComponentID(), x, y, Connect4Constants.playerMapping.get(player)));
+                    if (c4gs.gridBoard.getElement(x, y).getTokenType().equals(Connect4Constants.emptyCell)) {
+                        actions.add(new SetGridValueAction<>(c4gs.gridBoard.getComponentID(), x, y, Connect4Constants.playerMapping.get(player)));
                         newCol = true;
                     }
 
@@ -72,7 +67,7 @@
      * @param gameState - game state to check game end.
      */
     private boolean checkGameEnd(Connect4GameState gameState) {
-        GridBoard gridBoard = gameState.getGridBoard();
+        GridBoard<Token> gridBoard = gameState.getGridBoard();
         Connect4GameParameters c4gp = (Connect4GameParameters) gameState.getGameParameters();
         boolean gap = false;
         LinkedList<Pair<Integer, Integer>> winning = new LinkedList<>();;
@@ -83,16 +78,16 @@
             String lastToken = null;
             winning.clear();
             for (int y = gridBoard.getHeight() - 1; y >= 0; y--) {
-                BoardNode c = gridBoard.getElement(x, y);
-                if (c.getComponentName().equals(Connect4Constants.emptyCell)) {
+                Token c = gridBoard.getElement(x, y);
+                if (c.getTokenType().equals(Connect4Constants.emptyCell)) {
                     count = 0;
                     lastToken = null;
                     winning.clear();
                     gap = true;
-                } else if (lastToken == null || !lastToken.equals(c.getComponentName())) {
+                } else if (lastToken == null || !lastToken.equals(c.getTokenType())) {
                     winning.clear();
                     count = 1;
-                    lastToken = c.getComponentName();
+                    lastToken = c.getTokenType();
                     winning.add(new Pair<>(x, y));
                 } else {
                     {
@@ -103,7 +98,7 @@
                             return true;
                         }
                     }
-                    lastToken = c.getComponentName();
+                    lastToken = c.getTokenType();
                 }
             }
         }
@@ -114,15 +109,15 @@
             String lastToken = null;
             winning.clear();
             for (int x = 0; x < gridBoard.getWidth(); x++) {
-                BoardNode c = gridBoard.getElement(x, y);
-                if (c.getComponentName().equals(Connect4Constants.emptyCell)) {
+                Token c = gridBoard.getElement(x, y);
+                if (c.getTokenType().equals(Connect4Constants.emptyCell)) {
                     count = 0;
                     lastToken = null;
                     winning.clear();
-                } else if (lastToken == null || !lastToken.equals(c.getComponentName())) {
+                } else if (lastToken == null || !lastToken.equals(c.getTokenType())) {
                     winning.clear();
                     count = 1;
-                    lastToken = c.getComponentName();
+                    lastToken = c.getTokenType();
                     winning.add(new Pair<>(x, y));
                 } else {
                     {
@@ -133,7 +128,7 @@
                             return true;
                         }
                     }
-                    lastToken = c.getComponentName();
+                    lastToken = c.getTokenType();
                 }
             }
         }
@@ -171,23 +166,23 @@
 
     private boolean checkMainDiagonals(Connect4GameState gameState, int xStart, int yStart)
     {
-        GridBoard gridBoard = gameState.getGridBoard();
+        GridBoard<Token> gridBoard = gameState.getGridBoard();
         Connect4GameParameters c4gp = (Connect4GameParameters) gameState.getGameParameters();
         int count = 0;
         String lastToken = null;
         LinkedList<Pair<Integer, Integer>> winning = new LinkedList<>();
 
         for (int x = xStart, y = yStart; x < gridBoard.getWidth() && y >=0; x++, y--) {
-            BoardNode c = gridBoard.getElement(x, y);
-
-            if (c.getComponentName().equals(Connect4Constants.emptyCell)) {
+            Token c = gridBoard.getElement(x, y);
+
+            if (c.getTokenType().equals(Connect4Constants.emptyCell)) {
                 count = 0;
                 lastToken = null;
                 winning.clear();
-            } else if (lastToken == null || !lastToken.equals(c.getComponentName())) {
+            } else if (lastToken == null || !lastToken.equals(c.getTokenType())) {
                 winning.clear();
                 count = 1;
-                lastToken = c.getComponentName();
+                lastToken = c.getTokenType();
                 winning.add(new Pair<>(x, y));
             } else {
                 count++;
@@ -196,7 +191,7 @@
                     registerWinner(gameState, c, winning);
                     return true;
                 }
-                lastToken = c.getComponentName();
+                lastToken = c.getTokenType();
             }
         }
         return false;
@@ -204,23 +199,23 @@
 
     private boolean checkInvDiagonals(Connect4GameState gameState, int xStart, int yStart)
     {
-        GridBoard gridBoard = gameState.getGridBoard();
+        GridBoard<Token> gridBoard = gameState.getGridBoard();
         Connect4GameParameters c4gp = (Connect4GameParameters) gameState.getGameParameters();
         int count = 0;
         String lastToken = null;
         LinkedList<Pair<Integer, Integer>> winning = new LinkedList<>();
 
         for (int x = xStart, y = yStart; x >= 0 && y >= 0; x--, y--) {
-            BoardNode c = gridBoard.getElement(x, y);
-
-            if (c.getComponentName().equals(Connect4Constants.emptyCell)) {
+            Token c = gridBoard.getElement(x, y);
+
+            if (c.getTokenType().equals(Connect4Constants.emptyCell)) {
                 count = 0;
                 lastToken = null;
                 winning.clear();
-            } else if (lastToken == null || !lastToken.equals(c.getComponentName())) {
+            } else if (lastToken == null || !lastToken.equals(c.getTokenType())) {
                 winning.clear();
                 count = 1;
-                lastToken = c.getComponentName();
+                lastToken = c.getTokenType();
                 winning.add(new Pair<>(x, y));
             } else {
                 count++;
@@ -229,7 +224,7 @@
                     registerWinner(gameState, c, winning);
                     return true;
                 }
-                lastToken = c.getComponentName();
+                lastToken = c.getTokenType();
             }
         }
         return false;
@@ -240,13 +235,8 @@
      *
      * @param winnerSymbol - which player won.
      */
-<<<<<<< HEAD
-    private void registerWinner(Connect4GameState gameState, BoardNode winnerSymbol, LinkedList<Pair<Integer, Integer>> winPos) {
-        gameState.setGameStatus(Utils.GameResult.GAME_END);
-=======
     private void registerWinner(Connect4GameState gameState, Token winnerSymbol, LinkedList<Pair<Integer, Integer>> winPos) {
         gameState.setGameStatus(CoreConstants.GameResult.GAME_END);
->>>>>>> 5387add5
         int winningPlayer = Connect4Constants.playerMapping.indexOf(winnerSymbol);
         gameState.setPlayerResult(CoreConstants.GameResult.WIN_GAME, winningPlayer);
         gameState.setPlayerResult(CoreConstants.GameResult.LOSE_GAME, 1 - winningPlayer);
