package games.connect4;

import core.AbstractGameState;
import core.AbstractGameStateWithTurnOrder;
import core.AbstractParameters;
import core.components.Component;
import core.components.GridBoard;
import core.components.Token;
import core.interfaces.IGridGameState;
import core.interfaces.IPrintable;
import core.turnorders.AlternatingTurnOrder;
import core.turnorders.TurnOrder;
import games.GameType;
import utilities.Pair;

import java.util.ArrayList;
import java.util.LinkedList;
import java.util.List;
import java.util.Objects;

<<<<<<< HEAD

public class Connect4GameState extends AbstractGameState implements IPrintable, IGridGameState {
=======
public class Connect4GameState extends AbstractGameState implements IPrintable, IGridGameState<Token> {
>>>>>>> 5387add5

    GridBoard gridBoard;
    LinkedList<Pair<Integer, Integer>> winnerCells;

    public Connect4GameState(AbstractParameters gameParameters, int nPlayers) {
        super(gameParameters, nPlayers);
        winnerCells = new LinkedList<>();
        gridBoard = null;
    }

    @Override
    protected GameType _getGameType() {
        return GameType.Connect4;
    }

    @Override
    protected List<Component> _getAllComponents() {
        return new ArrayList<Component>() {{
            add(gridBoard);
        }};
    }

    @Override
    protected AbstractGameState _copy(int playerId) {
        Connect4GameState s = new Connect4GameState(gameParameters.copy(), getNPlayers());
        s.gridBoard = gridBoard.copy();

        s.winnerCells.clear();
        for (Pair<Integer, Integer> wC : this.winnerCells)
            s.winnerCells.add(wC.copy());

        return s;
    }

    @Override
    protected double _getHeuristicScore(int playerId) {
        return new Connect4Heuristic().evaluateState(this, playerId);
    }

    /**
     * This provides the current score in game turns. This will only be relevant for games that have the concept
     * of victory points, etc.
     * If a game does not support this directly, then just return 0.0
     *
     * @param playerId
     * @return - double, score of current state
     */
    @Override
    public double getGameScore(int playerId) {
        return playerResults[playerId].value;
    }

    @Override
    protected boolean _equals(Object o) {
        if (this == o) return true;
        if (!(o instanceof Connect4GameState)) return false;
        if (!super.equals(o)) return false;
        Connect4GameState that = (Connect4GameState) o;
        return Objects.equals(gridBoard, that.gridBoard);
    }

    @Override
    public int hashCode() {
        return Objects.hash(super.hashCode(), gridBoard);
    }

    @Override
    public GridBoard getGridBoard() {
        return gridBoard;
    }

    @Override
    public void printToConsole() {
        System.out.println(gridBoard.toString());
    }

    void registerWinningCells(LinkedList<Pair<Integer, Integer>> winnerCells) {
        this.winnerCells = winnerCells;
    }

    public LinkedList<Pair<Integer, Integer>> getWinningCells() {
        return winnerCells;
    }
}<|MERGE_RESOLUTION|>--- conflicted
+++ resolved
@@ -18,14 +18,9 @@
 import java.util.List;
 import java.util.Objects;
 
-<<<<<<< HEAD
+public class Connect4GameState extends AbstractGameState implements IPrintable, IGridGameState<Token> {
 
-public class Connect4GameState extends AbstractGameState implements IPrintable, IGridGameState {
-=======
-public class Connect4GameState extends AbstractGameState implements IPrintable, IGridGameState<Token> {
->>>>>>> 5387add5
-
-    GridBoard gridBoard;
+    GridBoard<Token> gridBoard;
     LinkedList<Pair<Integer, Integer>> winnerCells;
 
     public Connect4GameState(AbstractParameters gameParameters, int nPlayers) {
@@ -91,7 +86,7 @@
     }
 
     @Override
-    public GridBoard getGridBoard() {
+    public GridBoard<Token> getGridBoard() {
         return gridBoard;
     }
 
