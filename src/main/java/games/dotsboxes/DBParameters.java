package games.dotsboxes;

import core.AbstractParameters;
import core.Game;
import evaluation.optimisation.TunableParameters;
import games.GameType;

import java.util.Arrays;
import java.util.Objects;

public class DBParameters extends TunableParameters {
    int gridWidth = 7;
    int gridHeight = 5;
    int disallowThreeBoxCreationUntilMove = 0;

    public DBParameters() {
        addTunableParameter("gridWidth", 7, Arrays.asList(5, 7, 11, 15, 19));
        addTunableParameter("gridHeight", 5, Arrays.asList(5, 7, 11, 15, 19));
        addTunableParameter("disallowThreeBoxCreationUntilMove", 0);
        _reset();
    }

    @Override
    public void _reset() {
        gridWidth = (int) getParameterValue("gridWidth");
        gridHeight = (int) getParameterValue("gridHeight");
        disallowThreeBoxCreationUntilMove = (int) getParameterValue("disallowThreeBoxCreationUntilMove");
    }

    @Override
    protected AbstractParameters _copy() {
<<<<<<< HEAD
        return new DBParameters(System.currentTimeMillis());
=======
        return new DBParameters();
>>>>>>> e3f2ea85
    }

    @Override
    protected boolean _equals(Object o) {
        if (this == o) return true;
        if (!(o instanceof DBParameters)) return false;
        DBParameters that = (DBParameters) o;
        return gridWidth == that.gridWidth &&
                gridHeight == that.gridHeight &&
                disallowThreeBoxCreationUntilMove == that.disallowThreeBoxCreationUntilMove;
    }

    @Override
    public Object instantiate() {
        return new Game(GameType.DotsAndBoxes, new DBForwardModel(), new DBGameState(this, GameType.DotsAndBoxes.getMinPlayers()));
    }
}<|MERGE_RESOLUTION|>--- conflicted
+++ resolved
@@ -29,11 +29,7 @@
 
     @Override
     protected AbstractParameters _copy() {
-<<<<<<< HEAD
-        return new DBParameters(System.currentTimeMillis());
-=======
         return new DBParameters();
->>>>>>> e3f2ea85
     }
 
     @Override
