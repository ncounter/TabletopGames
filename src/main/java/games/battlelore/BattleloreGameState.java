--- conflicted
+++ resolved
@@ -29,7 +29,7 @@
     }
 
     int[] playerScores;
-    GridBoard gameBoard;
+    GridBoard<MapTile> gameBoard;
     List<Unit> unitTypes;
 
     public BattleloreGameState(AbstractParameters gameParameters, int nPlayers) {
@@ -62,9 +62,9 @@
     }
 
     public void AddUnit(int locX, int locY, Unit unit) {
-        MapTile tile = (MapTile) gameBoard.getElement(locX, locY);
+        MapTile tile = gameBoard.getElement(locX, locY);
         if (tile != null) {
-            tile.AddUnit(unit);
+            gameBoard.getElement(locX, locY).AddUnit(unit);
         }
     }
 
@@ -73,16 +73,16 @@
     }
 
     public void SetUnitsAsOrderable(int locX, int locY) {
-        MapTile tile = (MapTile) gameBoard.getElement(locX, locY);
+        MapTile tile = gameBoard.getElement(locX, locY);
         if (tile != null) {
-            tile.SetAsOrderable();
+            gameBoard.getElement(locX, locY).SetAsOrderable();
         }
     }
 
     public void RemoveUnit(int locX, int locY) {
-        MapTile tile = (MapTile) gameBoard.getElement(locX, locY);
+        MapTile tile = gameBoard.getElement(locX, locY);
         if (tile != null) {
-            tile.RemoveUnit();
+            gameBoard.getElement(locX, locY).RemoveUnit();
         }
     }
 
@@ -91,7 +91,7 @@
 
         for (int x = 0; x < gameBoard.getWidth(); x++) {
             for (int y = 0; y < gameBoard.getHeight(); y++) {
-                MapTile tile = (MapTile) gameBoard.getElement(x, y);
+                MapTile tile = gameBoard.getElement(x, y);
                 if (tile.GetUnits() != null && tile.GetFaction() == faction &&
                         tile.GetUnits().get(0).CanMove()) {
                     tiles.add(tile);
@@ -105,7 +105,7 @@
         ArrayList<MapTile> tiles = new ArrayList<MapTile>();
         for (int x = 0; x < gameBoard.getWidth(); x++) {
             for (int y = 0; y < gameBoard.getHeight(); y++) {
-                MapTile tile = (MapTile) gameBoard.getElement(x, y);
+                MapTile tile = gameBoard.getElement(x, y);
                 if (tile.GetUnits() != null && tile.GetFaction() == faction &&
                         tile.GetUnits().get(0).CanAttack()) {
                     tiles.add(tile);
@@ -132,7 +132,7 @@
                 possibleLocations[x][0] = -1;
                 possibleLocations[x][1] = -1;
 
-                MapTile possibleTile = (MapTile) gameBoard.getElement(x, y);
+                MapTile possibleTile = gameBoard.getElement(x, y);
                 if (possibleTile.GetUnits() == null) {
                     double distance = Math.sqrt(Math.pow(Math.abs(possibleTile.getLocationX() - tile.getLocationX()), 2) +
                             Math.pow(Math.abs(possibleTile.getLocationY() - tile.getLocationY()), 2));
@@ -157,7 +157,7 @@
             for (int y = 0; y < gameBoard.getHeight(); y++) {
                 possibleLocations[x][0] = -1;
                 possibleLocations[x][1] = -1;
-                MapTile possibleTile = (MapTile) gameBoard.getElement(x, y);
+                MapTile possibleTile = gameBoard.getElement(x, y);
                 if (possibleTile.GetUnits() != null && possibleTile.GetFaction() != attackUnit.GetFaction()) {
                     double distance = Math.sqrt(Math.pow(Math.abs(possibleTile.getLocationX() - attackUnit.getLocationX()), 2) +
                             Math.pow(Math.abs(possibleTile.getLocationY() - attackUnit.getLocationY()), 2));
@@ -172,7 +172,7 @@
         return possibleLocations;
     }
 
-    public GridBoard getBoard() {
+    public GridBoard<MapTile> getBoard() {
         return gameBoard;
     }
 
@@ -184,12 +184,8 @@
     @Override
     protected AbstractGameState _copy(int playerId) {
         BattleloreGameState state = new BattleloreGameState(gameParameters.copy(), getNPlayers());
-<<<<<<< HEAD
-        state.gameBoard = new GridBoard(gameBoard.getWidth(), gameBoard.getHeight());
-=======
 
         state.gameBoard = gameBoard.copy();
->>>>>>> 740b64b3
 
         for (int x = 0; x < gameBoard.getWidth(); x++) {
             for(int y = 0; y < gameBoard.getHeight(); y++) {
