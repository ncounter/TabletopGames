--- conflicted
+++ resolved
@@ -161,11 +161,7 @@
     @Override
     public void _endRound(AbstractGameState gs) {
         DiceMonasteryGameState state = (DiceMonasteryGameState) gs;
-<<<<<<< HEAD
         DiceMonasteryParams params = (DiceMonasteryParams) state.getGameParameters();
-=======
-        listeners.forEach(l -> l.onEvent(Event.createEvent(Event.GameEvent.ROUND_OVER, state)));
->>>>>>> e6d5466f
         switch (season) {
             case SPRING:
             case AUTUMN:
