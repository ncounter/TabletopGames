--- conflicted
+++ resolved
@@ -6,16 +6,11 @@
 import core.actions.AbstractAction;
 import core.observations.IObservation;
 import core.observations.IPrintable;
-<<<<<<< HEAD
 import games.coltexpress.actions.*;
 import games.coltexpress.cards.CharacterType;
 import games.coltexpress.cards.ColtExpressCard;
 import games.coltexpress.components.Compartment;
 import games.coltexpress.components.Loot;
-=======
-import games.coltexpress.cards.ColtExpressCard;
-import games.coltexpress.components.Compartment;
->>>>>>> 48de139f
 import games.coltexpress.components.Train;
 import core.components.PartialObservableDeck;
 import utilities.Utils;
@@ -33,7 +28,6 @@
         DraftCharacter
     }
 
-<<<<<<< HEAD
     private List<PartialObservableDeck<ColtExpressCard>> playerHandCards;
     private List<PartialObservableDeck<ColtExpressCard>> playerDecks;
     private List<PartialObservableDeck<Loot>> playerLoot;
@@ -41,75 +35,15 @@
     protected PartialObservableDeck<ColtExpressCard> plannedActions;
     private HashMap<Integer, CharacterType> playerCharacters;
     private int playerPlayingBelle = -1;
+    // Cards in player hands
+    // A deck for each player
+    // The card stack built by players each round
+    // The player characters available
+    // The train to loot
 
     private Train train;
     public Train getTrain(){return train;}
     public PartialObservableDeck<Loot> getLoot(int playerID){return playerLoot.get(playerID);}
-
-    public static boolean PARTIAL_OBSERVABLE = false;
-
-    public ColtExpressGameState(ColtExpressParameters gameParameters, ForwardModel model, int nPlayers) {
-        super(gameParameters, model, nPlayers, new ColtExpressTurnOrder(nPlayers));
-        gamePhase = ColtExpressGamePhase.DrawCards;
-    }
-
-    public void setComponents(ColtExpressParameters gameParameters) {
-        train = new Train(getNPlayers());
-        playerCharacters = new HashMap<>();
-
-        // give each player a single card
-        playerDecks = new ArrayList<>(getNPlayers());
-        playerHandCards = new ArrayList<>(getNPlayers());
-        playerLoot = new ArrayList<>(getNPlayers());
-        bulletsLeft = new int[getNPlayers()];
-        plannedActions = new PartialObservableDeck<>("plannedActions", getNPlayers());
-
-        Arrays.fill(bulletsLeft, 6);
-        for (int playerIndex = 0; playerIndex < getNPlayers(); playerIndex++) {
-            CharacterType characterType = gameParameters.pickRandomCharacterType();
-            playerCharacters.put(playerIndex, characterType);
-            if (characterType == CharacterType.Belle)
-                playerPlayingBelle = playerIndex;
-
-            boolean[] visibility = new boolean[getNPlayers()];
-            Arrays.fill(visibility, !PARTIAL_OBSERVABLE);
-            visibility[playerIndex] = true;
-
-            PartialObservableDeck<ColtExpressCard> playerDeck =
-                    new PartialObservableDeck<>("playerDeck"+playerIndex, visibility);
-            for (ColtExpressCard.CardType type : gameParameters.cardCounts.keySet()){
-                for (int j = 0; j < gameParameters.cardCounts.get(type); j++)
-                    playerDeck.add(new ColtExpressCard(playerIndex, type));
-            }
-            playerDecks.add(playerDeck);
-            playerDeck.shuffle();
-
-            PartialObservableDeck<ColtExpressCard> playerHand = new PartialObservableDeck<>(
-                    "playerHand"+playerIndex, visibility);
-
-            playerHandCards.add(playerHand);
-
-            PartialObservableDeck<Loot> loot = new PartialObservableDeck<>("playerLoot"+playerIndex, visibility);
-            loot.add(new Loot(Loot.LootType.Purse, 250));
-            playerLoot.add(loot);
-
-            if (playerIndex%2 == 0)
-                train.getCompartment(0).addPlayerInside(playerIndex);
-            else
-                train.getCompartment(1).addPlayerInside(playerIndex);
-
-=======
-    // Cards in player hands
-    List<PartialObservableDeck<ColtExpressCard>> playerHandCards;
-    // A deck for each player
-    List<PartialObservableDeck<ColtExpressCard>> playerDecks;
-    // The card stack built by players each round
-    PartialObservableDeck<ColtExpressCard> cardStack;
-    // The player characters available
-    HashMap<Integer, CharacterType> playerCharacters;
-    // The train to loot
-    Train train;
-
     @Override
     public void addAllComponents() {
         allComponents.putComponent(cardStack);
@@ -123,12 +57,63 @@
         for (int i = 0; i < getNPlayers(); i++) {
             allComponents.putComponents(playerHandCards.get(i).getComponents());
             allComponents.putComponents(playerDecks.get(i).getComponents());
->>>>>>> 48de139f
+        }
+    }
+
+    public ColtExpressGameState(ColtExpressParameters gameParameters, ForwardModel model, int nPlayers) {
+        super(gameParameters, model, new ColtExpressTurnOrder(nPlayers));
+        gamePhase = ColtExpressGamePhase.DrawCards;
+    }
+
+    public void setComponents(ColtExpressParameters gameParameters) {
+        train = new Train(getNPlayers());
+        playerCharacters = new HashMap<>();
+
+        // give each player a single card
+        playerDecks = new ArrayList<>(getNPlayers());
+        playerHandCards = new ArrayList<>(getNPlayers());
+        playerLoot = new ArrayList<>(getNPlayers());
+        bulletsLeft = new int[getNPlayers()];
+        plannedActions = new PartialObservableDeck<>("plannedActions", getNPlayers());
+
+        Arrays.fill(bulletsLeft, 6);
+        for (int playerIndex = 0; playerIndex < getNPlayers(); playerIndex++) {
+            CharacterType characterType = gameParameters.pickRandomCharacterType();
+            playerCharacters.put(playerIndex, characterType);
+            if (characterType == CharacterType.Belle)
+                playerPlayingBelle = playerIndex;
+
+            boolean[] visibility = new boolean[getNPlayers()];
+            Arrays.fill(visibility, !PARTIAL_OBSERVABLE);
+            visibility[playerIndex] = true;
+
+            PartialObservableDeck<ColtExpressCard> playerDeck =
+                    new PartialObservableDeck<>("playerDeck"+playerIndex, visibility);
+            for (ColtExpressCard.CardType type : gameParameters.cardCounts.keySet()){
+                for (int j = 0; j < gameParameters.cardCounts.get(type); j++)
+                    playerDeck.add(new ColtExpressCard(playerIndex, type));
+            }
+            playerDecks.add(playerDeck);
+            playerDeck.shuffle();
+
+            PartialObservableDeck<ColtExpressCard> playerHand = new PartialObservableDeck<>(
+                    "playerHand"+playerIndex, visibility);
+
+            playerHandCards.add(playerHand);
+
+            PartialObservableDeck<Loot> loot = new PartialObservableDeck<>("playerLoot"+playerIndex, visibility);
+            loot.add(new Loot(Loot.LootType.Purse, 250));
+            playerLoot.add(loot);
+
+            if (playerIndex%2 == 0)
+                train.getCompartment(0).addPlayerInside(playerIndex);
+            else
+                train.getCompartment(1).addPlayerInside(playerIndex);
+
         }
         distributeCards();
     }
 
-<<<<<<< HEAD
     public void distributeCards(){
         for (int playerIndex = 0; playerIndex < getNPlayers(); playerIndex++) {
             PartialObservableDeck<ColtExpressCard> playerHand = playerHandCards.get(playerIndex);
@@ -156,11 +141,6 @@
         this.playerDecks.get(playerID).add(new ColtExpressCard(shooterID, ColtExpressCard.CardType.Bullet));
         if (playerCharacters.containsKey(shooterID))
             bulletsLeft[shooterID]--;
-=======
-    public ColtExpressGameState(ColtExpressParameters gameParameters, ForwardModel model, int nPlayers) {
-        super(gameParameters, model, new ColtExpressTurnOrder(nPlayers));
-        gamePhase = ColtExpressGamePhase.DrawCards;
->>>>>>> 48de139f
     }
 
     @Override
@@ -173,7 +153,6 @@
         this.gameStatus = Utils.GameResult.GAME_END;
         Arrays.fill(playerResults, Utils.GameResult.GAME_LOSE);
 
-<<<<<<< HEAD
         int[] pointsPerPlayer = new int[getNPlayers()];
         int[] bulletCardsPerPlayer = new int[getNPlayers()];
 
@@ -565,8 +544,6 @@
                     -1, null, playerIsDjango));
     }
 
-=======
->>>>>>> 48de139f
     @Override
     public List<AbstractAction> computeAvailableActions() {
 
@@ -636,23 +613,8 @@
         System.out.print("Planned Actions: ");
         System.out.println(plannedActions.toString());
 
-<<<<<<< HEAD
         System.out.println();
         System.out.println(turnOrder.toString());
-=======
-    public void printDeck(PartialObservableDeck<ColtExpressCard> deck){
-        StringBuilder sb = new StringBuilder();
-        for (ColtExpressCard card : deck.getVisibleComponents(turnOrder.getCurrentPlayer(this))){
-            if (card == null)
-                sb.append("UNKNOWN");
-            else
-                sb.append(card.cardType.toString());
-            sb.append(",");
-        }
-        if (sb.length() > 0) sb.deleteCharAt(sb.length()-1);
-        System.out.print(sb.toString());
-    }
->>>>>>> 48de139f
 
         System.out.println();
         System.out.println("Current GamePhase: " + gamePhase);
