--- conflicted
+++ resolved
@@ -1,23 +1,20 @@
 package games.coltexpress;
 
 import core.AbstractGameState;
-import core.AbstractForwardModel;
 import core.interfaces.IGamePhase;
-import core.actions.AbstractAction;
-import core.interfaces.IObservation;
 import core.interfaces.IPrintable;
-import games.coltexpress.actions.*;
+import core.observations.VectorObservation;
 import games.coltexpress.cards.ColtExpressCard;
 import games.coltexpress.components.Compartment;
 import games.coltexpress.components.Loot;
 import games.coltexpress.components.Train;
 import core.components.PartialObservableDeck;
+import games.coltexpress.ColtExpressParameters.CharacterType;
 import utilities.Utils;
-import games.coltexpress.ColtExpressParameters.CharacterType;
 
 import java.util.*;
 
-public class ColtExpressGameState extends AbstractGameState implements IObservation, IPrintable {
+public class ColtExpressGameState extends AbstractGameState implements IPrintable {
 
     // Colt express adds 4 game phases
     public enum ColtExpressGamePhase implements IGamePhase {
@@ -64,12 +61,33 @@
         }
     }
 
-    public ColtExpressGameState(ColtExpressParameters gameParameters, AbstractForwardModel model, int nPlayers) {
-<<<<<<< HEAD
+    @Override
+    protected AbstractGameState copy(int playerId) {
+        return null;
+    }
+
+    @Override
+    public VectorObservation getVectorObservation() {
+        return null;
+    }
+
+    @Override
+    public double[] getDistanceFeatures(int playerId) {
+        return new double[0];
+    }
+
+    @Override
+    public HashMap<HashMap<Integer, Double>, Utils.GameResult> getTerminalFeatures(int playerId) {
+        return null;
+    }
+
+    @Override
+    public double getScore(int playerId) {
+        return 0;
+    }
+
+    public ColtExpressGameState(ColtExpressParameters gameParameters, int nPlayers) {
         super(gameParameters, new ColtExpressTurnOrder(nPlayers));
-=======
-        super(gameParameters, model, new ColtExpressTurnOrder(nPlayers));
->>>>>>> 5afafa82
         gamePhase = ColtExpressGamePhase.DrawCards;
     }
 
@@ -151,443 +169,6 @@
         this.playerDecks.get(playerID).add(new ColtExpressCard(shooterID, ColtExpressCard.CardType.Bullet));
         if (playerCharacters.containsKey(shooterID))
             bulletsLeft[shooterID]--;
-    }
-
-    @Override
-    public IObservation getObservation(int player) {
-        return this;
-    }
-
-    @Override
-    public void endGame() {
-        this.gameStatus = Utils.GameResult.GAME_END;
-        Arrays.fill(playerResults, Utils.GameResult.GAME_LOSE);
-
-        int[] pointsPerPlayer = new int[getNPlayers()];
-        int[] bulletCardsPerPlayer = new int[getNPlayers()];
-
-        List<Integer> playersWithMostSuccessfulShots = new LinkedList<>();
-        int bestValue = 6;
-        for (int i = 0; i < getNPlayers(); i++) {
-            for (Loot loot : playerLoot.get(i).getComponents())
-                pointsPerPlayer[i] += loot.getValue();
-            for (ColtExpressCard card : playerDecks.get(i).getComponents())
-                if (card.cardType == ColtExpressCard.CardType.Bullet)
-                    bulletCardsPerPlayer[i]++;
-            for (ColtExpressCard card : playerHandCards.get(i).getComponents())
-                if (card.cardType == ColtExpressCard.CardType.Bullet)
-                    bulletCardsPerPlayer[i]++;
-
-            if (bulletsLeft[i] < bestValue){
-                bestValue = bulletsLeft[i];
-                playersWithMostSuccessfulShots.clear();
-                playersWithMostSuccessfulShots.add(i);
-            } else if (bulletsLeft[i] == bestValue) {
-                playersWithMostSuccessfulShots.add(i);
-            }
-        }
-
-        for (Integer bestShooter : playersWithMostSuccessfulShots)
-            pointsPerPlayer[bestShooter] += 1000;
-
-        LinkedList<Integer> potentialWinnersByPoints = new LinkedList<>();
-        bestValue = 0;
-        for (int i = 0; i < getNPlayers(); i++) {
-            if (pointsPerPlayer[i] > bestValue){
-                bestValue = pointsPerPlayer[i];
-                potentialWinnersByPoints.clear();
-                potentialWinnersByPoints.add(i);
-            } else if (pointsPerPlayer[i] == bestValue) {
-                potentialWinnersByPoints.add(i);
-            }
-        }
-        if (potentialWinnersByPoints.size() == 1)
-        {
-            for (Integer playerID : potentialWinnersByPoints)
-                playerResults[playerID] = Utils.GameResult.GAME_WIN;
-            return;
-        }
-
-        //In case of a tie, the winner is the tied player who has received the fewest
-        // Bullet cards from other players and Events during the game.
-        LinkedList<Integer> potentialWinnerByBulletCards = new LinkedList<>();
-        bestValue = -1;
-        for (Integer potentialWinner : potentialWinnersByPoints) {
-            if (bestValue == -1 || bulletCardsPerPlayer[potentialWinner] < bestValue){
-                bestValue = bulletCardsPerPlayer[potentialWinner];
-                potentialWinnerByBulletCards.clear();
-                potentialWinnerByBulletCards.add(potentialWinner);
-            } else if (bulletCardsPerPlayer[potentialWinner] == bestValue) {
-                potentialWinnerByBulletCards.add(potentialWinner);
-            }
-        }
-
-        for (Integer playerID : potentialWinnerByBulletCards)
-            playerResults[playerID] = Utils.GameResult.GAME_WIN;
-
-    }
-
-    public ArrayList<AbstractAction> schemingActions(int player){
-        ArrayList<AbstractAction> actions = new ArrayList<>();
-        for (ColtExpressCard card : playerHandCards.get(player).getComponents()){
-            if (card.cardType == ColtExpressCard.CardType.Bullet)
-                continue;
-
-            actions.add(new SchemeAction(card, playerHandCards.get(player),
-                    plannedActions, ((ColtExpressTurnOrder) turnOrder).isHiddenTurn()));
-
-            // ghost can play a card hidden during the first turn
-            if (playerCharacters.get(player) == CharacterType.Ghost &&
-                    !((ColtExpressTurnOrder) turnOrder).isHiddenTurn() &&
-                    ((ColtExpressTurnOrder) turnOrder).getCurrentRoundCardIndex() == 0)
-                actions.add(new SchemeAction(card, playerHandCards.get(player),
-                        plannedActions, true));
-        }
-        actions.add(new DrawCardsAction(playerHandCards.get(player), playerDecks.get(player)));
-        return actions;
-    }
-
-    public ArrayList<AbstractAction> stealingActions(int player)
-    {
-        ArrayList<AbstractAction> actions = new ArrayList<>();
-        if (plannedActions.getSize() == 0)
-            return actions;
-
-        ColtExpressCard plannedActionCard = plannedActions.peek(0);
-        if (player == plannedActionCard.playerID)
-        {
-            switch (plannedActionCard.cardType){
-                case Punch:
-                    createPunchingActions(plannedActionCard, actions, player);
-                    break;
-                case Shoot:
-                    if (bulletsLeft[player] <= 0)
-                        break;
-                    else
-                        createShootingActions(plannedActionCard, actions, player);
-                    break;
-                case MoveUp:
-                    for (int i = 0; i < train.getSize(); i++){
-                        Compartment compartment = train.getCompartment(i);
-                        if (compartment.playersOnTopOfCompartment.contains(player)){
-                            actions.add(new MoveVerticalAction(plannedActionCard, plannedActions,
-                                    playerDecks.get(player), compartment, false));
-                            break;
-                        }
-                        else if (compartment.playersInsideCompartment.contains(player)){
-                            actions.add(new MoveVerticalAction(plannedActionCard, plannedActions,
-                                    playerDecks.get(player), compartment, true));
-                            break;
-                        }
-                    }
-                    break;
-                case MoveMarshal:
-                    for (int i = 0; i < train.getSize(); i++){
-                        Compartment compartment = train.getCompartment(i);
-                        if (compartment.containsMarshal){
-                            if (i-1 > 0)
-                                actions.add(new MoveMarshalAction(plannedActionCard, plannedActions,
-                                        playerDecks.get(player), compartment, train.getCompartment(i-1)));
-                            if (i+1 < train.getSize())
-                                actions.add(new MoveMarshalAction(plannedActionCard, plannedActions,
-                                        playerDecks.get(player), compartment, train.getCompartment(i+1)));
-
-                            break;
-                        }
-                    }
-                    break;
-                case CollectMoney:
-                    PartialObservableDeck<Loot> availableLoot = null;
-                    for (int i = 0; i < train.getSize(); i++){
-                        Compartment compartment = train.getCompartment(i);
-                        if (compartment.playersOnTopOfCompartment.contains(player))
-                            availableLoot = compartment.lootOnTop;
-                        else if (compartment.playersInsideCompartment.contains(player))
-                            availableLoot = compartment.lootInside;
-                        if (availableLoot != null){
-                            for (Loot loot : availableLoot.getComponents())
-                            {
-                                if (loot.getLootType() == Loot.LootType.Purse){
-                                    actions.add(new CollectMoneyAction(plannedActionCard, plannedActions,
-                                            playerDecks.get(player), Loot.LootType.Purse, availableLoot));
-                                    break;
-                                }
-                            }
-                            for (Loot loot : availableLoot.getComponents())
-                            {
-                                if (loot.getLootType() == Loot.LootType.Strongbox){
-                                    actions.add(new CollectMoneyAction(plannedActionCard, plannedActions,
-                                            playerDecks.get(player), Loot.LootType.Strongbox, availableLoot));
-                                    break;
-                                }
-                            }
-                            for (Loot loot : availableLoot.getComponents())
-                            {
-                                if (loot.getLootType() == Loot.LootType.Jewel){
-                                    actions.add(new CollectMoneyAction(plannedActionCard, plannedActions,
-                                            playerDecks.get(player), Loot.LootType.Jewel, availableLoot));
-                                    break;
-                                }
-                            }
-                        }
-                    }
-                    if (actions.size() == 0)
-                        actions.add(new CollectMoneyAction(plannedActionCard, plannedActions,
-                                playerDecks.get(player), null, null));
-                    break;
-                case MoveSideways:
-                    for (int i = 0; i < train.getSize(); i++){
-                        Compartment compartment = train.getCompartment(i);
-                        if (compartment.playersOnTopOfCompartment.contains(player)){
-                            for (int offset = 1; offset < 4; offset++){
-                                if ((i-offset) > 0) {
-                                    actions.add(new MoveSidewaysAction(plannedActionCard, plannedActions,
-                                            playerDecks.get(player), compartment,
-                                            train.getCompartment(i-offset)));
-                                }
-                                if ((i+offset) < train.getSize()) {
-                                    actions.add(new MoveSidewaysAction(plannedActionCard, plannedActions,
-                                            playerDecks.get(player), compartment,
-                                            train.getCompartment(i+offset)));
-                                }
-                            }
-                            break;
-                        }
-                        else if (compartment.playersInsideCompartment.contains(player)){
-                            if ((i-1) > 0) {
-                                actions.add(new MoveSidewaysAction(plannedActionCard, plannedActions,
-                                        playerDecks.get(player), compartment,
-                                        train.getCompartment(i-1)));
-                            }
-                            if ((i+1) < train.getSize()) {
-                                actions.add(new MoveSidewaysAction(plannedActionCard, plannedActions,
-                                        playerDecks.get(player), compartment,
-                                        train.getCompartment(i+1)));
-                            }
-                            break;
-                        }
-                    }
-                    break;
-                case Bullet:
-                    throw new IllegalArgumentException("Bullets cannot be played!");
-                default:
-                    throw new IllegalArgumentException("cardType " + plannedActionCard.cardType + "" +
-                            " unknown to ColtExpressGameState");
-            }
-
-        }
-        return actions;
-    }
-
-    private void createPunchingActions(ColtExpressCard card, ArrayList<AbstractAction> actions, int player){
-        int playerCompartmentIndex = 0;
-        Compartment playerCompartment = null;
-        HashSet<Integer> availableTargets = new HashSet<>();
-        boolean playerOnTop = false;
-
-        for (int i = 0; i < train.getSize(); i++)
-        {
-            Compartment compartment = train.getCompartment(i);
-            if (compartment.playersOnTopOfCompartment.contains(player)) {
-                for (Integer targetID : compartment.playersOnTopOfCompartment){
-                    if (targetID != player)
-                        availableTargets.add(targetID);
-                }
-
-                playerCompartmentIndex = i;
-                playerCompartment = compartment;
-                playerOnTop = true;
-                break;
-            } else if (compartment.playersInsideCompartment.contains(player)){
-                for (Integer targetID : compartment.playersInsideCompartment){
-                    if (targetID != player)
-                        availableTargets.add(targetID);
-                }
-
-                playerCompartmentIndex = i;
-                playerCompartment = compartment;
-                break;
-            }
-        }
-
-        if (availableTargets.size() > 1 && availableTargets.contains(playerPlayingBelle))
-            availableTargets.remove(playerPlayingBelle);
-        boolean playerIsCheyenne = playerCharacters.get(player) == CharacterType.Django;
-
-        // punch forward
-        for (int offset = -1; offset <= 1; offset++){
-            if (offset == 0 || playerCompartmentIndex+offset < 0 || playerCompartmentIndex+offset >= train.getSize())
-                continue;
-            Compartment targetCompartment = train.getCompartment(playerCompartmentIndex+offset);
-            for (Integer targetPlayer : availableTargets){
-                PartialObservableDeck<Loot> availableLoot = playerLoot.get(targetPlayer);
-
-                if (availableLoot.getSize() > 0){
-                    for (Loot loot : availableLoot.getComponents())
-                    {
-                        if (loot.getLootType() == Loot.LootType.Purse){
-                            actions.add(new PunchAction(card, plannedActions,
-                                    playerDecks.get(player), targetPlayer, playerCompartment, targetCompartment,
-                                    Loot.LootType.Purse, availableLoot, playerIsCheyenne));
-                            break;
-                        }
-                    }
-                    for (Loot loot : availableLoot.getComponents())
-                    {
-                        if (loot.getLootType() == Loot.LootType.Strongbox){
-                            actions.add(new PunchAction(card, plannedActions,
-                                    playerDecks.get(player), targetPlayer, playerCompartment, targetCompartment,
-                                    Loot.LootType.Purse, availableLoot, playerIsCheyenne));
-                            break;
-                        }
-                    }
-
-                    for (Loot loot : availableLoot.getComponents())
-                    {
-                        if (loot.getLootType() == Loot.LootType.Jewel){
-                            actions.add(new PunchAction(card, plannedActions,
-                                    playerDecks.get(player), targetPlayer, playerCompartment, targetCompartment,
-                                    Loot.LootType.Purse, availableLoot, playerIsCheyenne));
-                            break;
-                        }
-                    }
-                }
-                else {
-                    // punch opponent that cannot drop anymore loot
-                    actions.add(new PunchAction(card, plannedActions,
-                            playerDecks.get(player), targetPlayer, playerCompartment, targetCompartment,
-                            null, null, playerIsCheyenne));
-                }
-            }
-        }
-
-
-
-        if (actions.size() == 0)
-            actions.add(new PunchAction(card, plannedActions,
-                    playerDecks.get(player), -1, null, null,
-                    null, null, playerIsCheyenne));
-    }
-
-    private void createShootingActions(ColtExpressCard card, ArrayList<AbstractAction> actions, int player) {
-        int playerCompartmentIndex = 0;
-        Compartment playerCompartment = null;
-        boolean playerOnTop = false;
-        for (int i = 0; i < train.getSize(); i++)
-        {
-            Compartment compartment = train.getCompartment(i);
-            if (compartment.playersOnTopOfCompartment.contains(player)) {
-                playerCompartmentIndex = i;
-                playerCompartment = compartment;
-                playerOnTop = true;
-                break;
-            } else if (compartment.playersInsideCompartment.contains(player)){
-                playerCompartmentIndex = i;
-                playerCompartment = compartment;
-                break;
-            }
-        }
-
-        HashMap<Integer, Compartment> targets = new HashMap<>();
-
-        if (playerOnTop){
-            //shots in rear direction
-            for (int offset = 1; playerCompartmentIndex-offset >=0; offset++){
-                Compartment targetCompartment = train.getCompartment(playerCompartmentIndex-offset);
-                if (targetCompartment.playersOnTopOfCompartment.size() > 0){
-                    for (Integer target : targetCompartment.playersOnTopOfCompartment)
-                        targets.put(target, targetCompartment);
-                    break;
-                }
-            }
-
-            //shots to the front of the train
-            for (int offset = 1; playerCompartmentIndex+offset < train.getSize(); offset++){
-                Compartment targetCompartment = train.getCompartment(playerCompartmentIndex+offset);
-                if (targetCompartment.playersOnTopOfCompartment.size() > 0){
-                    for (Integer target : targetCompartment.playersOnTopOfCompartment)
-                        targets.put(target, targetCompartment);
-                    break;
-                }
-            }
-
-            //add player below if your are tuco
-            if (playerCharacters.get(player) == CharacterType.Tuco){
-                for (Integer target : train.getCompartment(playerCompartmentIndex).playersInsideCompartment)
-                    targets.put(target, playerCompartment);
-            }
-        } else {
-            if (playerCompartmentIndex - 1 >= 0){
-                Compartment targetCompartment = train.getCompartment(playerCompartmentIndex-1);
-                if (targetCompartment.playersInsideCompartment.size() > 0){
-                    for (Integer target : targetCompartment.playersInsideCompartment)
-                        targets.put(target, targetCompartment);
-                }
-            }
-
-            if (playerCompartmentIndex + 1 < train.getSize()){
-                Compartment targetCompartment = train.getCompartment(playerCompartmentIndex+1);
-                if (targetCompartment.playersInsideCompartment.size() > 0){
-                    for (Integer target : targetCompartment.playersInsideCompartment)
-                        targets.put(target, targetCompartment);
-                }
-            }
-
-            //add player below if your are tuco
-            if (playerCharacters.get(player) == CharacterType.Tuco){
-                for (Integer target : train.getCompartment(playerCompartmentIndex).playersOnTopOfCompartment)
-                    targets.put(target, playerCompartment);
-            }
-        }
-
-        if (targets.size() > 1 && targets.containsKey(playerPlayingBelle))
-            targets.remove(playerPlayingBelle);
-
-        boolean playerIsDjango = playerCharacters.get(player) == CharacterType.Django;
-        for (Map.Entry<Integer, Compartment> entry : targets.entrySet()){
-            actions.add(new ShootPlayerAction(card, plannedActions, playerDecks.get(player), playerCompartment,
-                    entry.getKey(), entry.getValue(), playerIsDjango));
-        }
-
-        if (actions.size() == 0)
-            actions.add(new ShootPlayerAction(card, plannedActions, playerDecks.get(player), playerCompartment,
-                    -1, null, playerIsDjango));
-    }
-
-    @Override
-    public List<AbstractAction> computeAvailableActions() {
-
-        ArrayList<AbstractAction> actions;
-        if (ColtExpressGamePhase.DraftCharacter.equals(gamePhase)) {
-            System.out.println("character drafting is not implemented yet");
-            actions = drawAction();
-        } else if (ColtExpressGamePhase.DrawCards.equals(gamePhase)) {
-            actions = drawAction();
-        } else if (ColtExpressGamePhase.PlanActions.equals(gamePhase)) {
-            actions = schemingActions();
-        } else if (ColtExpressGamePhase.ExecuteActions.equals(gamePhase)) {
-            actions = stealingActions();
-        } else {
-            actions = new ArrayList<>();
-        }
-
-        return actions;
-    }
-
-    private ArrayList<AbstractAction> drawAction(){
-        ArrayList<AbstractAction> actions = new ArrayList<>();
-        return actions;
-    }
-
-    public ArrayList<AbstractAction> schemingActions(){
-        ArrayList<AbstractAction> actions = new ArrayList<>();
-        return actions;
-    }
-
-    public ArrayList<AbstractAction> stealingActions()
-    {
-        ArrayList<AbstractAction> actions = new ArrayList<>();
-        return actions;
     }
 
 //    private ArrayList<AbstractAction> playerActions(int playerID) {
