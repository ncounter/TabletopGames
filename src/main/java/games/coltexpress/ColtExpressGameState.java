package games.coltexpress;

import core.AbstractGameState;
import core.AbstractForwardModel;
import core.interfaces.IGamePhase;
import core.actions.AbstractAction;
import core.interfaces.IObservation;
import core.interfaces.IPrintable;
import games.coltexpress.actions.*;
import games.coltexpress.cards.ColtExpressCard;
import games.coltexpress.components.Compartment;
import games.coltexpress.components.Loot;
import games.coltexpress.components.Train;
import core.components.PartialObservableDeck;
import utilities.Utils;
import games.coltexpress.ColtExpressParameters.CharacterType;

import java.util.*;

public class ColtExpressGameState extends AbstractGameState implements IObservation, IPrintable {

    // Colt express adds 4 game phases
    public enum ColtExpressGamePhase implements IGamePhase {
        DrawCards,
        PlanActions,
        ExecuteActions,
        DraftCharacter
    }

    List<PartialObservableDeck<ColtExpressCard>> playerHandCards;
    List<PartialObservableDeck<ColtExpressCard>> playerDecks;
    List<PartialObservableDeck<Loot>> playerLoot;
    int[] bulletsLeft;
    PartialObservableDeck<ColtExpressCard> plannedActions;
    HashMap<Integer, CharacterType> playerCharacters;
    int playerPlayingBelle = -1;
    // Cards in player hands
    // A deck for each player
    // The card stack built by players each round
    // The player characters available
    // The train to loot

    Train train;
    public Train getTrain(){return train;}
    public PartialObservableDeck<Loot> getLoot(int playerID){return playerLoot.get(playerID);}

    @Override
    public void addAllComponents() {
        allComponents.putComponent(plannedActions);
        allComponents.putComponent(train);
        allComponents.putComponents(train.getCompartments());
        for (Compartment compartment: train.getCompartments()) {
            for (Loot loot : compartment.getLootInside().getComponents())
                allComponents.putComponent(loot);
            for (Loot loot  : compartment.getLootOnTop().getComponents())
                allComponents.putComponent(loot);
        }

        allComponents.putComponents(playerHandCards);
        allComponents.putComponents(playerDecks);
        for (int i = 0; i < getNPlayers(); i++) {
            allComponents.putComponents(playerHandCards.get(i).getComponents());
            allComponents.putComponents(playerDecks.get(i).getComponents());
        }
    }

<<<<<<< HEAD
    public ColtExpressGameState(ColtExpressParameters gameParameters, ForwardModel model, int nPlayers) {
        super(gameParameters, new ColtExpressTurnOrder(nPlayers));
=======
    public ColtExpressGameState(ColtExpressParameters gameParameters, AbstractForwardModel model, int nPlayers) {
        super(gameParameters, model, new ColtExpressTurnOrder(nPlayers));
>>>>>>> b6fa33b0
        gamePhase = ColtExpressGamePhase.DrawCards;
    }

    /*
    public void setComponents(ColtExpressParameters gameParameters) {
        train = new Train(getNPlayers());
        playerCharacters = new HashMap<>();

        // give each player a single card
        playerDecks = new ArrayList<>(getNPlayers());
        playerHandCards = new ArrayList<>(getNPlayers());
        playerLoot = new ArrayList<>(getNPlayers());
        bulletsLeft = new int[getNPlayers()];
        plannedActions = new PartialObservableDeck<>("plannedActions", getNPlayers());

        Arrays.fill(bulletsLeft, 6);
        for (int playerIndex = 0; playerIndex < getNPlayers(); playerIndex++) {
            CharacterType characterType = ((ColtExpressForwardModel)forwardModel).pickRandomCharacterType();
            playerCharacters.put(playerIndex, characterType);
            if (characterType == CharacterType.Belle)
                playerPlayingBelle = playerIndex;

            boolean[] visibility = new boolean[getNPlayers()];
            Arrays.fill(visibility, !PARTIAL_OBSERVABLE);
            visibility[playerIndex] = true;

            PartialObservableDeck<ColtExpressCard> playerDeck =
                    new PartialObservableDeck<>("playerDeck"+playerIndex, visibility);
            for (ColtExpressCard.CardType type : gameParameters.cardCounts.keySet()){
                for (int j = 0; j < gameParameters.cardCounts.get(type); j++)
                    playerDeck.add(new ColtExpressCard(playerIndex, type));
            }
            playerDecks.add(playerDeck);
            playerDeck.shuffle();

            PartialObservableDeck<ColtExpressCard> playerHand = new PartialObservableDeck<>(
                    "playerHand"+playerIndex, visibility);

            playerHandCards.add(playerHand);

            PartialObservableDeck<Loot> loot = new PartialObservableDeck<>("playerLoot"+playerIndex, visibility);
            loot.add(new Loot(Loot.LootType.Purse, 250));
            playerLoot.add(loot);

            if (playerIndex%2 == 0)
                train.getCompartment(0).addPlayerInside(playerIndex);
            else
                train.getCompartment(1).addPlayerInside(playerIndex);

        }
        distributeCards();
    }
    */

    public void distributeCards(){
        for (int playerIndex = 0; playerIndex < getNPlayers(); playerIndex++) {
            PartialObservableDeck<ColtExpressCard> playerHand = playerHandCards.get(playerIndex);
            PartialObservableDeck<ColtExpressCard> playerDeck = playerDecks.get(playerIndex);

            playerDeck.add(playerHand);
            playerHand.clear();

            for (int i = 0; i < 6; i++)
                playerHand.add(playerDeck.draw());
            if (playerCharacters.get(playerIndex) == CharacterType.Doc)
                playerHand.add(playerDeck.draw());
        }
    }

    public void addLoot(Integer playerID, Loot loot) {
        playerLoot.get(playerID).add(loot);
    }

    public void addNeutralBullet(Integer playerID) {
        addBullet(playerID, -1);
    }

    public void addBullet(Integer playerID, Integer shooterID) {
        this.playerDecks.get(playerID).add(new ColtExpressCard(shooterID, ColtExpressCard.CardType.Bullet));
        if (playerCharacters.containsKey(shooterID))
            bulletsLeft[shooterID]--;
    }

    @Override
    public IObservation getObservation(int player) {
        return this;
    }

    @Override
    public void endGame() {
        this.gameStatus = Utils.GameResult.GAME_END;
        Arrays.fill(playerResults, Utils.GameResult.GAME_LOSE);

        int[] pointsPerPlayer = new int[getNPlayers()];
        int[] bulletCardsPerPlayer = new int[getNPlayers()];

        List<Integer> playersWithMostSuccessfulShots = new LinkedList<>();
        int bestValue = 6;
        for (int i = 0; i < getNPlayers(); i++) {
            for (Loot loot : playerLoot.get(i).getComponents())
                pointsPerPlayer[i] += loot.getValue();
            for (ColtExpressCard card : playerDecks.get(i).getComponents())
                if (card.cardType == ColtExpressCard.CardType.Bullet)
                    bulletCardsPerPlayer[i]++;
            for (ColtExpressCard card : playerHandCards.get(i).getComponents())
                if (card.cardType == ColtExpressCard.CardType.Bullet)
                    bulletCardsPerPlayer[i]++;

            if (bulletsLeft[i] < bestValue){
                bestValue = bulletsLeft[i];
                playersWithMostSuccessfulShots.clear();
                playersWithMostSuccessfulShots.add(i);
            } else if (bulletsLeft[i] == bestValue) {
                playersWithMostSuccessfulShots.add(i);
            }
        }

        for (Integer bestShooter : playersWithMostSuccessfulShots)
            pointsPerPlayer[bestShooter] += 1000;

        LinkedList<Integer> potentialWinnersByPoints = new LinkedList<>();
        bestValue = 0;
        for (int i = 0; i < getNPlayers(); i++) {
            if (pointsPerPlayer[i] > bestValue){
                bestValue = pointsPerPlayer[i];
                potentialWinnersByPoints.clear();
                potentialWinnersByPoints.add(i);
            } else if (pointsPerPlayer[i] == bestValue) {
                potentialWinnersByPoints.add(i);
            }
        }
        if (potentialWinnersByPoints.size() == 1)
        {
            for (Integer playerID : potentialWinnersByPoints)
                playerResults[playerID] = Utils.GameResult.GAME_WIN;
            return;
        }

        //In case of a tie, the winner is the tied player who has received the fewest
        // Bullet cards from other players and Events during the game.
        LinkedList<Integer> potentialWinnerByBulletCards = new LinkedList<>();
        bestValue = -1;
        for (Integer potentialWinner : potentialWinnersByPoints) {
            if (bestValue == -1 || bulletCardsPerPlayer[potentialWinner] < bestValue){
                bestValue = bulletCardsPerPlayer[potentialWinner];
                potentialWinnerByBulletCards.clear();
                potentialWinnerByBulletCards.add(potentialWinner);
            } else if (bulletCardsPerPlayer[potentialWinner] == bestValue) {
                potentialWinnerByBulletCards.add(potentialWinner);
            }
        }

        for (Integer playerID : potentialWinnerByBulletCards)
            playerResults[playerID] = Utils.GameResult.GAME_WIN;

    }

    public ArrayList<AbstractAction> schemingActions(int player){
        ArrayList<AbstractAction> actions = new ArrayList<>();
        for (ColtExpressCard card : playerHandCards.get(player).getComponents()){
            if (card.cardType == ColtExpressCard.CardType.Bullet)
                continue;

            actions.add(new SchemeAction(card, playerHandCards.get(player),
                    plannedActions, ((ColtExpressTurnOrder) turnOrder).isHiddenTurn()));

            // ghost can play a card hidden during the first turn
            if (playerCharacters.get(player) == CharacterType.Ghost &&
                    !((ColtExpressTurnOrder) turnOrder).isHiddenTurn() &&
                    ((ColtExpressTurnOrder) turnOrder).getCurrentRoundCardIndex() == 0)
                actions.add(new SchemeAction(card, playerHandCards.get(player),
                        plannedActions, true));
        }
        actions.add(new DrawCardsAction(playerHandCards.get(player), playerDecks.get(player)));
        return actions;
    }

    public ArrayList<AbstractAction> stealingActions(int player)
    {
        ArrayList<AbstractAction> actions = new ArrayList<>();
        if (plannedActions.getSize() == 0)
            return actions;

        ColtExpressCard plannedActionCard = plannedActions.peek(0);
        if (player == plannedActionCard.playerID)
        {
            switch (plannedActionCard.cardType){
                case Punch:
                    createPunchingActions(plannedActionCard, actions, player);
                    break;
                case Shoot:
                    if (bulletsLeft[player] <= 0)
                        break;
                    else
                        createShootingActions(plannedActionCard, actions, player);
                    break;
                case MoveUp:
                    for (int i = 0; i < train.getSize(); i++){
                        Compartment compartment = train.getCompartment(i);
                        if (compartment.playersOnTopOfCompartment.contains(player)){
                            actions.add(new MoveVerticalAction(plannedActionCard, plannedActions,
                                    playerDecks.get(player), compartment, false));
                            break;
                        }
                        else if (compartment.playersInsideCompartment.contains(player)){
                            actions.add(new MoveVerticalAction(plannedActionCard, plannedActions,
                                    playerDecks.get(player), compartment, true));
                            break;
                        }
                    }
                    break;
                case MoveMarshal:
                    for (int i = 0; i < train.getSize(); i++){
                        Compartment compartment = train.getCompartment(i);
                        if (compartment.containsMarshal){
                            if (i-1 > 0)
                                actions.add(new MoveMarshalAction(plannedActionCard, plannedActions,
                                        playerDecks.get(player), compartment, train.getCompartment(i-1)));
                            if (i+1 < train.getSize())
                                actions.add(new MoveMarshalAction(plannedActionCard, plannedActions,
                                        playerDecks.get(player), compartment, train.getCompartment(i+1)));

                            break;
                        }
                    }
                    break;
                case CollectMoney:
                    PartialObservableDeck<Loot> availableLoot = null;
                    for (int i = 0; i < train.getSize(); i++){
                        Compartment compartment = train.getCompartment(i);
                        if (compartment.playersOnTopOfCompartment.contains(player))
                            availableLoot = compartment.lootOnTop;
                        else if (compartment.playersInsideCompartment.contains(player))
                            availableLoot = compartment.lootInside;
                        if (availableLoot != null){
                            for (Loot loot : availableLoot.getComponents())
                            {
                                if (loot.getLootType() == Loot.LootType.Purse){
                                    actions.add(new CollectMoneyAction(plannedActionCard, plannedActions,
                                            playerDecks.get(player), Loot.LootType.Purse, availableLoot));
                                    break;
                                }
                            }
                            for (Loot loot : availableLoot.getComponents())
                            {
                                if (loot.getLootType() == Loot.LootType.Strongbox){
                                    actions.add(new CollectMoneyAction(plannedActionCard, plannedActions,
                                            playerDecks.get(player), Loot.LootType.Strongbox, availableLoot));
                                    break;
                                }
                            }
                            for (Loot loot : availableLoot.getComponents())
                            {
                                if (loot.getLootType() == Loot.LootType.Jewel){
                                    actions.add(new CollectMoneyAction(plannedActionCard, plannedActions,
                                            playerDecks.get(player), Loot.LootType.Jewel, availableLoot));
                                    break;
                                }
                            }
                        }
                    }
                    if (actions.size() == 0)
                        actions.add(new CollectMoneyAction(plannedActionCard, plannedActions,
                                playerDecks.get(player), null, null));
                    break;
                case MoveSideways:
                    for (int i = 0; i < train.getSize(); i++){
                        Compartment compartment = train.getCompartment(i);
                        if (compartment.playersOnTopOfCompartment.contains(player)){
                            for (int offset = 1; offset < 4; offset++){
                                if ((i-offset) > 0) {
                                    actions.add(new MoveSidewaysAction(plannedActionCard, plannedActions,
                                            playerDecks.get(player), compartment,
                                            train.getCompartment(i-offset)));
                                }
                                if ((i+offset) < train.getSize()) {
                                    actions.add(new MoveSidewaysAction(plannedActionCard, plannedActions,
                                            playerDecks.get(player), compartment,
                                            train.getCompartment(i+offset)));
                                }
                            }
                            break;
                        }
                        else if (compartment.playersInsideCompartment.contains(player)){
                            if ((i-1) > 0) {
                                actions.add(new MoveSidewaysAction(plannedActionCard, plannedActions,
                                        playerDecks.get(player), compartment,
                                        train.getCompartment(i-1)));
                            }
                            if ((i+1) < train.getSize()) {
                                actions.add(new MoveSidewaysAction(plannedActionCard, plannedActions,
                                        playerDecks.get(player), compartment,
                                        train.getCompartment(i+1)));
                            }
                            break;
                        }
                    }
                    break;
                case Bullet:
                    throw new IllegalArgumentException("Bullets cannot be played!");
                default:
                    throw new IllegalArgumentException("cardType " + plannedActionCard.cardType + "" +
                            " unknown to ColtExpressGameState");
            }

        }
        return actions;
    }

    private void createPunchingActions(ColtExpressCard card, ArrayList<AbstractAction> actions, int player){
        int playerCompartmentIndex = 0;
        Compartment playerCompartment = null;
        HashSet<Integer> availableTargets = new HashSet<>();
        boolean playerOnTop = false;

        for (int i = 0; i < train.getSize(); i++)
        {
            Compartment compartment = train.getCompartment(i);
            if (compartment.playersOnTopOfCompartment.contains(player)) {
                for (Integer targetID : compartment.playersOnTopOfCompartment){
                    if (targetID != player)
                        availableTargets.add(targetID);
                }

                playerCompartmentIndex = i;
                playerCompartment = compartment;
                playerOnTop = true;
                break;
            } else if (compartment.playersInsideCompartment.contains(player)){
                for (Integer targetID : compartment.playersInsideCompartment){
                    if (targetID != player)
                        availableTargets.add(targetID);
                }

                playerCompartmentIndex = i;
                playerCompartment = compartment;
                break;
            }
        }

        if (availableTargets.size() > 1 && availableTargets.contains(playerPlayingBelle))
            availableTargets.remove(playerPlayingBelle);
        boolean playerIsCheyenne = playerCharacters.get(player) == CharacterType.Django;

        // punch forward
        for (int offset = -1; offset <= 1; offset++){
            if (offset == 0 || playerCompartmentIndex+offset < 0 || playerCompartmentIndex+offset >= train.getSize())
                continue;
            Compartment targetCompartment = train.getCompartment(playerCompartmentIndex+offset);
            for (Integer targetPlayer : availableTargets){
                PartialObservableDeck<Loot> availableLoot = playerLoot.get(targetPlayer);

                if (availableLoot.getSize() > 0){
                    for (Loot loot : availableLoot.getComponents())
                    {
                        if (loot.getLootType() == Loot.LootType.Purse){
                            actions.add(new PunchAction(card, plannedActions,
                                    playerDecks.get(player), targetPlayer, playerCompartment, targetCompartment,
                                    Loot.LootType.Purse, availableLoot, playerIsCheyenne));
                            break;
                        }
                    }
                    for (Loot loot : availableLoot.getComponents())
                    {
                        if (loot.getLootType() == Loot.LootType.Strongbox){
                            actions.add(new PunchAction(card, plannedActions,
                                    playerDecks.get(player), targetPlayer, playerCompartment, targetCompartment,
                                    Loot.LootType.Purse, availableLoot, playerIsCheyenne));
                            break;
                        }
                    }

                    for (Loot loot : availableLoot.getComponents())
                    {
                        if (loot.getLootType() == Loot.LootType.Jewel){
                            actions.add(new PunchAction(card, plannedActions,
                                    playerDecks.get(player), targetPlayer, playerCompartment, targetCompartment,
                                    Loot.LootType.Purse, availableLoot, playerIsCheyenne));
                            break;
                        }
                    }
                }
                else {
                    // punch opponent that cannot drop anymore loot
                    actions.add(new PunchAction(card, plannedActions,
                            playerDecks.get(player), targetPlayer, playerCompartment, targetCompartment,
                            null, null, playerIsCheyenne));
                }
            }
        }



        if (actions.size() == 0)
            actions.add(new PunchAction(card, plannedActions,
                    playerDecks.get(player), -1, null, null,
                    null, null, playerIsCheyenne));
    }

    private void createShootingActions(ColtExpressCard card, ArrayList<AbstractAction> actions, int player) {
        int playerCompartmentIndex = 0;
        Compartment playerCompartment = null;
        boolean playerOnTop = false;
        for (int i = 0; i < train.getSize(); i++)
        {
            Compartment compartment = train.getCompartment(i);
            if (compartment.playersOnTopOfCompartment.contains(player)) {
                playerCompartmentIndex = i;
                playerCompartment = compartment;
                playerOnTop = true;
                break;
            } else if (compartment.playersInsideCompartment.contains(player)){
                playerCompartmentIndex = i;
                playerCompartment = compartment;
                break;
            }
        }

        HashMap<Integer, Compartment> targets = new HashMap<>();

        if (playerOnTop){
            //shots in rear direction
            for (int offset = 1; playerCompartmentIndex-offset >=0; offset++){
                Compartment targetCompartment = train.getCompartment(playerCompartmentIndex-offset);
                if (targetCompartment.playersOnTopOfCompartment.size() > 0){
                    for (Integer target : targetCompartment.playersOnTopOfCompartment)
                        targets.put(target, targetCompartment);
                    break;
                }
            }

            //shots to the front of the train
            for (int offset = 1; playerCompartmentIndex+offset < train.getSize(); offset++){
                Compartment targetCompartment = train.getCompartment(playerCompartmentIndex+offset);
                if (targetCompartment.playersOnTopOfCompartment.size() > 0){
                    for (Integer target : targetCompartment.playersOnTopOfCompartment)
                        targets.put(target, targetCompartment);
                    break;
                }
            }

            //add player below if your are tuco
            if (playerCharacters.get(player) == CharacterType.Tuco){
                for (Integer target : train.getCompartment(playerCompartmentIndex).playersInsideCompartment)
                    targets.put(target, playerCompartment);
            }
        } else {
            if (playerCompartmentIndex - 1 >= 0){
                Compartment targetCompartment = train.getCompartment(playerCompartmentIndex-1);
                if (targetCompartment.playersInsideCompartment.size() > 0){
                    for (Integer target : targetCompartment.playersInsideCompartment)
                        targets.put(target, targetCompartment);
                }
            }

            if (playerCompartmentIndex + 1 < train.getSize()){
                Compartment targetCompartment = train.getCompartment(playerCompartmentIndex+1);
                if (targetCompartment.playersInsideCompartment.size() > 0){
                    for (Integer target : targetCompartment.playersInsideCompartment)
                        targets.put(target, targetCompartment);
                }
            }

            //add player below if your are tuco
            if (playerCharacters.get(player) == CharacterType.Tuco){
                for (Integer target : train.getCompartment(playerCompartmentIndex).playersOnTopOfCompartment)
                    targets.put(target, playerCompartment);
            }
        }

        if (targets.size() > 1 && targets.containsKey(playerPlayingBelle))
            targets.remove(playerPlayingBelle);

        boolean playerIsDjango = playerCharacters.get(player) == CharacterType.Django;
        for (Map.Entry<Integer, Compartment> entry : targets.entrySet()){
            actions.add(new ShootPlayerAction(card, plannedActions, playerDecks.get(player), playerCompartment,
                    entry.getKey(), entry.getValue(), playerIsDjango));
        }

        if (actions.size() == 0)
            actions.add(new ShootPlayerAction(card, plannedActions, playerDecks.get(player), playerCompartment,
                    -1, null, playerIsDjango));
    }

    @Override
    public List<AbstractAction> computeAvailableActions() {

        ArrayList<AbstractAction> actions;
        if (ColtExpressGamePhase.DraftCharacter.equals(gamePhase)) {
            System.out.println("character drafting is not implemented yet");
            actions = drawAction();
        } else if (ColtExpressGamePhase.DrawCards.equals(gamePhase)) {
            actions = drawAction();
        } else if (ColtExpressGamePhase.PlanActions.equals(gamePhase)) {
            actions = schemingActions();
        } else if (ColtExpressGamePhase.ExecuteActions.equals(gamePhase)) {
            actions = stealingActions();
        } else {
            actions = new ArrayList<>();
        }

        return actions;
    }

    private ArrayList<AbstractAction> drawAction(){
        ArrayList<AbstractAction> actions = new ArrayList<>();
        return actions;
    }

    public ArrayList<AbstractAction> schemingActions(){
        ArrayList<AbstractAction> actions = new ArrayList<>();
        return actions;
    }

    public ArrayList<AbstractAction> stealingActions()
    {
        ArrayList<AbstractAction> actions = new ArrayList<>();
        return actions;
    }

//    private ArrayList<AbstractAction> playerActions(int playerID) {
//        ArrayList<AbstractAction> actions = new ArrayList<>();
//
//        // add end turn by drawing a card
//        return actions;
//    }

    @Override
    public void printToConsole() {
        System.out.println("Colt Express Game-State");
        System.out.println("=======================");

        int currentPlayer = turnOrder.getCurrentPlayer(this);

        for (int i = 0; i < getNPlayers(); i++){
            if (currentPlayer == i)
                System.out.print(">>> ");
            System.out.print("Player " + i + " = "+ playerCharacters.get(i).name() + ":  ");
            System.out.print("Hand=");
            System.out.print(playerHandCards.get(i).toString(i));
            System.out.print("; Deck=");
            System.out.print(playerDecks.get(i).toString(i));
            System.out.print("; Loot=");
            System.out.print(playerLoot.get(i).toString(i));
            System.out.println();
        }
        System.out.println();
        System.out.println(train.toString());

        System.out.println();
        System.out.print("Planned Actions: ");
        System.out.println(plannedActions.toString());

        System.out.println();
        System.out.println(turnOrder.toString());

        System.out.println();
        System.out.println("Current GamePhase: " + gamePhase);
    }
}<|MERGE_RESOLUTION|>--- conflicted
+++ resolved
@@ -64,13 +64,8 @@
         }
     }
 
-<<<<<<< HEAD
-    public ColtExpressGameState(ColtExpressParameters gameParameters, ForwardModel model, int nPlayers) {
+    public ColtExpressGameState(ColtExpressParameters gameParameters, AbstractForwardModel model, int nPlayers) {
         super(gameParameters, new ColtExpressTurnOrder(nPlayers));
-=======
-    public ColtExpressGameState(ColtExpressParameters gameParameters, AbstractForwardModel model, int nPlayers) {
-        super(gameParameters, model, new ColtExpressTurnOrder(nPlayers));
->>>>>>> b6fa33b0
         gamePhase = ColtExpressGamePhase.DrawCards;
     }
 
