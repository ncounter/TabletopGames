package games.coltexpress;

import core.AbstractGameState;
import core.AbstractForwardModel;
import core.interfaces.IGamePhase;
import core.actions.AbstractAction;
import core.interfaces.IObservation;
import core.interfaces.IPrintable;
import games.coltexpress.actions.*;
import games.coltexpress.cards.ColtExpressCard;
import games.coltexpress.components.Compartment;
import games.coltexpress.components.Loot;
import core.components.PartialObservableDeck;
import utilities.Utils;
<<<<<<< HEAD
import games.coltexpress.ColtExpressTypes.*;
=======
import games.coltexpress.ColtExpressParameters.CharacterType;
>>>>>>> b6fa33b0

import java.util.*;

public class ColtExpressGameState extends AbstractGameState implements IObservation, IPrintable {

    // Colt express adds 4 game phases
    public enum ColtExpressGamePhase implements IGamePhase {
        DrawCards,
        PlanActions,
        ExecuteActions,
        DraftCharacter
    }

    // Cards in player hands
    List<PartialObservableDeck<ColtExpressCard>> playerHandCards;
    // A deck for each player
    List<PartialObservableDeck<ColtExpressCard>> playerDecks;
    List<PartialObservableDeck<Loot>> playerLoot;
    int[] bulletsLeft;
    // The player characters available
    HashMap<Integer, CharacterType> playerCharacters;
    int playerPlayingBelle = -1;

    // The card stack built by players each round
    PartialObservableDeck<ColtExpressCard> plannedActions;
    // The train to loot
    private final LinkedList<Compartment> trainCompartments;

    @Override
    public void addAllComponents() {
        allComponents.putComponent(plannedActions);
        allComponents.putComponents(trainCompartments);
        for (Compartment compartment: trainCompartments) {
            for (Loot loot : compartment.getLootInside().getComponents())
                allComponents.putComponent(loot);
            for (Loot loot  : compartment.getLootOnTop().getComponents())
                allComponents.putComponent(loot);
        }

        allComponents.putComponents(playerHandCards);
        allComponents.putComponents(playerDecks);
        for (int i = 0; i < getNPlayers(); i++) {
            allComponents.putComponents(playerHandCards.get(i).getComponents());
            allComponents.putComponents(playerDecks.get(i).getComponents());
        }
    }

<<<<<<< HEAD
    public ColtExpressGameState(ColtExpressParameters gameParameters, ForwardModel model, int nPlayers) {
        super(gameParameters, model, new ColtExpressTurnOrder(nPlayers, gameParameters));
=======
    public ColtExpressGameState(ColtExpressParameters gameParameters, AbstractForwardModel model, int nPlayers) {
        super(gameParameters, model, new ColtExpressTurnOrder(nPlayers));
>>>>>>> b6fa33b0
        gamePhase = ColtExpressGamePhase.DrawCards;
        trainCompartments = new LinkedList<>();
    }

    @Override
    public IObservation getObservation(int player) {
        return this;
    }

    @Override
    public void endGame() {
        ColtExpressParameters cep = (ColtExpressParameters) gameParameters;
        
        this.gameStatus = Utils.GameResult.GAME_END;
        Arrays.fill(playerResults, Utils.GameResult.GAME_LOSE);

        int[] pointsPerPlayer = new int[getNPlayers()];
        int[] bulletCardsPerPlayer = new int[getNPlayers()];

        List<Integer> playersWithMostSuccessfulShots = new LinkedList<>();
        int bestValue = cep.nBulletsPerPlayer;
        for (int i = 0; i < getNPlayers(); i++) {
            for (Loot loot : playerLoot.get(i).getComponents())
                pointsPerPlayer[i] += loot.getValue();
            for (ColtExpressCard card : playerDecks.get(i).getComponents())
                if (card.cardType == ColtExpressCard.CardType.Bullet)
                    bulletCardsPerPlayer[i]++;
            for (ColtExpressCard card : playerHandCards.get(i).getComponents())
                if (card.cardType == ColtExpressCard.CardType.Bullet)
                    bulletCardsPerPlayer[i]++;

            if (bulletsLeft[i] < bestValue){
                bestValue = bulletsLeft[i];
                playersWithMostSuccessfulShots.clear();
                playersWithMostSuccessfulShots.add(i);
            } else if (bulletsLeft[i] == bestValue) {
                playersWithMostSuccessfulShots.add(i);
            }
        }

        for (Integer bestShooter : playersWithMostSuccessfulShots)
            pointsPerPlayer[bestShooter] += cep.shooterReward;

        LinkedList<Integer> potentialWinnersByPoints = new LinkedList<>();
        bestValue = 0;
        for (int i = 0; i < getNPlayers(); i++) {
            if (pointsPerPlayer[i] > bestValue){
                bestValue = pointsPerPlayer[i];
                potentialWinnersByPoints.clear();
                potentialWinnersByPoints.add(i);
            } else if (pointsPerPlayer[i] == bestValue) {
                potentialWinnersByPoints.add(i);
            }
        }
        if (potentialWinnersByPoints.size() == 1)
        {
            for (Integer playerID : potentialWinnersByPoints)
                playerResults[playerID] = Utils.GameResult.GAME_WIN;
            return;
        }

        //In case of a tie, the winner is the tied player who has received the fewest
        // Bullet cards from other players and Events during the game.
        LinkedList<Integer> potentialWinnerByBulletCards = new LinkedList<>();
        bestValue = -1;
        for (Integer potentialWinner : potentialWinnersByPoints) {
            if (bestValue == -1 || bulletCardsPerPlayer[potentialWinner] < bestValue){
                bestValue = bulletCardsPerPlayer[potentialWinner];
                potentialWinnerByBulletCards.clear();
                potentialWinnerByBulletCards.add(potentialWinner);
            } else if (bulletCardsPerPlayer[potentialWinner] == bestValue) {
                potentialWinnerByBulletCards.add(potentialWinner);
            }
        }

        for (Integer playerID : potentialWinnerByBulletCards)
            playerResults[playerID] = Utils.GameResult.GAME_WIN;
    }

    @Override
    public List<AbstractAction> computeAvailableActions() {

        ArrayList<AbstractAction> actions = new ArrayList<>();
        if (ColtExpressGamePhase.DraftCharacter.equals(gamePhase)) {
            System.out.println("character drafting is not implemented yet");
//            actions = drawAction();
        } else if (ColtExpressGamePhase.DrawCards.equals(gamePhase)) {
//            actions = drawAction(); TODO: this done automatically?
        } else if (ColtExpressGamePhase.PlanActions.equals(gamePhase)) {
            actions = schemingActions();
        } else if (ColtExpressGamePhase.ExecuteActions.equals(gamePhase)) {
            actions = stealingActions();
        }

        return actions;
    }

    public ArrayList<AbstractAction> schemingActions(){
        ColtExpressParameters cep = (ColtExpressParameters)gameParameters;
        int player = turnOrder.getCurrentPlayer(this);
        ArrayList<AbstractAction> actions = new ArrayList<>();
        for (ColtExpressCard c : playerHandCards.get(player).getComponents()){
            if (c.cardType == ColtExpressCard.CardType.Bullet)
                continue;

            // ghost can play a card hidden during the first turn
            boolean hidden = ((ColtExpressTurnOrder) turnOrder).isHiddenTurn() ||
                    (playerCharacters.get(player) == CharacterType.Ghost &&
                    ((ColtExpressTurnOrder) turnOrder).getCurrentRoundCardIndex() == 0);

            actions.add(new SchemeAction(playerHandCards.get(player).getComponentID(),
                    plannedActions.getComponentID(), hidden));
        }
        actions.add(new DrawCardsAction(playerHandCards.get(player).getComponentID(), playerDecks.get(player).getComponentID(), cep.nCardsDraw));
        return actions;
    }

    public ArrayList<AbstractAction> stealingActions()
    {
        int player = turnOrder.getCurrentPlayer(this);
        ArrayList<AbstractAction> actions = new ArrayList<>();
        if (plannedActions.getSize() == 0)
            return actions;

        ColtExpressCard plannedActionCard = plannedActions.peek(0);
        if (player == plannedActionCard.playerID)
        {
            switch (plannedActionCard.cardType){
                case Punch:
                    createPunchingActions(plannedActionCard, actions, player);
                    break;
                case Shoot:
                    if (bulletsLeft[player] <= 0)
                        break;
                    else
                        createShootingActions(plannedActionCard, actions, player);
                    break;
                case MoveUp:
                    for (Compartment compartment : trainCompartments) {
                        if (compartment.playersInsideCompartment.contains(player) ||
                                compartment.playersOnTopOfCompartment.contains(player)) {
                            boolean toRoof = compartment.playersInsideCompartment.contains(player);
                            actions.add(new MoveVerticalAction(plannedActions.getComponentID(),
                                    playerDecks.get(player).getComponentID(), compartment.getComponentID(), toRoof));
                            break;
                        }
                    }
                    break;
                case MoveMarshal:
                    for (int i = 0; i < trainCompartments.size(); i++){
                        Compartment compartment = trainCompartments.get(i);
                        if (compartment.containsMarshal){
                            if (i > 1)
                                actions.add(new MoveMarshalAction(plannedActions.getComponentID(),
                                        playerDecks.get(player).getComponentID(), compartment.getComponentID(),
                                        trainCompartments.get(i-1).getComponentID()));
                            if (i < trainCompartments.size() - 1)
                                actions.add(new MoveMarshalAction(plannedActions.getComponentID(),
                                        playerDecks.get(player).getComponentID(), compartment.getComponentID(),
                                        trainCompartments.get(i+1).getComponentID()));

                            break;
                        }
                    }
                    break;
                case CollectMoney:
                    PartialObservableDeck<Loot> availableLoot = null;
                    for (Compartment compartment : trainCompartments) {
                        if (compartment.playersOnTopOfCompartment.contains(player))
                            availableLoot = compartment.lootOnTop;
                        else if (compartment.playersInsideCompartment.contains(player))
                            availableLoot = compartment.lootInside;
                        if (availableLoot != null) {
                            for (Loot loot : availableLoot.getComponents()) {
                                actions.add(new CollectMoneyAction(plannedActions.getComponentID(),
                                        playerDecks.get(player).getComponentID(), loot.getComponentID(), availableLoot.getComponentID()));
                            }
                        }
                    }
                    if (actions.size() == 0) {
                        actions.add(new CollectMoneyAction(plannedActions.getComponentID(),
                                playerDecks.get(player).getComponentID(), -1, -1));
                    }
                    break;
                case MoveSideways:
                    for (int i = 0; i < trainCompartments.size(); i++){
                        Compartment compartment = trainCompartments.get(i);
                        if (compartment.playersOnTopOfCompartment.contains(player)){
                            for (int offset = 1; offset < ((ColtExpressParameters)gameParameters).nRoofMove; offset++){
                                if ((i-offset) > 0) {
                                    actions.add(new MoveSidewaysAction(plannedActions.getComponentID(),
                                            playerDecks.get(player).getComponentID(), compartment.getComponentID(),
                                            trainCompartments.get(i-offset).getComponentID()));
                                }
                                if ((i+offset) < trainCompartments.size()) {
                                    actions.add(new MoveSidewaysAction(plannedActions.getComponentID(),
                                            playerDecks.get(player).getComponentID(), compartment.getComponentID(),
                                            trainCompartments.get(i+offset).getComponentID()));
                                }
                            }
                            break;
                        }
                        else if (compartment.playersInsideCompartment.contains(player)){
                            if ((i-1) > 0) {
                                actions.add(new MoveSidewaysAction(plannedActions.getComponentID(),
                                        playerDecks.get(player).getComponentID(), compartment.getComponentID(),
                                        trainCompartments.get(i-1).getComponentID()));
                            }
                            if ((i+1) < trainCompartments.size()) {
                                actions.add(new MoveSidewaysAction(plannedActions.getComponentID(),
                                        playerDecks.get(player).getComponentID(), compartment.getComponentID(),
                                        trainCompartments.get(i+1).getComponentID()));
                            }
                            break;
                        }
                    }
                    break;
                case Bullet:
                    throw new IllegalArgumentException("Bullets cannot be played!");
                default:
                    throw new IllegalArgumentException("cardType " + plannedActionCard.cardType + "" +
                            " unknown to ColtExpressGameState");
            }

        }
        return actions;
    }

    private void createPunchingActions(ColtExpressCard card, ArrayList<AbstractAction> actions, int player){
        int playerCompartmentIndex = 0;
        Compartment playerCompartment = null;
        HashSet<Integer> availableTargets = new HashSet<>();

        for (int i = 0; i < trainCompartments.size(); i++)
        {
            Compartment compartment = trainCompartments.get(i);
            if (compartment.playersOnTopOfCompartment.contains(player)) {
                for (Integer targetID : compartment.playersOnTopOfCompartment){
                    if (targetID != player)
                        availableTargets.add(targetID);
                }

                playerCompartmentIndex = i;
                playerCompartment = compartment;
                break;
            } else if (compartment.playersInsideCompartment.contains(player)){
                for (Integer targetID : compartment.playersInsideCompartment){
                    if (targetID != player)
                        availableTargets.add(targetID);
                }

                playerCompartmentIndex = i;
                playerCompartment = compartment;
                break;
            }
        }

        if (availableTargets.size() > 1)
            availableTargets.remove(playerPlayingBelle);
        boolean playerIsCheyenne = playerCharacters.get(player) == CharacterType.Django;

        // punch forward or backward
        for (int offset = -1; offset <= 1; offset++){
            if (offset == 0 || playerCompartmentIndex+offset < 0 || playerCompartmentIndex+offset >= trainCompartments.size())
                continue;
            Compartment targetCompartment = trainCompartments.get(playerCompartmentIndex+offset);
            for (Integer targetPlayer : availableTargets){
                PartialObservableDeck<Loot> availableLoot = playerLoot.get(targetPlayer);

                if (availableLoot.getSize() > 0){
                    for (Loot loot : availableLoot.getComponents())
                    {
                        actions.add(new PunchAction(plannedActions.getComponentID(),
                                playerDecks.get(player).getComponentID(), targetPlayer,
                                playerCompartment.getComponentID(), targetCompartment.getComponentID(),
                                loot.getComponentID(), availableLoot.getComponentID(), playerIsCheyenne));
                    }
                }
                else {
                    // punch opponent that cannot drop anymore loot
                    actions.add(new PunchAction(plannedActions.getComponentID(),
                            playerDecks.get(player).getComponentID(), targetPlayer,
                            playerCompartment.getComponentID(), targetCompartment.getComponentID(),
                            -1, -1, playerIsCheyenne));
                }
            }
        }

        if (actions.size() == 0)
            actions.add(new PunchAction(plannedActions.getComponentID(),
                    playerDecks.get(player).getComponentID(), -1, -1, -1,
                    -1, -1, playerIsCheyenne));
    }

    private void createShootingActions(ColtExpressCard card, ArrayList<AbstractAction> actions, int player) {
        int playerCompartmentIndex = 0;
        Compartment playerCompartment = null;
        boolean playerOnTop = false;
        for (int i = 0; i < trainCompartments.size(); i++)
        {
            Compartment compartment = trainCompartments.get(i);
            if (compartment.playersOnTopOfCompartment.contains(player)) {
                playerCompartmentIndex = i;
                playerCompartment = compartment;
                playerOnTop = true;
                break;
            } else if (compartment.playersInsideCompartment.contains(player)){
                playerCompartmentIndex = i;
                playerCompartment = compartment;
                break;
            }
        }
        if (playerCompartment != null) {

            HashMap<Integer, Compartment> targets = new HashMap<>();

            if (playerOnTop) {
                //shots in rear direction
                for (int offset = 1; playerCompartmentIndex - offset >= 0; offset++) {
                    Compartment targetCompartment = trainCompartments.get(playerCompartmentIndex - offset);
                    if (targetCompartment.playersOnTopOfCompartment.size() > 0) {
                        for (Integer target : targetCompartment.playersOnTopOfCompartment)
                            targets.put(target, targetCompartment);
                        break;
                    }
                }

                //shots to the front of the train
                for (int offset = 1; playerCompartmentIndex + offset < trainCompartments.size(); offset++) {
                    Compartment targetCompartment = trainCompartments.get(playerCompartmentIndex + offset);
                    if (targetCompartment.playersOnTopOfCompartment.size() > 0) {
                        for (Integer target : targetCompartment.playersOnTopOfCompartment)
                            targets.put(target, targetCompartment);
                        break;
                    }
                }

                //add player below if your are tuco
                if (playerCharacters.get(player) == CharacterType.Tuco) {
                    for (Integer target : trainCompartments.get(playerCompartmentIndex).playersInsideCompartment)
                        targets.put(target, playerCompartment);
                }
            } else {
                if (playerCompartmentIndex - 1 >= 0) {
                    Compartment targetCompartment = trainCompartments.get(playerCompartmentIndex - 1);
                    if (targetCompartment.playersInsideCompartment.size() > 0) {
                        for (Integer target : targetCompartment.playersInsideCompartment)
                            targets.put(target, targetCompartment);
                    }
                }

                if (playerCompartmentIndex + 1 < trainCompartments.size()) {
                    Compartment targetCompartment = trainCompartments.get(playerCompartmentIndex + 1);
                    if (targetCompartment.playersInsideCompartment.size() > 0) {
                        for (Integer target : targetCompartment.playersInsideCompartment)
                            targets.put(target, targetCompartment);
                    }
                }

                // Add player below if your are tuco
                if (playerCharacters.get(player) == CharacterType.Tuco) {
                    for (Integer target : trainCompartments.get(playerCompartmentIndex).playersOnTopOfCompartment)
                        targets.put(target, playerCompartment);
                }
            }

            if (targets.size() > 1)
                targets.remove(playerPlayingBelle);

            boolean playerIsDjango = playerCharacters.get(player) == CharacterType.Django;
            for (Map.Entry<Integer, Compartment> entry : targets.entrySet()) {
                actions.add(new ShootPlayerAction(plannedActions.getComponentID(), playerDecks.get(player).getComponentID(),
                        playerCompartment.getComponentID(), entry.getValue().getComponentID(), entry.getKey(), playerIsDjango));
            }

            if (actions.size() == 0)
                actions.add(new ShootPlayerAction(plannedActions.getComponentID(), playerDecks.get(player).getComponentID(),
                        playerCompartment.getComponentID(),-1, -1, playerIsDjango));
        }
    }

    void setupTrain() {
        // Choose random compartment configurations
        Random random = new Random(gameParameters.getGameSeed());
        ArrayList<Integer> availableCompartments = new ArrayList<>();
        for (int i = 0; i < ((ColtExpressParameters)gameParameters).trainCompartmentConfigurations.size() - 1; i++) {
            availableCompartments.add(i);
        }
        for (int i = 0; i < getNPlayers(); i++) {
            int which = random.nextInt(availableCompartments.size());
            trainCompartments.add(new Compartment(getNPlayers(), i, which, (ColtExpressParameters)gameParameters));
            availableCompartments.remove(Integer.valueOf(which));
        }

        // Add locomotive
        trainCompartments.add(Compartment.createLocomotive(getNPlayers(), (ColtExpressParameters) gameParameters));
    }

    public void addLoot(Integer playerID, Loot loot) {
        playerLoot.get(playerID).add(loot);
    }

    public void addNeutralBullet(Integer playerID) {
        addBullet(playerID, -1);
    }

    public void addBullet(Integer playerID, Integer shooterID) {
        this.playerDecks.get(playerID).add(new ColtExpressCard(shooterID, ColtExpressCard.CardType.Bullet));
        if (playerCharacters.containsKey(shooterID))
            bulletsLeft[shooterID]--;
    }

    public LinkedList<Compartment> getTrainCompartments() {
        return trainCompartments;
    }

    public PartialObservableDeck<Loot> getLoot(int playerID){return playerLoot.get(playerID);}

    public PartialObservableDeck<ColtExpressCard> getPlannedActions() {
        return plannedActions;
    }

    public List<PartialObservableDeck<ColtExpressCard>> getPlayerDecks() {
        return playerDecks;
    }

    @Override
    public void printToConsole() {
        System.out.println("Colt Express Game-State");
        System.out.println("=======================");

        int currentPlayer = turnOrder.getCurrentPlayer(this);

        for (int i = 0; i < getNPlayers(); i++){
            if (currentPlayer == i)
                System.out.print(">>> ");
            System.out.print("Player " + i + " = "+ playerCharacters.get(i).name() + ":  ");
            System.out.print("Hand=");
            System.out.print(playerHandCards.get(i).toString(i));
            System.out.print("; Deck=");
            System.out.print(playerDecks.get(i).toString(i));
            System.out.print("; Loot=");
            System.out.print(playerLoot.get(i).toString(i));
            System.out.println();
        }
        System.out.println();
        System.out.println(printTrain());

        System.out.println();
        System.out.print("Planned Actions: ");
        System.out.println(plannedActions.toString());

        System.out.println();
        System.out.println(turnOrder.toString());

        System.out.println();
        System.out.println("Current GamePhase: " + gamePhase);
    }

    public String printTrain(){
        StringBuilder sb = new StringBuilder();
        sb.append("Train:\n");
        for (Compartment compartment : trainCompartments)
        {
            sb.append(compartment.toString());
            sb.append("\n");
        }
        sb.deleteCharAt(sb.length()-1);

        return sb.toString();
    }
}<|MERGE_RESOLUTION|>--- conflicted
+++ resolved
@@ -12,13 +12,10 @@
 import games.coltexpress.components.Loot;
 import core.components.PartialObservableDeck;
 import utilities.Utils;
-<<<<<<< HEAD
 import games.coltexpress.ColtExpressTypes.*;
-=======
-import games.coltexpress.ColtExpressParameters.CharacterType;
->>>>>>> b6fa33b0
 
 import java.util.*;
+
 
 public class ColtExpressGameState extends AbstractGameState implements IObservation, IPrintable {
 
@@ -64,13 +61,8 @@
         }
     }
 
-<<<<<<< HEAD
-    public ColtExpressGameState(ColtExpressParameters gameParameters, ForwardModel model, int nPlayers) {
+    public ColtExpressGameState(ColtExpressParameters gameParameters, AbstractForwardModel model, int nPlayers) {
         super(gameParameters, model, new ColtExpressTurnOrder(nPlayers, gameParameters));
-=======
-    public ColtExpressGameState(ColtExpressParameters gameParameters, AbstractForwardModel model, int nPlayers) {
-        super(gameParameters, model, new ColtExpressTurnOrder(nPlayers));
->>>>>>> b6fa33b0
         gamePhase = ColtExpressGamePhase.DrawCards;
         trainCompartments = new LinkedList<>();
     }
