--- conflicted
+++ resolved
@@ -1,6 +1,8 @@
 package games.coltexpress;
 
+import core.AbstractGameParameters;
 import core.AbstractGameState;
+import core.components.Component;
 import core.interfaces.IGamePhase;
 import core.interfaces.IPrintable;
 import core.observations.VectorObservation;
@@ -8,13 +10,8 @@
 import games.coltexpress.components.Compartment;
 import games.coltexpress.components.Loot;
 import core.components.PartialObservableDeck;
-<<<<<<< HEAD
 import utilities.Utils;
 import games.coltexpress.ColtExpressTypes.*;
-=======
-import games.coltexpress.ColtExpressParameters.CharacterType;
-import utilities.Utils;
->>>>>>> 7a7672a0
 
 import java.util.*;
 
@@ -41,457 +38,54 @@
     // The card stack built by players each round
     PartialObservableDeck<ColtExpressCard> plannedActions;
     // The train to loot
-    private final LinkedList<Compartment> trainCompartments;
+    final LinkedList<Compartment> trainCompartments;
 
     @Override
-    public void addAllComponents() {
-        allComponents.putComponent(plannedActions);
-        allComponents.putComponents(trainCompartments);
+    public List<Component> _getAllComponents() {
+        List<Component> components = new ArrayList<>();
+        components.add(plannedActions);
+        components.addAll(trainCompartments);
+
         for (Compartment compartment: trainCompartments) {
-            for (Loot loot : compartment.getLootInside().getComponents())
-                allComponents.putComponent(loot);
-            for (Loot loot  : compartment.getLootOnTop().getComponents())
-                allComponents.putComponent(loot);
+            components.add(compartment.getLootInside());
+            components.add(compartment.getLootOnTop());
         }
 
-        allComponents.putComponents(playerHandCards);
-        allComponents.putComponents(playerDecks);
-        for (int i = 0; i < getNPlayers(); i++) {
-            allComponents.putComponents(playerHandCards.get(i).getComponents());
-            allComponents.putComponents(playerDecks.get(i).getComponents());
-        }
+        components.addAll(playerHandCards);
+        components.addAll(playerDecks);
+        return components;
     }
 
-<<<<<<< HEAD
-    public ColtExpressGameState(ColtExpressParameters gameParameters, AbstractForwardModel model, int nPlayers) {
-        super(gameParameters, model, new ColtExpressTurnOrder(nPlayers, gameParameters));
-=======
     @Override
-    protected AbstractGameState copy(int playerId) {
+    protected AbstractGameState _copy(int playerId) {
+        // TODO
         return null;
     }
 
     @Override
-    public VectorObservation getVectorObservation() {
-        return null;
+    protected VectorObservation _getVectorObservation() {
+        return null;// TODO
     }
 
     @Override
-    public double[] getDistanceFeatures(int playerId) {
-        return new double[0];
+    protected double[] _getDistanceFeatures(int playerId) {
+        return new double[0];// TODO
     }
 
     @Override
-    public HashMap<HashMap<Integer, Double>, Utils.GameResult> getTerminalFeatures(int playerId) {
-        return null;
+    protected HashMap<HashMap<Integer, Double>, Utils.GameResult> _getTerminalFeatures(int playerId) {
+        return null;// TODO
     }
 
     @Override
-    public double getScore(int playerId) {
-        return 0;
+    protected double _getScore(int playerId) {
+        return 0;// TODO
     }
 
-    public ColtExpressGameState(ColtExpressParameters gameParameters, int nPlayers) {
-        super(gameParameters, new ColtExpressTurnOrder(nPlayers));
->>>>>>> 7a7672a0
+    public ColtExpressGameState(AbstractGameParameters gameParameters, int nPlayers) {
+        super(gameParameters, new ColtExpressTurnOrder(nPlayers, (ColtExpressParameters) gameParameters));
         gamePhase = ColtExpressGamePhase.DrawCards;
         trainCompartments = new LinkedList<>();
-    }
-
-<<<<<<< HEAD
-    @Override
-    public IObservation getObservation(int player) {
-        return this;
-    }
-
-    @Override
-    public void endGame() {
-        ColtExpressParameters cep = (ColtExpressParameters) gameParameters;
-        
-        this.gameStatus = Utils.GameResult.GAME_END;
-        Arrays.fill(playerResults, Utils.GameResult.GAME_LOSE);
-
-        int[] pointsPerPlayer = new int[getNPlayers()];
-        int[] bulletCardsPerPlayer = new int[getNPlayers()];
-
-        List<Integer> playersWithMostSuccessfulShots = new LinkedList<>();
-        int bestValue = cep.nBulletsPerPlayer;
-        for (int i = 0; i < getNPlayers(); i++) {
-            for (Loot loot : playerLoot.get(i).getComponents())
-                pointsPerPlayer[i] += loot.getValue();
-            for (ColtExpressCard card : playerDecks.get(i).getComponents())
-                if (card.cardType == ColtExpressCard.CardType.Bullet)
-                    bulletCardsPerPlayer[i]++;
-            for (ColtExpressCard card : playerHandCards.get(i).getComponents())
-                if (card.cardType == ColtExpressCard.CardType.Bullet)
-                    bulletCardsPerPlayer[i]++;
-
-            if (bulletsLeft[i] < bestValue){
-                bestValue = bulletsLeft[i];
-                playersWithMostSuccessfulShots.clear();
-                playersWithMostSuccessfulShots.add(i);
-            } else if (bulletsLeft[i] == bestValue) {
-                playersWithMostSuccessfulShots.add(i);
-            }
-        }
-
-        for (Integer bestShooter : playersWithMostSuccessfulShots)
-            pointsPerPlayer[bestShooter] += cep.shooterReward;
-
-        LinkedList<Integer> potentialWinnersByPoints = new LinkedList<>();
-        bestValue = 0;
-        for (int i = 0; i < getNPlayers(); i++) {
-            if (pointsPerPlayer[i] > bestValue){
-                bestValue = pointsPerPlayer[i];
-                potentialWinnersByPoints.clear();
-                potentialWinnersByPoints.add(i);
-            } else if (pointsPerPlayer[i] == bestValue) {
-                potentialWinnersByPoints.add(i);
-            }
-        }
-        if (potentialWinnersByPoints.size() == 1)
-        {
-            for (Integer playerID : potentialWinnersByPoints)
-                playerResults[playerID] = Utils.GameResult.GAME_WIN;
-            return;
-        }
-
-        //In case of a tie, the winner is the tied player who has received the fewest
-        // Bullet cards from other players and Events during the game.
-        LinkedList<Integer> potentialWinnerByBulletCards = new LinkedList<>();
-        bestValue = -1;
-        for (Integer potentialWinner : potentialWinnersByPoints) {
-            if (bestValue == -1 || bulletCardsPerPlayer[potentialWinner] < bestValue){
-                bestValue = bulletCardsPerPlayer[potentialWinner];
-                potentialWinnerByBulletCards.clear();
-                potentialWinnerByBulletCards.add(potentialWinner);
-            } else if (bulletCardsPerPlayer[potentialWinner] == bestValue) {
-                potentialWinnerByBulletCards.add(potentialWinner);
-            }
-        }
-
-        for (Integer playerID : potentialWinnerByBulletCards)
-            playerResults[playerID] = Utils.GameResult.GAME_WIN;
-    }
-
-    @Override
-    public List<AbstractAction> computeAvailableActions() {
-
-        ArrayList<AbstractAction> actions = new ArrayList<>();
-        if (ColtExpressGamePhase.DraftCharacter.equals(gamePhase)) {
-            System.out.println("character drafting is not implemented yet");
-//            actions = drawAction();
-        } else if (ColtExpressGamePhase.DrawCards.equals(gamePhase)) {
-//            actions = drawAction(); TODO: this done automatically?
-        } else if (ColtExpressGamePhase.PlanActions.equals(gamePhase)) {
-            actions = schemingActions();
-        } else if (ColtExpressGamePhase.ExecuteActions.equals(gamePhase)) {
-            actions = stealingActions();
-        }
-
-        return actions;
-    }
-
-    public ArrayList<AbstractAction> schemingActions(){
-        ColtExpressParameters cep = (ColtExpressParameters)gameParameters;
-        int player = turnOrder.getCurrentPlayer(this);
-        ArrayList<AbstractAction> actions = new ArrayList<>();
-        for (ColtExpressCard c : playerHandCards.get(player).getComponents()){
-            if (c.cardType == ColtExpressCard.CardType.Bullet)
-                continue;
-
-            // ghost can play a card hidden during the first turn
-            boolean hidden = ((ColtExpressTurnOrder) turnOrder).isHiddenTurn() ||
-                    (playerCharacters.get(player) == CharacterType.Ghost &&
-                    ((ColtExpressTurnOrder) turnOrder).getCurrentRoundCardIndex() == 0);
-
-            actions.add(new SchemeAction(playerHandCards.get(player).getComponentID(),
-                    plannedActions.getComponentID(), hidden));
-        }
-        actions.add(new DrawCardsAction(playerHandCards.get(player).getComponentID(), playerDecks.get(player).getComponentID(), cep.nCardsDraw));
-        return actions;
-    }
-
-    public ArrayList<AbstractAction> stealingActions()
-    {
-        int player = turnOrder.getCurrentPlayer(this);
-        ArrayList<AbstractAction> actions = new ArrayList<>();
-        if (plannedActions.getSize() == 0)
-            return actions;
-
-        ColtExpressCard plannedActionCard = plannedActions.peek(0);
-        if (player == plannedActionCard.playerID)
-        {
-            switch (plannedActionCard.cardType){
-                case Punch:
-                    createPunchingActions(plannedActionCard, actions, player);
-                    break;
-                case Shoot:
-                    if (bulletsLeft[player] <= 0)
-                        break;
-                    else
-                        createShootingActions(plannedActionCard, actions, player);
-                    break;
-                case MoveUp:
-                    for (Compartment compartment : trainCompartments) {
-                        if (compartment.playersInsideCompartment.contains(player) ||
-                                compartment.playersOnTopOfCompartment.contains(player)) {
-                            boolean toRoof = compartment.playersInsideCompartment.contains(player);
-                            actions.add(new MoveVerticalAction(plannedActions.getComponentID(),
-                                    playerDecks.get(player).getComponentID(), compartment.getComponentID(), toRoof));
-                            break;
-                        }
-                    }
-                    break;
-                case MoveMarshal:
-                    for (int i = 0; i < trainCompartments.size(); i++){
-                        Compartment compartment = trainCompartments.get(i);
-                        if (compartment.containsMarshal){
-                            if (i > 1)
-                                actions.add(new MoveMarshalAction(plannedActions.getComponentID(),
-                                        playerDecks.get(player).getComponentID(), compartment.getComponentID(),
-                                        trainCompartments.get(i-1).getComponentID()));
-                            if (i < trainCompartments.size() - 1)
-                                actions.add(new MoveMarshalAction(plannedActions.getComponentID(),
-                                        playerDecks.get(player).getComponentID(), compartment.getComponentID(),
-                                        trainCompartments.get(i+1).getComponentID()));
-
-                            break;
-                        }
-                    }
-                    break;
-                case CollectMoney:
-                    PartialObservableDeck<Loot> availableLoot = null;
-                    for (Compartment compartment : trainCompartments) {
-                        if (compartment.playersOnTopOfCompartment.contains(player))
-                            availableLoot = compartment.lootOnTop;
-                        else if (compartment.playersInsideCompartment.contains(player))
-                            availableLoot = compartment.lootInside;
-                        if (availableLoot != null) {
-                            for (Loot loot : availableLoot.getComponents()) {
-                                actions.add(new CollectMoneyAction(plannedActions.getComponentID(),
-                                        playerDecks.get(player).getComponentID(), loot.getComponentID(), availableLoot.getComponentID()));
-                            }
-                        }
-                    }
-                    if (actions.size() == 0) {
-                        actions.add(new CollectMoneyAction(plannedActions.getComponentID(),
-                                playerDecks.get(player).getComponentID(), -1, -1));
-                    }
-                    break;
-                case MoveSideways:
-                    for (int i = 0; i < trainCompartments.size(); i++){
-                        Compartment compartment = trainCompartments.get(i);
-                        if (compartment.playersOnTopOfCompartment.contains(player)){
-                            for (int offset = 1; offset < ((ColtExpressParameters)gameParameters).nRoofMove; offset++){
-                                if ((i-offset) > 0) {
-                                    actions.add(new MoveSidewaysAction(plannedActions.getComponentID(),
-                                            playerDecks.get(player).getComponentID(), compartment.getComponentID(),
-                                            trainCompartments.get(i-offset).getComponentID()));
-                                }
-                                if ((i+offset) < trainCompartments.size()) {
-                                    actions.add(new MoveSidewaysAction(plannedActions.getComponentID(),
-                                            playerDecks.get(player).getComponentID(), compartment.getComponentID(),
-                                            trainCompartments.get(i+offset).getComponentID()));
-                                }
-                            }
-                            break;
-                        }
-                        else if (compartment.playersInsideCompartment.contains(player)){
-                            if ((i-1) > 0) {
-                                actions.add(new MoveSidewaysAction(plannedActions.getComponentID(),
-                                        playerDecks.get(player).getComponentID(), compartment.getComponentID(),
-                                        trainCompartments.get(i-1).getComponentID()));
-                            }
-                            if ((i+1) < trainCompartments.size()) {
-                                actions.add(new MoveSidewaysAction(plannedActions.getComponentID(),
-                                        playerDecks.get(player).getComponentID(), compartment.getComponentID(),
-                                        trainCompartments.get(i+1).getComponentID()));
-                            }
-                            break;
-                        }
-                    }
-                    break;
-                case Bullet:
-                    throw new IllegalArgumentException("Bullets cannot be played!");
-                default:
-                    throw new IllegalArgumentException("cardType " + plannedActionCard.cardType + "" +
-                            " unknown to ColtExpressGameState");
-            }
-
-        }
-        return actions;
-    }
-
-    private void createPunchingActions(ColtExpressCard card, ArrayList<AbstractAction> actions, int player){
-        int playerCompartmentIndex = 0;
-        Compartment playerCompartment = null;
-        HashSet<Integer> availableTargets = new HashSet<>();
-
-        for (int i = 0; i < trainCompartments.size(); i++)
-        {
-            Compartment compartment = trainCompartments.get(i);
-            if (compartment.playersOnTopOfCompartment.contains(player)) {
-                for (Integer targetID : compartment.playersOnTopOfCompartment){
-                    if (targetID != player)
-                        availableTargets.add(targetID);
-                }
-
-                playerCompartmentIndex = i;
-                playerCompartment = compartment;
-                break;
-            } else if (compartment.playersInsideCompartment.contains(player)){
-                for (Integer targetID : compartment.playersInsideCompartment){
-                    if (targetID != player)
-                        availableTargets.add(targetID);
-                }
-
-                playerCompartmentIndex = i;
-                playerCompartment = compartment;
-                break;
-            }
-
-        }
-
-        if (availableTargets.size() > 1)
-            availableTargets.remove(playerPlayingBelle);
-        boolean playerIsCheyenne = playerCharacters.get(player) == CharacterType.Django;
-
-        // punch forward or backward
-        for (int offset = -1; offset <= 1; offset++){
-            if (offset == 0 || playerCompartmentIndex+offset < 0 || playerCompartmentIndex+offset >= trainCompartments.size())
-                continue;
-            Compartment targetCompartment = trainCompartments.get(playerCompartmentIndex+offset);
-            for (Integer targetPlayer : availableTargets){
-                PartialObservableDeck<Loot> availableLoot = playerLoot.get(targetPlayer);
-
-                if (availableLoot.getSize() > 0){
-                    for (Loot loot : availableLoot.getComponents())
-                    {
-                        actions.add(new PunchAction(plannedActions.getComponentID(),
-                                playerDecks.get(player).getComponentID(), targetPlayer,
-                                playerCompartment.getComponentID(), targetCompartment.getComponentID(),
-                                loot.getComponentID(), availableLoot.getComponentID(), playerIsCheyenne));
-                    }
-                }
-                else {
-                    // punch opponent that cannot drop anymore loot
-                    actions.add(new PunchAction(plannedActions.getComponentID(),
-                            playerDecks.get(player).getComponentID(), targetPlayer,
-                            playerCompartment.getComponentID(), targetCompartment.getComponentID(),
-                            -1, -1, playerIsCheyenne));
-                }
-            }
-        }
-
-        if (actions.size() == 0)
-            actions.add(new PunchAction(plannedActions.getComponentID(),
-                    playerDecks.get(player).getComponentID(), -1, -1, -1,
-                    -1, -1, playerIsCheyenne));
-    }
-
-    private void createShootingActions(ColtExpressCard card, ArrayList<AbstractAction> actions, int player) {
-        int playerCompartmentIndex = 0;
-        Compartment playerCompartment = null;
-        boolean playerOnTop = false;
-        for (int i = 0; i < trainCompartments.size(); i++)
-        {
-            Compartment compartment = trainCompartments.get(i);
-            if (compartment.playersOnTopOfCompartment.contains(player)) {
-                playerCompartmentIndex = i;
-                playerCompartment = compartment;
-                playerOnTop = true;
-                break;
-            } else if (compartment.playersInsideCompartment.contains(player)){
-                playerCompartmentIndex = i;
-                playerCompartment = compartment;
-                break;
-            }
-        }
-        if (playerCompartment != null) {
-
-            HashMap<Integer, Compartment> targets = new HashMap<>();
-
-            if (playerOnTop) {
-                //shots in rear direction
-                for (int offset = 1; playerCompartmentIndex - offset >= 0; offset++) {
-                    Compartment targetCompartment = trainCompartments.get(playerCompartmentIndex - offset);
-                    if (targetCompartment.playersOnTopOfCompartment.size() > 0) {
-                        for (Integer target : targetCompartment.playersOnTopOfCompartment)
-                            targets.put(target, targetCompartment);
-                        break;
-                    }
-                }
-
-                //shots to the front of the train
-                for (int offset = 1; playerCompartmentIndex + offset < trainCompartments.size(); offset++) {
-                    Compartment targetCompartment = trainCompartments.get(playerCompartmentIndex + offset);
-                    if (targetCompartment.playersOnTopOfCompartment.size() > 0) {
-                        for (Integer target : targetCompartment.playersOnTopOfCompartment)
-                            targets.put(target, targetCompartment);
-                        break;
-                    }
-                }
-
-                //add player below if your are tuco
-                if (playerCharacters.get(player) == CharacterType.Tuco) {
-                    for (Integer target : trainCompartments.get(playerCompartmentIndex).playersInsideCompartment)
-                        targets.put(target, playerCompartment);
-                }
-            } else {
-                if (playerCompartmentIndex - 1 >= 0) {
-                    Compartment targetCompartment = trainCompartments.get(playerCompartmentIndex - 1);
-                    if (targetCompartment.playersInsideCompartment.size() > 0) {
-                        for (Integer target : targetCompartment.playersInsideCompartment)
-                            targets.put(target, targetCompartment);
-                    }
-                }
-
-                if (playerCompartmentIndex + 1 < trainCompartments.size()) {
-                    Compartment targetCompartment = trainCompartments.get(playerCompartmentIndex + 1);
-                    if (targetCompartment.playersInsideCompartment.size() > 0) {
-                        for (Integer target : targetCompartment.playersInsideCompartment)
-                            targets.put(target, targetCompartment);
-                    }
-                }
-
-                // Add player below if your are tuco
-                if (playerCharacters.get(player) == CharacterType.Tuco) {
-                    for (Integer target : trainCompartments.get(playerCompartmentIndex).playersOnTopOfCompartment)
-                        targets.put(target, playerCompartment);
-                }
-            }
-
-            if (targets.size() > 1)
-                targets.remove(playerPlayingBelle);
-
-            boolean playerIsDjango = playerCharacters.get(player) == CharacterType.Django;
-            for (Map.Entry<Integer, Compartment> entry : targets.entrySet()) {
-                actions.add(new ShootPlayerAction(plannedActions.getComponentID(), playerDecks.get(player).getComponentID(),
-                        playerCompartment.getComponentID(), entry.getValue().getComponentID(), entry.getKey(), playerIsDjango));
-            }
-
-            if (actions.size() == 0)
-                actions.add(new ShootPlayerAction(plannedActions.getComponentID(), playerDecks.get(player).getComponentID(),
-                        playerCompartment.getComponentID(),-1, -1, playerIsDjango));
-        }
-    }
-
-    void setupTrain() {
-        // Choose random compartment configurations
-        Random random = new Random(gameParameters.getGameSeed());
-        ArrayList<Integer> availableCompartments = new ArrayList<>();
-        for (int i = 0; i < ((ColtExpressParameters)gameParameters).trainCompartmentConfigurations.size() - 1; i++) {
-            availableCompartments.add(i);
-        }
-        for (int i = 0; i < getNPlayers(); i++) {
-            int which = random.nextInt(availableCompartments.size());
-            trainCompartments.add(new Compartment(getNPlayers(), i, which, (ColtExpressParameters)gameParameters));
-            availableCompartments.remove(Integer.valueOf(which));
-        }
-
-        // Add locomotive
-        trainCompartments.add(Compartment.createLocomotive(getNPlayers(), (ColtExpressParameters) gameParameters));
     }
 
     public void addLoot(Integer playerID, Loot loot) {
@@ -521,15 +115,6 @@
     public List<PartialObservableDeck<ColtExpressCard>> getPlayerDecks() {
         return playerDecks;
     }
-
-=======
->>>>>>> 7a7672a0
-//    private ArrayList<AbstractAction> playerActions(int playerID) {
-//        ArrayList<AbstractAction> actions = new ArrayList<>();
-//
-//        // add end turn by drawing a card
-//        return actions;
-//    }
 
     @Override
     public void printToConsole(AbstractGameState gameState) {
