--- conflicted
+++ resolved
@@ -1,12 +1,10 @@
 package games.coltexpress.components;
 
-<<<<<<< HEAD
 import core.components.PartialObservableDeck;
 
 import java.util.HashSet;
 import java.util.Set;
 
-public class Compartment {
     public Set<Integer> playersInsideCompartment = new HashSet<>();
     public Set<Integer> playersOnTopOfCompartment = new HashSet<>();
 
@@ -111,24 +109,6 @@
         sb.append(lootOnTop.toString());
 
         return sb.toString();
-=======
+    }
 import core.components.Component;
-
-import java.util.ArrayList;
-import java.util.List;
-
-public class Compartment extends Component {
-    public Compartment() {
-        super(null);
-    }
-
-    @Override
-    public Component copy() {
-        return null;
-    }
-
-    public List<Loot> getLoot() {
-        return new ArrayList<>();
->>>>>>> 48de139f
-    }
 }