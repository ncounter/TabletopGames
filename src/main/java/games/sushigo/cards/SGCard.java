package games.sushigo.cards;

import core.components.Card;
import core.components.Counter;
import evaluation.metrics.Event;
import games.sushigo.SGGameState;
import games.sushigo.SGParameters;

import java.util.HashSet;
import java.util.Objects;
import java.util.function.BiConsumer;
import java.util.function.Consumer;

public class SGCard extends Card {

    public enum SGCardType {
        Maki(new int[]{1, 2, 3}),
        Tempura,
        Sashimi,
        Dumpling,
        SquidNigiri,
        SalmonNigiri,
        EggNigiri,
        Wasabi,
        Chopsticks,
        Pudding(false);

        static {
            Tempura.onReveal = (gs, p) -> {
                // Adds points for pairs
                Counter amount = gs.getPlayedCardTypes(Tempura, p);
                if (amount.getValue() % 2 == 0) {
                    int value = ((SGParameters) gs.getGameParameters()).valueTempuraPair;
                    gs.addPlayerScore(p, value, Tempura);
                }
            };
            Sashimi.onReveal = (gs, p) -> {
                // Adds points for triplets
                Counter amount = gs.getPlayedCardTypes(Sashimi, p);
                if (amount.getValue() % 3 == 0) {
<<<<<<< HEAD
                    int value = ((SGParameters) gs.getGameParameters()).valueSashimiTriss;
=======
                    int value = ((SGParameters) gs.getGameParameters()).valueSashimiTriple;
>>>>>>> cfd9fa2c
                    gs.addPlayerScore(p, value, Sashimi);
                }
            };
            Dumpling.onReveal = (gs, p) -> {
                // Add points depending on how many were collected, parameter array used for increments
                Counter amount = gs.getPlayedCardTypes(Dumpling, p);
                int idx = Math.min(amount.getValue(), ((SGParameters) gs.getGameParameters()).valueDumpling.length) - 1;
                int value = ((SGParameters) gs.getGameParameters()).valueDumpling[idx];
                gs.addPlayerScore(p, value, Dumpling);
            };
            SquidNigiri.onReveal = (gs, p) -> {
                // Gives points, more if played on Wasabi
                int value = ((SGParameters) gs.getGameParameters()).valueSquidNigiri;
                if (gs.getPlayedCardTypes()[p].get(Wasabi).getValue() > 0) {
                    value *= ((SGParameters) gs.getGameParameters()).multiplierWasabi;
                    gs.getPlayedCardTypes()[p].get(Wasabi).decrement(1);
                }
                gs.addPlayerScore(p, value, SquidNigiri);
            };
            SalmonNigiri.onReveal = (gs, p) -> {
                // Gives points, more if played on Wasabi
                int value = ((SGParameters) gs.getGameParameters()).valueSalmonNigiri;
                if (gs.getPlayedCardTypes()[p].get(Wasabi).getValue() > 0) {
                    value *= ((SGParameters) gs.getGameParameters()).multiplierWasabi;
                    gs.getPlayedCardTypes()[p].get(Wasabi).decrement(1);
                }
                gs.addPlayerScore(p, value, SalmonNigiri);
            };
            EggNigiri.onReveal = (gs, p) -> {
                // Gives points, more if played on Wasabi
                int value = ((SGParameters) gs.getGameParameters()).valueEggNigiri;
                if (gs.getPlayedCardTypes()[p].get(Wasabi).getValue() > 0) {
                    value *= ((SGParameters) gs.getGameParameters()).multiplierWasabi;
                    gs.getPlayedCardTypes()[p].get(Wasabi).decrement(1);
                }
                gs.addPlayerScore(p, value, EggNigiri);
            };

            Maki.onRoundEnd = gs -> {
                // Gives points to the player that has the most Maki rolls, and also to second most

                // Calculate who has the most points and who has the second most points
                int most = 0;
                int secondMost = 0;
                HashSet<Integer> mostPlayers = new HashSet<>();
                HashSet<Integer> secondPlayers = new HashSet<>();
                for (int i = 0; i < gs.getNPlayers(); i++) {
                    int nMakiRolls = gs.getPlayedCardTypes()[i].get(Maki).getValue();

                    if (nMakiRolls > most) {
                        secondMost = most;
                        secondPlayers.clear();
                        secondPlayers.addAll(mostPlayers);

                        most = nMakiRolls;
                        mostPlayers.clear();
                        mostPlayers.add(i);
                    } else if (nMakiRolls == most && nMakiRolls != 0) mostPlayers.add(i);
                    else if (nMakiRolls > secondMost) {
                        secondMost = nMakiRolls;
                        secondPlayers.clear();
                        secondPlayers.add(i);
                    } else if (nMakiRolls == secondMost && nMakiRolls != 0) secondPlayers.add(i);
                }

                // Calculate the score each player gets and award the points
                SGParameters parameters = (SGParameters) gs.getGameParameters();
                int mostScore = parameters.valueMakiMost;
                int secondScore = parameters.valueMakiSecond;
                if (!mostPlayers.isEmpty()) {
                    // Best score is split among the tied players with no remainder
                    mostScore /= mostPlayers.size();
                    for (Integer mostPlayer : mostPlayers) {
                        gs.addPlayerScore(mostPlayer, mostScore, Maki);
                        if (gs.getCoreGameParameters().recordEventHistory) {
                            gs.logEvent(Event.GameEvent.GAME_EVENT, "Player " + mostPlayer + " scores " + mostScore + " from Maki rolls (most:" + most + ")");
                        }
                    }
                }
                if (!secondPlayers.isEmpty() && mostPlayers.size() == 1) {
                    // Second-best score is split among the tied players with no remainder, only awarded if no ties for most
                    secondScore /= secondPlayers.size();
                    for (Integer secondPlayer : secondPlayers) {
                        gs.addPlayerScore(secondPlayer, secondScore, Maki);
                        if (gs.getCoreGameParameters().recordEventHistory) {
                            gs.logEvent(Event.GameEvent.GAME_EVENT, "Player " + secondPlayer + " scores " + secondScore + " from Maki rolls (second most:" + secondMost + ")");
                        }
                    }
                }
            };

            Pudding.onGameEnd = gs -> {
                // Gives points at the end for most pudding cards. Points lost for least pudding cards (not in 2-player games)
                SGParameters parameters = (SGParameters) gs.getGameParameters();

                //Calculate who has the most points and who has the least points
                int best = gs.getPlayedCardTypes()[0].get(Pudding).getValue();
                int worst = best;
                HashSet<Integer> mostPlayers = new HashSet<>();
                HashSet<Integer> leastPlayers = new HashSet<>();
                for (int i = 0; i < gs.getNPlayers(); i++) {
                    int nPuddings = gs.getPlayedCardTypes()[i].get(Pudding).getValue();

                    if (nPuddings > best) {
                        best = nPuddings;
                        mostPlayers.clear();
                        mostPlayers.add(i);
                    } else if (nPuddings == best && nPuddings != 0) mostPlayers.add(i);
                    if (nPuddings < worst) {
                        worst = nPuddings;
                        leastPlayers.clear();
                        leastPlayers.add(i);
                    } else if (nPuddings == worst) leastPlayers.add(i);
                }
                if (best > worst) {

                    // Calculate the score each player gets, only if there's a difference in number of puddings, otherwise no one gets points
                    int mostScore = parameters.valuePuddingMost;
                    int leastScore = parameters.valuePuddingLeast;
                    if (!mostPlayers.isEmpty()) {
                        // Best score is split among the tied players with no remainder
                        mostScore /= mostPlayers.size();
                        for (Integer mostPlayer : mostPlayers) {
                            gs.addPlayerScore(mostPlayer, mostScore, Pudding);
                            if (gs.getCoreGameParameters().recordEventHistory) {
                                gs.logEvent(Event.GameEvent.GAME_EVENT, "Player " + mostPlayer + " scores " + mostScore + " from Puddings (most:" + best + ")");
                            }
                        }
                    }
                    if (!leastPlayers.isEmpty() && gs.getNPlayers() > 2) {
                        // Least score is split among the tied players with no remainder, only awarded in games with more than 2 players
                        leastScore /= leastPlayers.size();
                        for (Integer leastPlayer : leastPlayers) {
                            gs.addPlayerScore(leastPlayer, leastScore, Pudding);
                            if (gs.getCoreGameParameters().recordEventHistory) {
                                gs.logEvent(Event.GameEvent.GAME_EVENT, "Player " + leastPlayer + " scores " + leastScore + " from Puddings (least:" + worst + ")");
                            }
                        }
                    }
                }
            };
        }

        private BiConsumer<SGGameState, Integer> onReveal;  // effectively final, should not be modified
        private Consumer<SGGameState> onRoundEnd, onGameEnd;  // effectively final, should not be modified
        private boolean discardedBetweenRounds = true;
        private int[] iconCountVariation = new int[]{1};

        SGCardType() {
        }

        SGCardType(boolean discardedBetweenRounds) {
            this.discardedBetweenRounds = discardedBetweenRounds;
        }

        SGCardType(int[] iconCountVariation) {
            this.iconCountVariation = iconCountVariation;
        }

        public void onReveal(SGGameState gs, int playerId) {
            if (onReveal != null) onReveal.accept(gs, playerId);
        }

        public void onRoundEnd(SGGameState gs) {
            if (onRoundEnd != null) onRoundEnd.accept(gs);
        }

        public void onGameEnd(SGGameState gs) {
            if (onGameEnd != null) onGameEnd.accept(gs);
        }

        public boolean isDiscardedBetweenRounds() {
            return discardedBetweenRounds;
        }

        public int[] getIconCountVariation() {
            return iconCountVariation;
        }
    }

    public final SGCardType type;
    public final int count;  // Number of tokens of this type on the card. 1 by default, could be 1, 2, 3 for Makis

    public SGCard(SGCardType type) {
        super(type.toString());
        this.type = type;
        this.count = 1;
    }

    public SGCard(SGCardType type, int count) {
        super(type.toString());
        this.type = type;
        this.count = count;
    }

    @Override
    public Card copy() {
        return this; // immutable
    }

    @Override
    public String toString() {
        return type.toString() + (count > 1 ? "-" + count : "");
    }

    @Override
    public boolean equals(Object o) {
        if (this == o) return true;
        if (!(o instanceof SGCard)) return false;
        if (!super.equals(o)) return false;
        SGCard sgCard = (SGCard) o;
        return count == sgCard.count && type == sgCard.type;
    }

    @Override
    public int hashCode() {
        return Objects.hash(super.hashCode(), type, count);
    }
}<|MERGE_RESOLUTION|>--- conflicted
+++ resolved
@@ -38,11 +38,7 @@
                 // Adds points for triplets
                 Counter amount = gs.getPlayedCardTypes(Sashimi, p);
                 if (amount.getValue() % 3 == 0) {
-<<<<<<< HEAD
-                    int value = ((SGParameters) gs.getGameParameters()).valueSashimiTriss;
-=======
                     int value = ((SGParameters) gs.getGameParameters()).valueSashimiTriple;
->>>>>>> cfd9fa2c
                     gs.addPlayerScore(p, value, Sashimi);
                 }
             };
