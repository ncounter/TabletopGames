--- conflicted
+++ resolved
@@ -225,6 +225,7 @@
         {
             if(SGGS.getGameScore(i) > currentBestScore)
             {
+                currentBestScore = (int) SGGS.getGameScore(i);
                 winners.clear();
                 winners.add(i);
             }
@@ -240,6 +241,7 @@
             {
                 if (GetPuddingAmount(winners.get(i), SGGS) > bestPuddingScore)
                 {
+                    bestPuddingScore = GetPuddingAmount(winners.get(i), SGGS);
                     trueWinners.clear();
                     trueWinners.add(winners.get(i));
                 }
@@ -275,10 +277,6 @@
                 SGGS.setPlayerResult(Utils.GameResult.LOSE, i);
             }
             SGGS.setPlayerResult(Utils.GameResult.WIN, winners.get(0));
-<<<<<<< HEAD
-=======
-            //SGGS.setWinningPlayer(winners.get(0));
->>>>>>> ae8a66c6
             SGFileWriter.AddWinner(winners.get(0));
         }
     }
