--- conflicted
+++ resolved
@@ -12,13 +12,10 @@
 import games.pandemic.engine.rules.DrawCards;
 import utilities.Hash;
 
-<<<<<<< HEAD
 import java.util.*;
-=======
 import java.util.ArrayList;
 import java.util.HashMap;
 import java.util.Random;
->>>>>>> 5afafa82
 
 import static games.pandemic.PandemicActionFactory.*;
 import static games.pandemic.PandemicConstants.*;
@@ -37,10 +34,7 @@
      * @param nPlayers - number of players in the game.
      */
     public PandemicForwardModel(PandemicParameters pp, int nPlayers) {
-<<<<<<< HEAD
         super(pp.getGameSeed());
-=======
->>>>>>> 5afafa82
 
         // Game over conditions
         GameOverCondition infectLose = new GameOverInfection();
@@ -119,7 +113,6 @@
     }
 
     /**
-<<<<<<< HEAD
      * Copy constructor from root node.
      * @param root - root rule node.
      */
@@ -129,8 +122,6 @@
     }
 
     /**
-=======
->>>>>>> 5afafa82
      * Applies the given action to the game state and executes any other game rules.
      * @param currentState - current game state, to be modified by the action.
      * @param action - action requested to be played by a player.
@@ -172,11 +163,7 @@
     public void setup(AbstractGameState firstState) {
         PandemicGameState state = (PandemicGameState) firstState;
         PandemicParameters pp = (PandemicParameters)state.getGameParameters();
-<<<<<<< HEAD
         PandemicData _data = state.getData();
-=======
-        PandemicData _data = (PandemicData)state.getData();
->>>>>>> 5afafa82
 
         state.tempDeck = new Deck<>("Temp Deck");
         state.areas = new HashMap<>();
