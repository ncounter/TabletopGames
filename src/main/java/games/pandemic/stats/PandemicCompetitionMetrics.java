package games.pandemic.stats;
import core.AbstractGameState;
import core.components.BoardNode;
import core.components.Counter;
import core.properties.PropertyIntArray;
import evaluation.metrics.AbstractMetric;
import evaluation.metrics.Event;
import evaluation.listeners.MetricsGameListener;
import evaluation.metrics.IMetricsCollection;
import games.pandemic.PandemicConstants;
import games.pandemic.PandemicGameState;
import games.pandemic.PandemicParameters;
import utilities.Hash;

import java.util.Collections;
import java.util.Set;

import static games.pandemic.PandemicConstants.*;
import static core.CoreConstants.GameResult.WIN_GAME;

@SuppressWarnings("unused")
public class PandemicCompetitionMetrics implements IMetricsCollection {

    public static class GameWin extends AbstractMetric {
        public Set<Event.GameEvent> getDefaultEventTypes() {
            return Collections.singleton(Event.GameEvent.GAME_OVER);
        }
        @Override
        public Object run(MetricsGameListener listener, Event e) {
            return Math.max(0,e.state.getGameStatus().value);
        }
    }
    
    public static class GameTicks extends AbstractMetric {
        public Set<Event.GameEvent> getDefaultEventTypes() {
            return Collections.singleton(Event.GameEvent.GAME_OVER);
        }
        @Override
<<<<<<< HEAD
        public Object run(MetricsGameListener listener, Event e) {
            return e.state.getGameStatus()==WIN? e.state.getGameTick() : -e.state.getGameTick();
=======
        public Object run(GameListener listener, Event e) {
            return e.state.getGameStatus()== WIN_GAME ? e.state.getGameTick() : -e.state.getGameTick();
>>>>>>> 3b534753
        }
    }

    public static class GameTicksRaw extends AbstractMetric {
        public Set<Event.GameEvent> getDefaultEventTypes() {
            return Collections.singleton(Event.GameEvent.GAME_OVER);
        }
        @Override
        public Object run(MetricsGameListener listener, Event e) {
            return e.state.getGameTick();
        }
    }

    public static class NumCuredDiseases extends AbstractMetric {
        public Set<Event.GameEvent> getDefaultEventTypes() {
            return Collections.singleton(Event.GameEvent.GAME_OVER);
        }
        @Override
        public Object run(MetricsGameListener listener, Event e) {
            return countDisease(e.state, 1, false)+countDisease(e.state, 2, false);
        }
    }

    public static class NumOutbreaks extends AbstractMetric {
        public Set<Event.GameEvent> getDefaultEventTypes() {
            return Collections.singleton(Event.GameEvent.GAME_OVER);
        }
        @Override
        public Object run(MetricsGameListener listener, Event e) {
            return ((Counter) ((PandemicGameState)e.state).getComponent(PandemicConstants.outbreaksHash)).getValue();
        }
    }

    public static class NumEndangeredCities extends AbstractMetric {
        public Set<Event.GameEvent> getDefaultEventTypes() {
            return Collections.singleton(Event.GameEvent.GAME_OVER);
        }
        @Override
        public Object run(MetricsGameListener listener, Event e) {
            return countCityDanger(listener, e);
        }
    }

    public static class NumDiseaseCubesLeft extends AbstractMetric {
        public Set<Event.GameEvent> getDefaultEventTypes() {
            return Collections.singleton(Event.GameEvent.GAME_OVER);
        }
        @Override
        public Object run(MetricsGameListener listener, Event e) {
            return countDisease(e.state, 0, true);
        }
    }

    public static class NumErradicatedDiseases extends AbstractMetric {
        public Set<Event.GameEvent> getDefaultEventTypes() {
            return Collections.singleton(Event.GameEvent.GAME_OVER);
        }
        @Override
        public Object run(MetricsGameListener listener, Event e) {
            return countDisease(e.state, 2, false);
        }
    }

    static int countDisease(AbstractGameState state, int targetValue, boolean cubes) {
        PandemicGameState pgs = (PandemicGameState) state;
        int count = 0;
        for (String color: colors) {
            if (cubes) {
                count += ((Counter) pgs.getComponent(Hash.GetInstance().hash("Disease Cube " + color))).getValue();
            } else {
                if (((Counter) pgs.getComponent(Hash.GetInstance().hash("Disease " + color))).getValue() == targetValue)
                    count++;
            }
        }
        return count;
    }

    static int countCityDanger(MetricsGameListener listener, Event event) {
        PandemicGameState pgs = (PandemicGameState) event.state;
        PandemicParameters pp = (PandemicParameters) pgs.getGameParameters();
        int count = 0;

        for (BoardNode bn: pgs.getWorld().getBoardNodes()) {
            PropertyIntArray infectionArray = (PropertyIntArray) bn.getProperty(infectionHash);
            int[] array = infectionArray.getValues();
            for (int a: array) {
                if (a >= pp.getMaxCubesPerCity() -1) {
                    count++;
                    break;
                }
            }
        }
        return count;
    }
}<|MERGE_RESOLUTION|>--- conflicted
+++ resolved
@@ -36,13 +36,8 @@
             return Collections.singleton(Event.GameEvent.GAME_OVER);
         }
         @Override
-<<<<<<< HEAD
         public Object run(MetricsGameListener listener, Event e) {
-            return e.state.getGameStatus()==WIN? e.state.getGameTick() : -e.state.getGameTick();
-=======
-        public Object run(GameListener listener, Event e) {
-            return e.state.getGameStatus()== WIN_GAME ? e.state.getGameTick() : -e.state.getGameTick();
->>>>>>> 3b534753
+            return e.state.getGameStatus()==WIN_GAME? e.state.getGameTick() : -e.state.getGameTick();
         }
     }
 
