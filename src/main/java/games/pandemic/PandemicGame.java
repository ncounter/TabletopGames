package games.pandemic;

<<<<<<< HEAD
import core.*;
=======
import core.AbstractGameState;
import core.AbstractForwardModel;
import core.AbstractGame;
import core.AbstractGUI;
>>>>>>> 5afafa82

import java.util.List;
import games.pandemic.gui.PandemicGUI;
import players.ActionController;
import players.HumanGUIPlayer;
import players.RandomPlayer;
import utilities.Utils;

import java.util.*;

public class PandemicGame extends AbstractGame {

<<<<<<< HEAD
    public PandemicGame(List<AbstractPlayer> agents, PandemicParameters params) {
        super(agents, new PandemicForwardModel(params, agents.size()),
                new PandemicGameState(params, agents.size()));
    }
    public PandemicGame(AbstractForwardModel model, AbstractGameState gameState) {
        super(model, gameState);
=======
    public PandemicGame(List<AbstractPlayer> agents, AbstractForwardModel model, AbstractGameState gameState) {
        super(agents, model, gameState);
>>>>>>> 5afafa82
    }
    public PandemicGame(AbstractForwardModel model, AbstractGameState gameState) {
        super(model, gameState);
    }

    public static void main(String[] args){

        ActionController ac = new ActionController();

        List<AbstractPlayer> players = new ArrayList<>();
        players.add(new RandomPlayer(new Random()));
        players.add(new RandomPlayer(new Random()));
        players.add(new RandomPlayer(new Random()));
        players.add(new HumanGUIPlayer(ac));

        PandemicParameters params = new PandemicParameters("data/pandemic/");
<<<<<<< HEAD
        PandemicGame game = new PandemicGame(players, params);
        AbstractGUI gui = new PandemicGUI((PandemicGameState)game.getGameState(), ac);
=======
        AbstractForwardModel forwardModel = new PandemicForwardModel(params, players.size());
        PandemicGameState gameState = new PandemicGameState(params, forwardModel, players.size());

        PandemicGame game = new PandemicGame(players, forwardModel, gameState);
        AbstractGUI gui = new PandemicGUI(gameState, ac);
>>>>>>> 5afafa82
        game.run(gui);
        System.out.println(game.gameState.getGameStatus());

//        runMany(players, forwardModel);
    }

    public static void runMany(List<AbstractPlayer> players, AbstractForwardModel model) {
        HashMap<Utils.GameResult, Integer> results = new HashMap<>();
        for (Utils.GameResult r: Utils.GameResult.values()) {
            results.put(r, 0);
        }

        PandemicParameters params = new PandemicParameters("data/pandemic/");
        for (int i = 0; i < 10000; i++) {
            PandemicGame game = new PandemicGame(players, params);
            game.run(null);
            Utils.GameResult result = game.gameState.getGameStatus();
            int prevCount = results.get(result);
            results.put(result, prevCount + 1);
        }

        System.out.println(results.toString());
    }
}<|MERGE_RESOLUTION|>--- conflicted
+++ resolved
@@ -1,15 +1,6 @@
 package games.pandemic;
 
-<<<<<<< HEAD
 import core.*;
-=======
-import core.AbstractGameState;
-import core.AbstractForwardModel;
-import core.AbstractGame;
-import core.AbstractGUI;
->>>>>>> 5afafa82
-
-import java.util.List;
 import games.pandemic.gui.PandemicGUI;
 import players.ActionController;
 import players.HumanGUIPlayer;
@@ -20,17 +11,9 @@
 
 public class PandemicGame extends AbstractGame {
 
-<<<<<<< HEAD
     public PandemicGame(List<AbstractPlayer> agents, PandemicParameters params) {
         super(agents, new PandemicForwardModel(params, agents.size()),
                 new PandemicGameState(params, agents.size()));
-    }
-    public PandemicGame(AbstractForwardModel model, AbstractGameState gameState) {
-        super(model, gameState);
-=======
-    public PandemicGame(List<AbstractPlayer> agents, AbstractForwardModel model, AbstractGameState gameState) {
-        super(agents, model, gameState);
->>>>>>> 5afafa82
     }
     public PandemicGame(AbstractForwardModel model, AbstractGameState gameState) {
         super(model, gameState);
@@ -47,16 +30,9 @@
         players.add(new HumanGUIPlayer(ac));
 
         PandemicParameters params = new PandemicParameters("data/pandemic/");
-<<<<<<< HEAD
         PandemicGame game = new PandemicGame(players, params);
         AbstractGUI gui = new PandemicGUI((PandemicGameState)game.getGameState(), ac);
-=======
-        AbstractForwardModel forwardModel = new PandemicForwardModel(params, players.size());
-        PandemicGameState gameState = new PandemicGameState(params, forwardModel, players.size());
 
-        PandemicGame game = new PandemicGame(players, forwardModel, gameState);
-        AbstractGUI gui = new PandemicGUI(gameState, ac);
->>>>>>> 5afafa82
         game.run(gui);
         System.out.println(game.gameState.getGameStatus());
 
