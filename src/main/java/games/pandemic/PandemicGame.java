package games.pandemic;

import core.*;
import core.interfaces.IGameListener;
import games.GameType;
import games.pandemic.gui.PandemicGUIManager;
import org.apache.commons.math3.stat.descriptive.summary.Sum;
import players.PlayerType;
import players.human.ActionController;
import players.mcts.MCTSPlayer;
import players.simple.OSLAPlayer;
import players.simple.RandomPlayer;
import utilities.FileStatsLogger;
import utilities.SummaryLogger;
import utilities.TAGStatSummary;
import utilities.Utils;

import java.util.*;

import static games.pandemic.PandemicCompetitionRankingAttributes.GAME_WIN;

public class PandemicGame extends Game {

    public PandemicGame(List<AbstractPlayer> agents, PandemicParameters params) {
        super(GameType.Pandemic, agents, new PandemicForwardModel(params, agents.size()),
                new PandemicGameState(params, agents.size()));
    }
    public PandemicGame(AbstractForwardModel model, AbstractGameState gameState) {
        super(GameType.Pandemic, model, gameState);
    }

    public static Game runCompetition(String parameterConfigFile, List<AbstractPlayer> players, long seed,
                          boolean randomizeParameters, List<IGameListener> listeners, int nRepetitions, ActionController ac){
        boolean detailedStatistics = true;
        boolean printStatSummary = false;

        // Save win rate statistics over all games
        TAGStatSummary statSummary = new TAGStatSummary(""+seed);

        // Play n repetitions of this game and record player results
        Game game = null;
        int offset = 0;
        for (int i = 0; i < nRepetitions; i++) {
            Long s = seed;
<<<<<<< HEAD
            if (s == null) s = System.currentTimeMillis();
=======
            if (s == -1) s = System.currentTimeMillis();
>>>>>>> 118d7667
            s += offset;
            game = runOne(GameType.Pandemic, parameterConfigFile, players, s, randomizeParameters, listeners, ac, 0);
            if (game != null) {
                statSummary.add(game.getGameState().getGameStatus().value);
                offset = game.getGameState().getTurnOrder().getRoundCounter() * game.getGameState().getNPlayers();
            } else {
                break;
            }
        }

        if (game != null && printStatSummary) {
            System.out.println("---------------------");
            // Print statistics for this game
            if (detailedStatistics) {
                System.out.println(statSummary);
            } else {
                System.out.println(statSummary.name + ": " + statSummary.mean() + " (n=" + statSummary.n() + ")");
            }
        }

        return game;
    }

<<<<<<< HEAD
    public static void runWithStats(String config, int nPlayers) {
        String logFile = "results.csv";
        ActionController ac =  null; // new ActionController();
        int nRepetition = 10;
=======
    public static void runWithStats(String config, int nPlayers, int nRepetition) {
        String logFile = "results.csv";
        ActionController ac =  null; // new ActionController();
>>>>>>> 118d7667

        // logging setup
        FileStatsLogger logger = new FileStatsLogger(logFile);
        PandemicListener pl = new PandemicListener(logger);
        ArrayList<IGameListener> listeners = new ArrayList<>();
        listeners.add((pl));

        List<AbstractPlayer> players = new ArrayList<>();

        for (int i = 0; i < nPlayers; i++){
            players.add(new MCTSPlayer());
//            players.add(new RandomPlayer());
        }

        PandemicParameters params = new PandemicParameters("data/pandemic/", System.currentTimeMillis());
<<<<<<< HEAD
        runCompetition(config, players, params.getRandomSeed(), false, listeners, nRepetition, ac);
=======
        runCompetition(config, players, -1, false, listeners, nRepetition, ac);
>>>>>>> 118d7667
        logger.processDataAndFinish();
    }



    /**
     * Retrieves the ordinal position of the player relative to all others, as given by stat summaries recorded.
     * Tiebreaks as set up in the enum are followed to determine order.
     */
    public static int getOrdinalPosition(SummaryLogger[] statSummaries, int playerId, int nPlayers) {
        int ordinal = 1;
        for (int i = 0; i < nPlayers; i++) {
            if (compare(statSummaries, playerId, i, TieBreak.values(), 0) < 0) ordinal++;  // player is worse than i
        }
        return ordinal;
    }

    /**
     * Recursive comparison of 2 players. Returns 1 if player is better than other, -1 if worse, and 0 if tied. Will
     * iterate through all tiebreaks before returning 0 (tied)
     */
    public static int compare(SummaryLogger[] statSummaries, int playerId, int otherId, TieBreak[] tieBreaks, int tieBreakTier) {
        double player = statSummaries[playerId].summary().get(tieBreaks[tieBreakTier].name()).mean();
        double other = statSummaries[otherId].summary().get(tieBreaks[tieBreakTier].name()).mean();
        if (player == other && tieBreakTier < tieBreaks.length-1) {
            return compare(statSummaries, playerId, otherId, tieBreaks, tieBreakTier + 1);
        }
        if (tieBreaks[tieBreakTier].max) {
            if (other > player) return -1;
            else if (other < player) return 1;
        } else {
            if (other < player) return -1;
            else if (other > player) return 1;
        }
        return 0;
    }

    /**
     * Tie breaks, in order. Specifying whether agents should be maximising or minimising each feature.
     */
    public enum TieBreak {
        GAME_WIN(true),
        GAME_TICKS(false),
        N_DISEASE_CURED(true),
        N_OUTBREAKS(false),
        N_CITY_DANGER(false),
        N_DISEASE_CUBES_LEFT(true),
        N_DISEASE_ERADICATED(true);
        boolean max;
        TieBreak(boolean max) { this.max = max; }
    }

    /**
     * Run a series of different players in a specific configuration N times (same player duplicated for all players in
     * one game, players of different types do not play with each other at any point).
     * Record statistics as per PandemicCompetitionRankingAttributes
     * Print statistics for each player type
     * Print final ranking as per competition rules
     */
    public static void runCompetition(String configFile, int nPlayers, PlayerType[] playersToTest, int nRepetitions) {

        ActionController ac = null; // new ActionController();
        SummaryLogger[] sumLogs = new SummaryLogger[playersToTest.length];
        for (int p = 0; p < playersToTest.length; p++) {

            // logging setup
            sumLogs[p] = new SummaryLogger();
            PandemicCompetitionListener pl = new PandemicCompetitionListener(sumLogs[p]);
            ArrayList<IGameListener> listeners = new ArrayList<>();
            listeners.add((pl));

            PandemicParameters params = new PandemicParameters("data/pandemic/", System.currentTimeMillis());

            List<AbstractPlayer> players = new ArrayList<>();
            for (int i = 0; i < nPlayers; i++){
                players.add(playersToTest[p].createPlayerInstance(params.getRandomSeed()));
            }
            runCompetition(configFile, players, params.getRandomSeed(), false, listeners, nRepetitions, ac);

            System.out.println(playersToTest[p].name());
            System.out.println("-----------------");
            pl.allGamesFinished();
        }

        // Calculate ranking as per competition rules
        TreeMap<Integer, ArrayList<String>> rankings = new TreeMap<>();
        for (int p = 0; p < playersToTest.length; p++) {
            int ordinal = getOrdinalPosition(sumLogs, p, playersToTest.length);
            if (!rankings.containsKey(ordinal)) {
                rankings.put(ordinal, new ArrayList<>());
            }
            rankings.get(ordinal).add(playersToTest[p].name());
        }
        System.out.println(rankings);
    }

    public static void main(String[] args){

        /*
         * Settings: configuration file, ac (visuals on if initialised, off if null), number of players,
         * number of repetitions per player, list of players to test.
         */
<<<<<<< HEAD
        String config = "data/pandemic/train/param-config-v1.json";
//        String config = "data/pandemic/param-config-easy.json";
        int nPlayers = 2;
=======
        String config = "data/pandemic/train/param-config-v2.json";
//        String config = "data/pandemic/param-config-easy.json";
        int nPlayers = 4;
>>>>>>> 118d7667
        PlayerType[] playersToTest = new PlayerType[] {
                PlayerType.Random, PlayerType.MCTS, PlayerType.OSLA
        };
        int nRepetitions = 10;

        // Run
        runCompetition(config, nPlayers, playersToTest, nRepetitions);
<<<<<<< HEAD
//        runWithStats(config, nPlayers);
=======
//        runWithStats(config, nPlayers, nRepetitions);
>>>>>>> 118d7667
    }
}<|MERGE_RESOLUTION|>--- conflicted
+++ resolved
@@ -42,11 +42,7 @@
         int offset = 0;
         for (int i = 0; i < nRepetitions; i++) {
             Long s = seed;
-<<<<<<< HEAD
-            if (s == null) s = System.currentTimeMillis();
-=======
             if (s == -1) s = System.currentTimeMillis();
->>>>>>> 118d7667
             s += offset;
             game = runOne(GameType.Pandemic, parameterConfigFile, players, s, randomizeParameters, listeners, ac, 0);
             if (game != null) {
@@ -70,16 +66,9 @@
         return game;
     }
 
-<<<<<<< HEAD
-    public static void runWithStats(String config, int nPlayers) {
-        String logFile = "results.csv";
-        ActionController ac =  null; // new ActionController();
-        int nRepetition = 10;
-=======
     public static void runWithStats(String config, int nPlayers, int nRepetition) {
         String logFile = "results.csv";
         ActionController ac =  null; // new ActionController();
->>>>>>> 118d7667
 
         // logging setup
         FileStatsLogger logger = new FileStatsLogger(logFile);
@@ -95,11 +84,7 @@
         }
 
         PandemicParameters params = new PandemicParameters("data/pandemic/", System.currentTimeMillis());
-<<<<<<< HEAD
-        runCompetition(config, players, params.getRandomSeed(), false, listeners, nRepetition, ac);
-=======
         runCompetition(config, players, -1, false, listeners, nRepetition, ac);
->>>>>>> 118d7667
         logger.processDataAndFinish();
     }
 
@@ -202,15 +187,9 @@
          * Settings: configuration file, ac (visuals on if initialised, off if null), number of players,
          * number of repetitions per player, list of players to test.
          */
-<<<<<<< HEAD
-        String config = "data/pandemic/train/param-config-v1.json";
-//        String config = "data/pandemic/param-config-easy.json";
-        int nPlayers = 2;
-=======
         String config = "data/pandemic/train/param-config-v2.json";
 //        String config = "data/pandemic/param-config-easy.json";
         int nPlayers = 4;
->>>>>>> 118d7667
         PlayerType[] playersToTest = new PlayerType[] {
                 PlayerType.Random, PlayerType.MCTS, PlayerType.OSLA
         };
@@ -218,10 +197,6 @@
 
         // Run
         runCompetition(config, nPlayers, playersToTest, nRepetitions);
-<<<<<<< HEAD
-//        runWithStats(config, nPlayers);
-=======
 //        runWithStats(config, nPlayers, nRepetitions);
->>>>>>> 118d7667
     }
 }