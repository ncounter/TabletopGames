package games.stratego.gui;

import core.AbstractGameState;
import core.AbstractPlayer;
import core.CoreConstants;
import core.Game;
import core.actions.AbstractAction;
import games.stratego.StrategoGameState;
import games.stratego.actions.Move;
import gui.AbstractGUIManager;
import gui.GamePanel;
<<<<<<< HEAD
import gui.ScreenHighlight;
=======
import gui.IScreenHighlight;
>>>>>>> b25a4283
import players.human.ActionController;
import players.human.HumanGUIPlayer;

import javax.swing.*;
import java.awt.*;
import java.util.ArrayList;
import java.util.List;

<<<<<<< HEAD
public class StrategoGUIManager extends AbstractGUIManager implements ScreenHighlight{
=======
public class StrategoGUIManager extends AbstractGUIManager implements IScreenHighlight {
>>>>>>> b25a4283

    StrategoBoardView view;

    public StrategoGUIManager(GamePanel parent, Game game, ActionController ac, int human) {
        super(parent, game, ac, human);

        if (game == null) return;

        StrategoGameState gameState = (StrategoGameState) game.getGameState();
        view = new StrategoBoardView(gameState);
        for (AbstractPlayer p: game.getPlayers()) {
            if (p instanceof HumanGUIPlayer) {
                view.addHumanPlayerID(p.getPlayerID());
            }
        }

        // Set width/height of display
        this.width = Math.max(defaultDisplayWidth, defaultItemSize * gameState.getGridBoard().getWidth());
        this.height = defaultItemSize * gameState.getGridBoard().getHeight();

        JPanel infoPanel = createGameStateInfoPanel("Stratego", gameState, width, defaultInfoPanelHeight);
<<<<<<< HEAD
        JComponent actionPanel = createActionPanel(new ScreenHighlight[]{this},
=======
        JComponent actionPanel = createActionPanel(new IScreenHighlight[]{this},
>>>>>>> b25a4283
                width, defaultActionPanelHeight);

        parent.setLayout(new BorderLayout());
        parent.add(view, BorderLayout.CENTER);
        parent.add(infoPanel, BorderLayout.NORTH);
        parent.add(actionPanel, BorderLayout.SOUTH);
        parent.setPreferredSize(new Dimension(width, height + defaultActionPanelHeight + defaultInfoPanelHeight + 10));
        parent.revalidate();
        parent.setVisible(true);
        parent.repaint();
    }

    @Override
    public int getMaxActionSpace() {
        return 100;
    }

    /**
     * Only shows actions for highlighted cell.
     * @param player - current player acting.
     * @param gameState - current game state to be used in updating visuals.
     */
    @Override
    protected void updateActionButtons(AbstractPlayer player, AbstractGameState gameState) {
        if (gameState.getGameStatus() == CoreConstants.GameResult.GAME_ONGOING) {
            List<AbstractAction> actions = player.getForwardModel().computeAvailableActions(gameState);
            ArrayList<Rectangle> highlight = view.getHighlight();

            boolean activated = false;
            StrategoGameState gs = (StrategoGameState) gameState;
            if (highlight.size() == 2) {  // Need from and to squares
                Rectangle r1 = highlight.get(0);
                Rectangle r2 = highlight.get(1);
                int i = 1;
                for (AbstractAction abstractAction : actions) {
                    Move action = (Move) abstractAction;
                    if (action.from(gs)[0] == r1.x/defaultItemSize && action.from(gs)[1] == r1.y/defaultItemSize &&
                        action.to(gs)[0] == r2.x/defaultItemSize && action.to(gs)[1] == r2.y/defaultItemSize ||
                        action.from(gs)[0] == r2.x/defaultItemSize && action.from(gs)[1] == r2.y/defaultItemSize &&
                        action.to(gs)[0] == r1.x/defaultItemSize && action.to(gs)[1] == r1.y/defaultItemSize) {
                        actionButtons[0].setVisible(true);
                        actionButtons[0].setButtonAction(action, action.getPOString(gs));
                        activated = true;
                        break;
                    }
//                    if (action instanceof NormalMove) {
//                        actionButtons[i].setVisible(true);
//                        actionButtons[i].setButtonAction(action, action.getString(gameState));
//                        i++;
//                        activated = true;
//                    }
                }
            }
            if (!activated){
                actionButtons[0].setVisible(false);
                actionButtons[0].setButtonAction(null, "");
            }
        }
    }

    @Override
    protected void _update(AbstractPlayer player, AbstractGameState gameState) {
        if (gameState != null) {
            view.updateComponent(((StrategoGameState)gameState).getGridBoard());
        }
    }

    @Override
    public void clearHighlights() {
        view.getHighlight().clear();
    }
}<|MERGE_RESOLUTION|>--- conflicted
+++ resolved
@@ -9,11 +9,7 @@
 import games.stratego.actions.Move;
 import gui.AbstractGUIManager;
 import gui.GamePanel;
-<<<<<<< HEAD
-import gui.ScreenHighlight;
-=======
 import gui.IScreenHighlight;
->>>>>>> b25a4283
 import players.human.ActionController;
 import players.human.HumanGUIPlayer;
 
@@ -22,11 +18,7 @@
 import java.util.ArrayList;
 import java.util.List;
 
-<<<<<<< HEAD
-public class StrategoGUIManager extends AbstractGUIManager implements ScreenHighlight{
-=======
 public class StrategoGUIManager extends AbstractGUIManager implements IScreenHighlight {
->>>>>>> b25a4283
 
     StrategoBoardView view;
 
@@ -48,11 +40,7 @@
         this.height = defaultItemSize * gameState.getGridBoard().getHeight();
 
         JPanel infoPanel = createGameStateInfoPanel("Stratego", gameState, width, defaultInfoPanelHeight);
-<<<<<<< HEAD
-        JComponent actionPanel = createActionPanel(new ScreenHighlight[]{this},
-=======
         JComponent actionPanel = createActionPanel(new IScreenHighlight[]{this},
->>>>>>> b25a4283
                 width, defaultActionPanelHeight);
 
         parent.setLayout(new BorderLayout());
