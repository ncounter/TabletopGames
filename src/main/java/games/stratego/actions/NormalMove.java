--- conflicted
+++ resolved
@@ -40,13 +40,8 @@
 
     @Override
     public boolean execute(AbstractGameState gs) {
-<<<<<<< HEAD
-        Piece movedPiece = (Piece) gs.getComponentById(movedPieceID);
         GridBoard board = ((StrategoGameState)gs).getGridBoard();
-=======
         Piece movedPiece = getPiece((StrategoGameState) gs);
-        GridBoard<Piece> board = ((StrategoGameState)gs).getGridBoard();
->>>>>>> 5c4f0fbe
 
         board.setElement(movedPiece.getPiecePosition().getX(), movedPiece.getPiecePosition().getY(), null);
         if (destinationCoordinate == null) {
