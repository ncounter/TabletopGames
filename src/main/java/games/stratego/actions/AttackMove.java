--- conflicted
+++ resolved
@@ -43,16 +43,9 @@
         boolean destinationTileEmptied = true;
         boolean destinationTileSet = true;
 
-<<<<<<< HEAD
         GridBoard board = ((StrategoGameState)gs).getGridBoard();
-        Piece movedPiece = (Piece) gs.getComponentById(movedPieceID);
-        Piece attackedPiece = (Piece) gs.getComponentById(attackedPieceID);
-=======
-        GridBoard<Piece> board = ((StrategoGameState)gs).getGridBoard();
         Piece movedPiece = getPiece((StrategoGameState) gs);
         Piece attackedPiece = getAttackedPiece((StrategoGameState) gs);
-
->>>>>>> 5c4f0fbe
         int movedPieceRank = movedPiece.getPieceRank();
         int attackedPieceRank = attackedPiece.getPieceRank();
         movedPiece.setPieceKnown(true);
@@ -202,7 +195,7 @@
 
     public Piece getAttackedPiece(StrategoGameState gs) {
         if (attackedPosition != null) {
-            return gs.getGridBoard().getElement(attackedPosition.getX(), attackedPosition.getY());
+            return (Piece) gs.getGridBoard().getElement(attackedPosition.getX(), attackedPosition.getY());
         } else {
             return (Piece) gs.getComponentById(attackedPieceID);
         }
