--- conflicted
+++ resolved
@@ -4,7 +4,6 @@
 import core.CoreConstants;
 import core.StandardForwardModel;
 import core.actions.AbstractAction;
-import core.components.BoardNode;
 import core.actions.ActionSpace;
 import core.components.GridBoard;
 import core.interfaces.ITreeActionSpace;
@@ -33,12 +32,7 @@
     protected void _setup(AbstractGameState firstState) {
         StrategoParams params = (StrategoParams) firstState.getGameParameters();
         StrategoGameState state = (StrategoGameState) firstState;
-<<<<<<< HEAD
-        state.gridBoard = new GridBoard(params.gridSize, params.gridSize);
-        Random random = new Random(params.getRandomSeed());
-=======
         state.gridBoard = new GridBoard<>(params.gridSize, params.gridSize);
->>>>>>> 740b64b3
 
         StrategoConstants.PieceSetups[] setups = StrategoConstants.PieceSetups.values();
         StrategoConstants.PieceSetups RedSetup = setups[state.getRnd().nextInt(setups.length)];
@@ -65,7 +59,7 @@
         ArrayList<AbstractAction> actions = new ArrayList<>();
         int player = gameState.getCurrentPlayer();
         Piece.Alliance playerAlliance = StrategoConstants.playerMapping.get(player);
-        List<BoardNode> pieces = state.gridBoard.getComponents();
+        List<Piece> pieces = state.gridBoard.getComponents();
 
         if (pieces.isEmpty()){
             throw new AssertionError("Error: No Pieces Found");
@@ -73,8 +67,7 @@
             //           return actions;
         }
 
-        for (BoardNode bn : pieces){
-            Piece piece = (Piece) bn;
+        for (Piece piece : pieces){
             if (piece != null){
                 if (piece.getPieceAlliance() == playerAlliance) {
 
@@ -151,11 +144,10 @@
         ArrayList<AbstractAction> actions = new ArrayList<>();
         int player = state.getCurrentPlayer();
         Piece.Alliance playerAlliance = StrategoConstants.playerMapping.get(player);
-        List<BoardNode> pieces = state.gridBoard.getComponents();
+        List<Piece> pieces = state.gridBoard.getComponents();
         int c = 0;
-        for (BoardNode bn : pieces){
-            if (bn != null){
-                Piece piece = (Piece) bn;
+        for (Piece piece : pieces){
+            if (piece != null){
                 if (piece.getPieceAlliance() == playerAlliance) {
                     List<AbstractAction> moves = piece.calculateMoves(state, ActionSpace.Default);
 //                    List<AbstractAction> moves = piece.calculateMoves(state, state.getCoreGameParameters().actionSpace);
