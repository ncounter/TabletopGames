--- conflicted
+++ resolved
@@ -4,11 +4,8 @@
 import core.CoreConstants;
 import core.StandardForwardModel;
 import core.actions.AbstractAction;
-<<<<<<< HEAD
 import core.components.BoardNode;
-=======
 import core.actions.ActionSpace;
->>>>>>> 5c4f0fbe
 import core.components.GridBoard;
 import core.interfaces.ITreeActionSpace;
 import games.stratego.actions.AttackMove;
@@ -151,10 +148,11 @@
         ArrayList<AbstractAction> actions = new ArrayList<>();
         int player = state.getCurrentPlayer();
         Piece.Alliance playerAlliance = StrategoConstants.playerMapping.get(player);
-        List<Piece> pieces = state.gridBoard.getComponents();
+        List<BoardNode> pieces = state.gridBoard.getComponents();
         int c = 0;
-        for (Piece piece : pieces){
-            if (piece != null){
+        for (BoardNode bn : pieces){
+            if (bn != null){
+                Piece piece = (Piece) bn;
                 if (piece.getPieceAlliance() == playerAlliance) {
                     List<AbstractAction> moves = piece.calculateMoves(state, ActionSpace.Default);
 //                    List<AbstractAction> moves = piece.calculateMoves(state, state.getCoreGameParameters().actionSpace);
