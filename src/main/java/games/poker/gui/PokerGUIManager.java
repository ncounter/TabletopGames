--- conflicted
+++ resolved
@@ -7,11 +7,7 @@
 import games.poker.PokerGameState;
 import games.poker.components.MoneyPot;
 import gui.GamePanel;
-<<<<<<< HEAD
-import gui.ScreenHighlight;
-=======
 import gui.IScreenHighlight;
->>>>>>> b25a4283
 import players.human.ActionController;
 import utilities.ImageIO;
 import utilities.Pair;
@@ -174,11 +170,7 @@
                 // Top area will show state information
                 JPanel infoPanel = createGameStateInfoPanel("Poker", gameState, width, defaultInfoPanelHeight +15);
                 // Bottom area will show actions available
-<<<<<<< HEAD
-                JComponent actionPanel = createActionPanel(new ScreenHighlight[0], width, defaultActionPanelHeight, false);
-=======
                 JComponent actionPanel = createActionPanel(new IScreenHighlight[0], width, defaultActionPanelHeight, false);
->>>>>>> b25a4283
 
                 // Add all views to frame
                 main.add(mainGameArea, BorderLayout.CENTER);
@@ -254,11 +246,7 @@
 
 
     @Override
-<<<<<<< HEAD
-    protected JComponent createActionPanel(ScreenHighlight[] highlights, int width, int height, boolean boxLayout) {
-=======
     protected JComponent createActionPanel(IScreenHighlight[] highlights, int width, int height, boolean boxLayout) {
->>>>>>> b25a4283
         JPanel actionPanel = new JPanel();
         actionPanel.setOpaque(false);
         if (boxLayout) {
