--- conflicted
+++ resolved
@@ -6,11 +6,7 @@
 import core.Game;
 import games.uno.UnoGameParameters;
 import games.uno.UnoGameState;
-<<<<<<< HEAD
-import gui.ScreenHighlight;
-=======
 import gui.IScreenHighlight;
->>>>>>> b25a4283
 import gui.GamePanel;
 import players.human.ActionController;
 
@@ -109,11 +105,7 @@
                 // Top area will show state information
                 JPanel infoPanel = createGameStateInfoPanel("Uno", gameState, width, defaultInfoPanelHeight);
                 // Bottom area will show actions available
-<<<<<<< HEAD
-                JComponent actionPanel = createActionPanel(new ScreenHighlight[0], width, defaultActionPanelHeight, false, true, null);
-=======
                 JComponent actionPanel = createActionPanel(new IScreenHighlight[0], width, defaultActionPanelHeight, false, true, null);
->>>>>>> b25a4283
 
                 // Add all views to frame
                 parent.setLayout(new BorderLayout());
