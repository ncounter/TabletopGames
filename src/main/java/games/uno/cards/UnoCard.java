--- conflicted
+++ resolved
@@ -1,19 +1,10 @@
 package games.uno.cards;
 
-<<<<<<< HEAD
 
-import core.components.Component;
-=======
->>>>>>> 31feb916
+import core.components.Card;
 import games.uno.UnoGameState;
-import utilities.Utils;
 
-<<<<<<< HEAD
-
-public abstract class UnoCard extends Component {
-=======
-public abstract class UnoCard  {
->>>>>>> 31feb916
+public abstract class UnoCard extends Card {
 
     public enum UnoCardColor {
         Red,
@@ -36,20 +27,12 @@
     public final UnoCardType type;
     public final int number;
 
-<<<<<<< HEAD
-    public UnoCard(UnoCardColor color, UnoCardType type){
-        super(Utils.ComponentType.CARD, type.toString());
-=======
     public UnoCard(UnoCardColor color, UnoCardType type, int number){
->>>>>>> 31feb916
         this.color = color;
         this.type = type;
         this.number = number;
     }
-    @Override
-    public Component copy() {
-        return null;
-    }
 
+    public abstract UnoCard copy();
     public abstract boolean isPlayable(UnoGameState gameState);
 }