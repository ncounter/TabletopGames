--- conflicted
+++ resolved
@@ -34,13 +34,8 @@
         }
     }
 
-<<<<<<< HEAD
-    public UnoGameState(GameParameters gameParameters, ForwardModel model, int nPlayers) {
+    public UnoGameState(AbstractGameParameters gameParameters, AbstractForwardModel model, int nPlayers) {
         super(gameParameters, new AlternatingTurnOrder(nPlayers));
-=======
-    public UnoGameState(AbstractGameParameters gameParameters, AbstractForwardModel model, int nPlayers) {
-        super(gameParameters, model, new AlternatingTurnOrder(nPlayers));
->>>>>>> b6fa33b0
     }
 
     @Override
