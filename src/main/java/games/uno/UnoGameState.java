package games.uno;

import core.AbstractForwardModel;
import core.actions.AbstractAction;
import core.components.Deck;
import core.AbstractGameState;
import core.AbstractGameParameters;
import games.uno.cards.*;
import core.interfaces.IObservation;
import games.uno.actions.NoCards;
import games.uno.actions.PlayCard;
<<<<<<< HEAD
import games.uno.actions.PlayWild;
=======
>>>>>>> 5afafa82
import utilities.Utils;

import java.util.ArrayList;
import java.util.List;
<<<<<<< HEAD


=======

import static games.uno.cards.UnoCard.UnoCardType.Wild;


>>>>>>> 5afafa82
public class UnoGameState extends AbstractGameState {
    List<Deck<UnoCard>>  playerDecks;
    Deck<UnoCard>        drawDeck;
    Deck<UnoCard>        discardDeck;
    UnoCard              currentCard;
<<<<<<< HEAD
    UnoCard.UnoCardColor currentColor;
=======
    String currentColor;
>>>>>>> 5afafa82

    public UnoGameState(AbstractGameParameters gameParameters, AbstractForwardModel model, int nPlayers){
        super(gameParameters, model, new UnoTurnOrder(nPlayers));
    }

    @Override
    public void addAllComponents() {
<<<<<<< HEAD
        allComponents.putComponent(drawDeck);
        allComponents.putComponent(discardDeck);
        allComponents.putComponent(currentCard);
        allComponents.putComponents(drawDeck.getComponents());
        allComponents.putComponents(discardDeck.getComponents());
        allComponents.putComponents(playerDecks);
        for (Deck<UnoCard> d: playerDecks) {
            allComponents.putComponents(d.getComponents());
        }
    }

    boolean isWildCard(UnoCard card) {
        return card instanceof UnoWildCard || card instanceof UnoWildDrawFourCard;
    }

    boolean isNumberCard(UnoCard card) {
        return card instanceof UnoNumberCard;
=======
        allComponents.putComponents(playerDecks);
        allComponents.putComponent(drawDeck);
        allComponents.putComponent(discardDeck);
        allComponents.putComponent(currentCard);
    }

    boolean isWildCard(UnoCard card) {
        return card.type == Wild;
    }

    boolean isNumberCard(UnoCard card) {
        return card.type == UnoCard.UnoCardType.Number;
>>>>>>> 5afafa82
    }

    @Override
    public void endGame() {
        System.out.println("Game Results:");
        for (int playerID = 0; playerID < getNPlayers(); playerID++) {
            if (playerResults[playerID] == Utils.GameResult.GAME_WIN) {
                System.out.println("The winner is the player : " + playerID);
                break;
            }
        }
    }

    @Override
    public List<AbstractAction> computeAvailableActions() {
        ArrayList<AbstractAction> actions = new ArrayList<>();
        int player = getCurrentPlayerID();

        Deck<UnoCard> playerHand = playerDecks.get(player);
        for (UnoCard card : playerHand.getComponents()) {
            int cardIdx = playerHand.getComponents().indexOf(card);
            if (card.isPlayable(this)) {
                if (isWildCard(card)) {
<<<<<<< HEAD
                    for (UnoCard.UnoCardColor color : UnoCard.UnoCardColor.values()) {
                        actions.add(new PlayWild(playerHand.getComponentID(), discardDeck.getComponentID(), cardIdx, color));
=======
                    for (String color : ((UnoGameParameters)gameParameters).colors) {
                        actions.add(new PlayCard(playerHand.getComponentID(), discardDeck.getComponentID(), cardIdx, color));
>>>>>>> 5afafa82
                    }
                }
                else {
                    actions.add(new PlayCard(playerHand.getComponentID(), discardDeck.getComponentID(), cardIdx));
                }
            }
        }

        if (actions.isEmpty())
            actions.add(new NoCards());

        return actions;
    }

    @Override
    public IObservation getObservation(int playerID) {
        Deck<UnoCard> playerHand = playerDecks.get(playerID);
        ArrayList<Integer> cardsLeft = new ArrayList<>();
        for( int i = 0; i < getNPlayers(); i++) {
            int nCards = playerDecks.get(playerID).getComponents().size();
            cardsLeft.add(nCards);
        }
        return new UnoObservation(currentCard, currentColor, playerHand, discardDeck, playerID, cardsLeft);
    }

    public int getCurrentPlayerID() {
        return turnOrder.getTurnOwner();
    }

    public void updateCurrentCard(UnoCard card) {
        currentCard  = card;
        currentColor = card.color;
    }

    public void updateCurrentCard(UnoCard card, String color) {
        currentCard  = card;
        currentColor = color;
    }

    public Deck<UnoCard> getDrawDeck() {
        return drawDeck;
    }

    public Deck<UnoCard> getDiscardDeck() {
        return discardDeck;
    }

    public List<Deck<UnoCard>> getPlayerDecks() {
        return playerDecks;
<<<<<<< HEAD
    }

    public UnoCard getCurrentCard() {
        return currentCard;
    }

    public UnoCard.UnoCardColor getCurrentColor() {
        return currentColor;
    }
=======
    }

    public UnoCard getCurrentCard() {
        return currentCard;
    }

    public String getCurrentColor() {
        return currentColor;
    }
>>>>>>> 5afafa82
}
<|MERGE_RESOLUTION|>--- conflicted
+++ resolved
@@ -9,33 +9,19 @@
 import core.interfaces.IObservation;
 import games.uno.actions.NoCards;
 import games.uno.actions.PlayCard;
-<<<<<<< HEAD
-import games.uno.actions.PlayWild;
-=======
->>>>>>> 5afafa82
 import utilities.Utils;
 
 import java.util.ArrayList;
 import java.util.List;
-<<<<<<< HEAD
-
-
-=======
 
 import static games.uno.cards.UnoCard.UnoCardType.Wild;
 
-
->>>>>>> 5afafa82
 public class UnoGameState extends AbstractGameState {
     List<Deck<UnoCard>>  playerDecks;
     Deck<UnoCard>        drawDeck;
     Deck<UnoCard>        discardDeck;
     UnoCard              currentCard;
-<<<<<<< HEAD
-    UnoCard.UnoCardColor currentColor;
-=======
     String currentColor;
->>>>>>> 5afafa82
 
     public UnoGameState(AbstractGameParameters gameParameters, AbstractForwardModel model, int nPlayers){
         super(gameParameters, model, new UnoTurnOrder(nPlayers));
@@ -43,25 +29,6 @@
 
     @Override
     public void addAllComponents() {
-<<<<<<< HEAD
-        allComponents.putComponent(drawDeck);
-        allComponents.putComponent(discardDeck);
-        allComponents.putComponent(currentCard);
-        allComponents.putComponents(drawDeck.getComponents());
-        allComponents.putComponents(discardDeck.getComponents());
-        allComponents.putComponents(playerDecks);
-        for (Deck<UnoCard> d: playerDecks) {
-            allComponents.putComponents(d.getComponents());
-        }
-    }
-
-    boolean isWildCard(UnoCard card) {
-        return card instanceof UnoWildCard || card instanceof UnoWildDrawFourCard;
-    }
-
-    boolean isNumberCard(UnoCard card) {
-        return card instanceof UnoNumberCard;
-=======
         allComponents.putComponents(playerDecks);
         allComponents.putComponent(drawDeck);
         allComponents.putComponent(discardDeck);
@@ -74,7 +41,6 @@
 
     boolean isNumberCard(UnoCard card) {
         return card.type == UnoCard.UnoCardType.Number;
->>>>>>> 5afafa82
     }
 
     @Override
@@ -98,13 +64,8 @@
             int cardIdx = playerHand.getComponents().indexOf(card);
             if (card.isPlayable(this)) {
                 if (isWildCard(card)) {
-<<<<<<< HEAD
-                    for (UnoCard.UnoCardColor color : UnoCard.UnoCardColor.values()) {
-                        actions.add(new PlayWild(playerHand.getComponentID(), discardDeck.getComponentID(), cardIdx, color));
-=======
                     for (String color : ((UnoGameParameters)gameParameters).colors) {
                         actions.add(new PlayCard(playerHand.getComponentID(), discardDeck.getComponentID(), cardIdx, color));
->>>>>>> 5afafa82
                     }
                 }
                 else {
@@ -154,17 +115,6 @@
 
     public List<Deck<UnoCard>> getPlayerDecks() {
         return playerDecks;
-<<<<<<< HEAD
-    }
-
-    public UnoCard getCurrentCard() {
-        return currentCard;
-    }
-
-    public UnoCard.UnoCardColor getCurrentColor() {
-        return currentColor;
-    }
-=======
     }
 
     public UnoCard getCurrentCard() {
@@ -174,5 +124,4 @@
     public String getCurrentColor() {
         return currentColor;
     }
->>>>>>> 5afafa82
 }
