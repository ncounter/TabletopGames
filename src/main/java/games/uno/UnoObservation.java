--- conflicted
+++ resolved
@@ -1,15 +1,9 @@
 package games.uno;
 
 import core.components.Deck;
-<<<<<<< HEAD
 import core.interfaces.IPrintable;
 import games.uno.cards.UnoCard;
 import core.interfaces.IObservation;
-=======
-import core.observations.IObservation;
-import core.observations.IPrintable;
-import games.uno.cards.UnoCard;
->>>>>>> 31feb916
 
 import java.util.ArrayList;
 
@@ -41,23 +35,8 @@
             sb.append(card.toString());
             sb.append(" ");
         }
-<<<<<<< HEAD
-        strings[1] = sb.toString();
-
-        sb = new StringBuilder();
-        sb.append("Discard Pile: ");
-        for (UnoCard card : discardPile.getComponents()) {
-            sb.append(card.toString());
-            sb.append("\t");
-        }
-        strings[2] = sb.toString();
-
-        strings[3] = "Cards per player: " + Arrays.toString(cardsPerPlayer);
-        strings[4] = "Remaining cards in draw pile: " + Integer.toString(cardsInDeck);
-=======
         strings[4] = sb.toString();
         strings[5] = "----------------------------------------------------";
->>>>>>> 31feb916
     }
 
     @Override
