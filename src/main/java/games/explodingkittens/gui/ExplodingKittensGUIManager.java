--- conflicted
+++ resolved
@@ -103,11 +103,7 @@
                 // Top area will show state information
                 JPanel infoPanel = createGameStateInfoPanel("Exploding Kittens", gameState, width, defaultInfoPanelHeight);
                 // Bottom area will show actions available
-<<<<<<< HEAD
-                JComponent actionPanel = createActionPanel(new ScreenHighlight[0], width, defaultActionPanelHeight, false, true, null, null, null);
-=======
                 JComponent actionPanel = createActionPanel(new IScreenHighlight[0], width, defaultActionPanelHeight, false, true, null);
->>>>>>> 5387add5
 
                 // Add all views to frame
                 parent.setLayout(new BorderLayout());
