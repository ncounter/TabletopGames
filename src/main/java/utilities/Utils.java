--- conflicted
+++ resolved
@@ -457,7 +457,6 @@
         return null;
     }
 
-<<<<<<< HEAD
     /**
      * Given a filename that contains only a single class, this will instantiate the class
      * This opens the file, extracts the JSONObject, and then uses Utils.loadClassFromJSON() to
@@ -518,15 +517,6 @@
             e.printStackTrace();
             throw new AssertionError("Problem processing String as classname with no-arg constructor : " + rawData);
         }
-=======
-    public static <T extends Enum<?>> T searchEnum(Class<T> enumeration, String search) {
-        for (T each : enumeration.getEnumConstants()) {
-            if (each.name().compareToIgnoreCase(search) == 0) {
-                return each;
-            }
-        }
-        return null;
->>>>>>> 5c4f0fbe
     }
 
 
@@ -568,7 +558,6 @@
         return r.toString().trim();
     }
 
-<<<<<<< HEAD
 
     /**
      * Rotates and scales an image clockwise by 90 degrees. Orientation says how many times the image should be rotated:
@@ -613,7 +602,6 @@
         return null;
     }
 
-=======
     public static String getNumberSuffix(final int n) {
         if (n >= 11 && n <= 13) {
             return "th";
@@ -649,7 +637,4 @@
         return enumNames((Class<? extends Enum<?>>) e.getClass());
     }
 
-
-
->>>>>>> 5c4f0fbe
 }