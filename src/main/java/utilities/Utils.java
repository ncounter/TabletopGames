--- conflicted
+++ resolved
@@ -588,8 +588,5 @@
         return enumNames((Class<? extends Enum<?>>) e.getClass());
     }
 
-<<<<<<< HEAD
-=======
-
->>>>>>> df4eaa22
+
 }