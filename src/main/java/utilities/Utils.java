--- conflicted
+++ resolved
@@ -7,13 +7,9 @@
 
 import java.awt.*;
 import java.awt.image.BufferedImage;
-<<<<<<< HEAD
-import java.io.*;
-=======
 import java.io.FileNotFoundException;
 import java.io.FileReader;
 import java.io.IOException;
->>>>>>> 118d7667
 import java.lang.reflect.Constructor;
 import java.lang.reflect.InvocationTargetException;
 import java.util.List;
@@ -363,7 +359,6 @@
         }
     }
 
-<<<<<<< HEAD
     /**
      * Given a string that contains the JSON for a single class, this will instantiate the class
      *
@@ -399,8 +394,6 @@
     }
 
 
-=======
->>>>>>> 118d7667
     public static BufferedImage convertToType(BufferedImage sourceImage, int targetType) {
         BufferedImage image;
 
