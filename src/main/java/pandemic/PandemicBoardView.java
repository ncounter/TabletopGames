--- conflicted
+++ resolved
@@ -120,16 +120,10 @@
                 total += cube;
             }
             int idx = 0;
-<<<<<<< HEAD
-            int maxX = pos.getX() + (total + diseaseCubeDistance) * diseaseCubeSize / 2;
-            for (int cube: array) {
-                Color cubeColor = Utils.stringToColor(pandemic.PandemicGameState.colors[cube]);
-=======
             int maxX = pos.getX() + (total + diseaseCubeDistance) * diseaseCubeSize / 4;
             for (int c = 0; c < array.length; c++) {
                 int cube = array[c];
                 Color cubeColor = Utils.stringToColor(Constants.colors[c]);
->>>>>>> 3cd88a5d
                 for (int i = 0; i < cube; i++) {
                     g.setColor(cubeColor);
                     g.fillRect(maxX - idx * (diseaseCubeSize + diseaseCubeDistance) - diseaseCubeSize/2, pos.getY() - diseaseCubeSize /2, diseaseCubeSize, diseaseCubeSize);
