--- conflicted
+++ resolved
@@ -219,39 +219,36 @@
 
 
         // If any players have the "Resilient Population" event card, they should be asked if they want to play it here
+        // TODO: another case of forced action
         Deck infectionDiscard = currentState.findDeck("Infection Discard");
-<<<<<<< HEAD
         int nInfectDiscards = infectionDiscard.getCards().size();
 
-        int nPlayers = currentState.nPlayers();
-        for (int i = 0; i < nPlayers; i++) {
-            Deck ph = (Deck) currentState.getAreas().get(i).getComponent(playerHandHash);
-            int nCards = ph.getCards().size();
-            for (int cp = 0; cp < nCards; cp++) {
-                if (((PropertyString)ph.getCards().get(cp).getProperty(nameHash)).value.equals("Resilient Population")) {
-                    ArrayList<Action> acts = new ArrayList<>();
-                    acts.add(new DoNothing());
-                    for (int idx = 0; idx < nInfectDiscards; idx++) {
-                        acts.add(new DiscardCard(infectionDiscard, idx));
-                    }
-                    // Set discarding infection discarded cards (or do nothing) as the only options and ask player if they want to play their card
-                    currentState.possibleActions(acts);
-                    Action a = game.getPlayers().get(i).getAction(currentState);
-                    if (a != null && !(a instanceof DoNothing)) {
-                        a.execute(currentState);
-                        // Discard event card
-                        new DiscardCard(ph, cp).execute(currentState);
-                        break;
-                    }
-                }
-            }
-        }
+//        int nPlayers = currentState.getNPlayers();
+//        for (int i = 0; i < nPlayers; i++) {
+//            Deck ph = (Deck) currentState.getAreas().get(i).getComponent(playerHandHash);
+//            int nCards = ph.getCards().size();
+//            for (int cp = 0; cp < nCards; cp++) {
+//                if (((PropertyString)ph.getCards().get(cp).getProperty(nameHash)).value.equals("Resilient Population")) {
+//                    ArrayList<Action> acts = new ArrayList<>();
+//                    acts.add(new DoNothing());
+//                    for (int idx = 0; idx < nInfectDiscards; idx++) {
+//                        acts.add(new DiscardCard(infectionDiscard, idx));
+//                    }
+//                    // Set discarding infection discarded cards (or do nothing) as the only options and ask player if they want to play their card
+//                    currentState.possibleActions(acts);
+//                    Action a = game.getPlayers().get(i).getAction(currentState);
+//                    if (a != null && !(a instanceof DoNothing)) {
+//                        a.execute(currentState);
+//                        // Discard event card
+//                        new DiscardCard(ph, cp).execute(currentState);
+//                        break;
+//                    }
+//                }
+//            }
+//        }
 
         // 3. shuffle infection discard deck, add back on top of infection deck
-        infectionDiscard.shuffle();
-=======
         infectionDiscard.shuffle(rnd);
->>>>>>> 7518deb8
         for (Card card: infectionDiscard.getCards()) {
             new AddCardToDeck(card, currentState.findDeck("Infections")).execute(currentState);
         }
