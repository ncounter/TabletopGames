package pandemic;

import actions.*;
import components.*;
import content.*;
import core.Area;
import core.Game;
import core.GameParameters;
import core.GameState;
import pandemic.actions.*;
import utilities.Hash;
import utilities.Utils;

import java.util.ArrayList;
import java.util.List;

import static pandemic.Constants.nameHash;

public class PandemicGameState extends GameState {

    public Board world;
<<<<<<< HEAD
    public int numAvailableActions = 0;
    private PandemicParameters gp;
=======
    private int numAvailableActions = 0;
>>>>>>> 7518deb8
    private boolean quietNight;

    public void setComponents()
    {
<<<<<<< HEAD
        this.gp = (PandemicParameters)gp;
=======
        PandemicParameters pp = (PandemicParameters) this.gameParameters;
>>>>>>> 7518deb8

        // For each player, initialize their own areas: they get a player hand and a player card
        for (int i = 0; i < nPlayers; i++) {
            Area playerArea = new Area();
            playerArea.setOwner(i);
<<<<<<< HEAD
            playerArea.addComponent(Constants.playerHandHash, new Deck(((PandemicParameters)gp).max_cards_per_player));
=======
            playerArea.addComponent(Constants.playerHandHash, new Deck(pp.max_cards_per_player));
>>>>>>> 7518deb8
            playerArea.addComponent(Constants.playerCardHash, new Card());
            areas.put(i, playerArea);
        }

        // Initialize the game area: board, player deck, player discard deck, infection deck, infection discard
        // infection rate counter, outbreak counter, diseases x 4
        Area gameArea = new Area();
        gameArea.setOwner(-1);
        gameArea.addComponent(Constants.pandemicBoardHash, world);
        areas.put(-1, gameArea);

        // load the board
<<<<<<< HEAD
        world = game.findBoard("cities"); //world.getNode("name","Valencia");
        Area gameArea = areas.get(-1);
=======
        world = findBoard("cities"); //world.getNode("name","Valencia");
>>>>>>> 7518deb8

        // Set up the counters
        Counter infection_rate = findCounter("Infection Rate");
        Counter outbreaks = findCounter("Outbreaks");
        gameArea.addComponent(Constants.infectionRateHash, infection_rate);
        gameArea.addComponent(Constants.outbreaksHash, outbreaks);

        for (String color : Constants.colors) {
            int hash = Hash.GetInstance().hash("Disease " + color);
            Counter diseaseC = findCounter("Disease " + color);
            diseaseC.setValue(0);  // 0 - cure not discovered; 1 - cure discovered; 2 - eradicated
            gameArea.addComponent(hash, diseaseC);

            hash = Hash.GetInstance().hash("Disease Cube " + color);
            Counter diseaseCubeCounter = findCounter("Disease Cube " + color);
            gameArea.addComponent(hash, diseaseCubeCounter);
        }

        // Set up decks
        Deck playerDeck = new Deck("Player Deck"); // contains city & event cards
<<<<<<< HEAD
        playerDeck.add(game.findDeck("Cities"));
        playerDeck.add(game.findDeck("Events"));
=======
        playerDeck.add(findDeck("Cities"));
        playerDeck.add(findDeck("Events"));
>>>>>>> 7518deb8
        Deck playerDiscard = new Deck("Player Deck Discard");
        Deck infDiscard = new Deck("Infection Discard");
        Deck plannerDeck = new Deck("plannerDeck"); // deck to store extra card for the contingency planner

        gameArea.addComponent(Constants.playerDeckHash, playerDeck);
        gameArea.addComponent(Constants.playerDeckDiscardHash, playerDiscard);
        gameArea.addComponent(Constants.infectionDiscardHash, infDiscard);
<<<<<<< HEAD
        gameArea.addComponent(Constants.infectionHash, game.findDeck("Infections"));
        gameArea.addComponent(Constants.playerRolesHash, game.findDeck("Player Roles"));
        gameArea.addComponent(Constants.plannerDeckHash, plannerDeck);

        // add them to the list of decks, so they are accessible by the game.findDeck() function
        game.addDeckToList(playerDeck);
        game.addDeckToList(infDiscard);
        game.addDeckToList(playerDiscard);
        game.addDeckToList(plannerDeck);
=======
        gameArea.addComponent(Constants.infectionHash, findDeck("Infections"));
        gameArea.addComponent(Constants.playerRolesHash, findDeck("Player Roles"));
>>>>>>> 7518deb8

        // add them to the list of decks, so they are accessible by the findDeck() function
        addDeckToList(playerDeck);
        addDeckToList(infDiscard);
        addDeckToList(playerDiscard);
    }

    @Override
    public GameState copy() {
        //TODO: copy pandemic game state
        return this;
    }

    @Override
<<<<<<< HEAD
    public int nInputActions() {
        return gp.n_actions_per_turn;  // Pandemic requires up to 4 actions per player per turn.
    }

    @Override
=======
>>>>>>> 7518deb8
    public int nPossibleActions() {
        return this.numAvailableActions;
    }

    @Override
    public List<Action> possibleActions() {
<<<<<<< HEAD

        // Create a list for possible actions
        ArrayList<Action> actions = new ArrayList<>();

        // get player's hand and role card
        Deck playerHand = ((Deck)this.areas.get(activePlayer).getComponent(Constants.playerHandHash));
        Card playerCard = ((Card)this.areas.get(activePlayer).getComponent(Constants.playerCardHash));
        String roleString = ((PropertyString)playerCard.getProperty(nameHash)).value;

        PropertyString playerLocationName = (PropertyString) this.areas.get(activePlayer).getComponent(Constants.playerCardHash).getProperty(Constants.playerLocationHash);
        BoardNode playerLocationNode = world.getNodeByProperty(nameHash, playerLocationName);

        // get research stations from board
        ArrayList<String> researchStations = new ArrayList<>();
        for (BoardNode bn: this.world.getBoardNodes()){
            if (((PropertyBoolean) bn.getProperty(Constants.researchStationHash)).value){
                researchStations.add(((PropertyString)bn.getProperty(nameHash)).value);
            }
        }


=======
        // Create a list for possible actions
        ArrayList<Action> actions = new ArrayList<>();
        PandemicParameters pp = (PandemicParameters) this.gameParameters;

        Deck playerHand = ((Deck)this.areas.get(activePlayer).getComponent(Constants.playerHandHash));
>>>>>>> 7518deb8
        if (playerHand.isOverCapacity()){
            // need to discard a card
            for (int i = 0; i < playerHand.getCards().size(); i++){
                actions.add(new DiscardCard(playerHand, i));
            }
            this.numAvailableActions = actions.size();
            return actions;
        }

        // add do nothing action
        actions.add(new DoNothing());

<<<<<<< HEAD
        actions.addAll(getMoveActions(activePlayer, playerHand, researchStations));



        // Build research station, discard card with that city to build one,
        // Check if there is not already a research station there
        if (!((PropertyBoolean) playerLocationNode.getProperty(Constants.researchStationHash)).value) {
            // check if role is operations expert
            if (roleString.equals("Operations Expert")){
                // can be a research station in the current city
                if (game.findCounter("Research Stations").getValue() == 0) {
                    // If all research stations are used, then take one from board
                    for (String station : researchStations) {
                        actions.add(new AddResearchStationFrom(station, playerLocationName.value));
=======
        // Drive / Ferry add actions for travelling immediate cities
        PropertyString playerLocationName = (PropertyString) this.areas.get(activePlayer).getComponent(Constants.playerCardHash).getProperty(Constants.playerLocationHash);
        BoardNode playerLocationNode = world.getNodeByProperty(nameHash, playerLocationName);
        for (BoardNode otherCity : playerLocationNode.getNeighbours()){
            actions.add(new MovePlayer(activePlayer, ((PropertyString)otherCity.getProperty(nameHash)).value));
        }

        // Direct Flight, discard city card and travel to that city
        for (Card card: playerHand.getCards()){
            //  check if card has country to determine if it is city card or not
            if ((card.getProperty(Constants.countryHash)) != null){
                actions.add(new MovePlayerWithCard(activePlayer, ((PropertyString)card.getProperty(nameHash)).value, card));
            }
        }

        // charter flight, discard card that matches your city and travel to any city
        for (Card card: playerHand.getCards()){
            // get the city from the card
            if (playerLocationName.equals(card.getProperty(nameHash))){
                // add all the cities
                // iterate over all the cities in the world
                for (BoardNode bn: this.world.getBoardNodes()) {
                    PropertyString destination = (PropertyString) bn.getProperty(nameHash);

                    // only add the ones that are different from the current location
                    if (!destination.equals(playerLocationName)) {
                        actions.add(new MovePlayerWithCard(activePlayer, destination.value, card));
>>>>>>> 7518deb8
                    }
                } else {
                    // Otherwise can just build here
                    actions.add(new AddResearchStation(playerLocationName.value));
                }
            }

<<<<<<< HEAD
            // normal build research station logic
            // Check player has card in hand
            Card card_in_hand = null;
            for (Card card: playerHand.getCards()){
                Property cardName = card.getProperty(nameHash);
                if (cardName.equals(playerLocationName)){
                    card_in_hand = card;
                    break;
                }
            }
            if (card_in_hand != null) {
                // Check if any research station tokens left
                if (game.findCounter("Research Stations").getValue() == 0) {
                    // If all research stations are used, then take one from board
                    for (String station : researchStations) {
                        actions.add(new AddResearchStationWithCardFrom(station, playerLocationName.value, card_in_hand));
                    }
                } else {
                    // Otherwise can just build here
                    actions.add(new AddResearchStationWithCard(playerLocationName.value, card_in_hand));
                }
            }
        } else {
            // Operations Expert can travel from any city with research station to any city by discarding any card
            if (roleString.equals("Operations Expert")){
                // list all the other nodes with combination of all the city cards in hand
                for (BoardNode bn: this.world.getBoardNodes()) {
                    for (Card c : playerHand.getCards()) {
                        if (c.getProperty(Constants.colorHash) != null) {
                            new MovePlayerWithCard(activePlayer, ((PropertyString) bn.getProperty(Constants.nameHash)).value, c);

                        }
                    }
                }
            }
        }


        // Treat disease
        PropertyIntArray cityInfections = (PropertyIntArray)playerLocationNode.getProperty(Constants.infectionHash);
        for (int i = 0; i < cityInfections.getValues().length; i++){
            if (cityInfections.getValues()[i] > 0){
                boolean treatAll = false;
                if (roleString.equals("Medic")) treatAll = true;
                actions.add(new TreatDisease(gp, Constants.colors[i], playerLocationName.value, treatAll));
            }
        }

        // Share knowledge, give or take card, player can only have 7 cards
        // both players have to be at the same city
        List<Integer> players = ((PropertyIntArrayList)playerLocationNode.getProperty(Constants.playersBNHash)).getValues();
        for (int i : players) {
            if (i != activePlayer) {
                // give card
                for (Card card : playerHand.getCards()) {
                    // researcher can give any card, others only the card that matches the city name
                    if (roleString.equals("Researcher") || (card.getProperty(Constants.nameHash)).equals(playerLocationName)) {
                        actions.add(new GiveCard(card, i));
=======
        // shuttle flight, move from city with research station to any other research station
        // get research stations from board
        ArrayList<PropertyString> researchStations = new ArrayList<>();
        boolean currentHasStation = false;
        for (BoardNode bn: this.world.getBoardNodes()){
            if (((PropertyBoolean) bn.getProperty(Constants.researchStationHash)).value){
                if (bn.getProperty(nameHash).equals(playerLocationName)){
                    currentHasStation = true;
                } else {
                    // researchStations do not contain the current station
                    researchStations.add((PropertyString)bn.getProperty(nameHash));
                }
            }
        }
        // if current city has research station, add every city that has research stations
        if (currentHasStation) {
            for (PropertyString station: researchStations){
                actions.add(new MovePlayer(activePlayer, station.value));
            }
        }

        // Build research station, discard card with that city to build one,
        // Check if there is not already a research station there
        if (!((PropertyBoolean) playerLocationNode.getProperty(Constants.researchStationHash)).value) {
            // Check player has card in hand
            Card card_in_hand = null;
            for (Card card: playerHand.getCards()){
                Property cardName = card.getProperty(nameHash);
                if (cardName.equals(playerLocationName)){
                    card_in_hand = card;
                    break;
                }
            }
            if (card_in_hand != null) {
                // Check if any research station tokens left
                if (findCounter("Research Stations").getValue() == 0) {
                    // If all research stations are used, then take one from board
                    for (PropertyString ps : researchStations) {
                        actions.add(new AddResearchStationWithCardFrom(ps.value, playerLocationName.value, card_in_hand));
>>>>>>> 7518deb8
                    }
                } else {
                    // Otherwise can just build here
                    actions.add(new AddResearchStationWithCard(playerLocationName.value, card_in_hand));
                }
<<<<<<< HEAD

                // take card
                Deck otherDeck = (Deck) this.areas.get(i).getComponent(Constants.playerHandHash);
                Card otherPlayerCard = ((Card)this.areas.get(i).getComponent(Constants.playerCardHash));
                String otherRoleString = ((PropertyString)otherPlayerCard.getProperty(nameHash)).value;
                // can take any card from the researcher or the card that matches the city if the player is in that city
                for (Card card : otherDeck.getCards()) {
                    if (otherRoleString.equals("Researcher") || (card.getProperty(Constants.nameHash)).equals(playerLocationName)) {
                        actions.add(new TakeCard(card, i));
                    }
=======
            }
        }

        // Treat disease
        PropertyIntArray cityInfections = (PropertyIntArray)playerLocationNode.getProperty(Constants.infectionHash);
        for (int i = 0; i < cityInfections.getValues().length; i++){
            if (cityInfections.getValues()[i] > 0){
                actions.add(new TreatDisease(gameParameters, Constants.colors[i], playerLocationName.value));
            }
        }

        // Share knowledge, give or take card, player can only have 7 cards
        // can give any card to anyone
        for (Card card: playerHand.getCards()){
            for (int i = 0; i < nPlayers; i++){
                if (i != activePlayer){
                    actions.add(new GiveCard(card, i));
                }
            }
        }
        // can take any card from anyone
        for (int i = 0; i < nPlayers; i++){
            if (i != activePlayer){
                Deck otherDeck = (Deck)this.areas.get(activePlayer).getComponent(Constants.playerHandHash);
                for (Card card: otherDeck.getCards()){
                    actions.add(new TakeCard(card, i));
>>>>>>> 7518deb8
                }
            }
        }

        // Discover a cure, cards of the same colour at a research station
        ArrayList<Card>[] colourCounter = new ArrayList[Constants.colors.length];
<<<<<<< HEAD
=======
        for (int i = 0; i < colourCounter.length; i++) {
            colourCounter[i] = new ArrayList<>();
        }
>>>>>>> 7518deb8
        for (Card card: playerHand.getCards()){
            Property p  = card.getProperty(Constants.colorHash);
            if (p != null){
                // Only city cards have colours, events don't
                String color = ((PropertyColor)p).valueStr;
<<<<<<< HEAD
                colourCounter[Utils.indexOf(Constants.colors, color)] = new ArrayList<>();
                colourCounter[Utils.indexOf(Constants.colors, color)].add(card);
            }
        }
        for (int i = 0 ; i < colourCounter.length; i++){
            if (colourCounter[i] != null){
                if (roleString.equals("Scientist") && colourCounter[i].size() >= gp.n_cards_for_cure_reduced){
                    actions.add(new CureDisease(Constants.colors[i], colourCounter[i]));

                } else if (colourCounter[i].size() >= gp.n_cards_for_cure){
                    actions.add(new CureDisease(Constants.colors[i], colourCounter[i]));
                }
            }
        }

        if (roleString.equals("Dispatcher")){
            //  move any pawn, if its owner agrees, to any city
            //containing another pawn,
            String[] locations = new String[gp.n_players];
            for (int i = 0; i < gp.n_players; i++){
                locations[i] = ((PropertyString) this.areas.get(activePlayer).getComponent(Constants.playerCardHash).getProperty(Constants.playerLocationHash)).value;
            }
            for (String loc: locations){
                for (int i = 0; i < gp.n_players; i++) {
                    // todo there are duplicates here
                    actions.add(new MovePlayer(i, loc));
                }
            }

            //  move another player’s pawn, if its owner agrees,
            //as if it were his own.
            for (int i = 0; i < gp.n_players; i++){
                if (i != activePlayer){
                    actions.addAll(getMoveActions(i, playerHand, researchStations));
                }
            }
        }

        if (roleString.equals("Contingency Planner")){
            if (findDeck("plannerDeck").getCards().size() != 0){
                // then can pick up an event card
                ArrayList<Card> infDiscard = findDeck("InfectionDiscard").getCards();
                for (int i = 0; i < infDiscard.size(); i++){
                    Card card = infDiscard.get(i);
                    if (card.getProperty(Constants.colorHash) != null){
                        actions.add(new DrawCard("InfectionDiscard", "plannerDeck", i));
                    }
                }
            }
            else {
                Deck deck = findDeck("plannerDeck");
                if (deck.getCards().size() > 0) {
                    actions.addAll(actionsFromEventCard(deck.draw(), researchStations));
                }
            }
        }

=======
                colourCounter[Utils.indexOf(Constants.colors, color)].add(card);
            }
        }
        for (int i = 0 ; i < colourCounter.length; i++){
            if (colourCounter[i].size() >= pp.n_cards_for_cure){
                actions.add(new CureDisease(Constants.colors[i], colourCounter[i]));
            }
        }

>>>>>>> 7518deb8
        // TODO event cards don't count as action and can be played anytime
        for (Card card: playerHand.getCards()){
            Property p  = card.getProperty(Constants.colorHash);
            if (p == null){
                // Event cards don't have colour
                actions.addAll(actionsFromEventCard(card, researchStations));
            }
        }

        this.numAvailableActions = actions.size();

        return actions;
    }

    void setActivePlayer(int activePlayer) {
        this.activePlayer = activePlayer;
    }

<<<<<<< HEAD
    private List<Action> getMoveActions(int playerId, Deck playerHand, List<String> researchStations){
        // playerID - for the player we want to move
        // playerHand - the deck that we use for the movement
        // researchStations - a list of String locations where research stations are present
        ArrayList<Action> actions = new ArrayList<>();

        PropertyString playerLocationName = (PropertyString) this.areas.get(playerId).getComponent(Constants.playerCardHash).getProperty(Constants.playerLocationHash);
        BoardNode playerLocationNode = world.getNodeByProperty(nameHash, playerLocationName);

        // Drive / Ferry add actions for travelling immediate cities
        for (BoardNode otherCity : playerLocationNode.getNeighbours()){
            actions.add(new MovePlayer(playerId, ((PropertyString)otherCity.getProperty(nameHash)).value));
        }

        // Direct Flight, discard city card and travel to that city
        for (Card card: playerHand.getCards()){
            //  check if card has country to determine if it is city card or not
            if ((card.getProperty(Constants.countryHash)) != null){
                actions.add(new MovePlayerWithCard(playerId, ((PropertyString)card.getProperty(nameHash)).value, card));
            }
        }

        // charter flight, discard card that matches your city and travel to any city
        for (Card card: playerHand.getCards()){
            // get the city from the card
            if (playerLocationName.equals(card.getProperty(nameHash))){
                // add all the cities
                // iterate over all the cities in the world
                for (BoardNode bn: this.world.getBoardNodes()) {
                    PropertyString destination = (PropertyString) bn.getProperty(nameHash);

                    // only add the ones that are different from the current location
                    if (!destination.equals(playerLocationName)) {
                        actions.add(new MovePlayerWithCard(playerId, destination.value, card));
                    }
                }
            }
        }

        // shuttle flight, move from city with research station to any other research station

        // if current city has research station, add every city that has research stations
        if (((PropertyBoolean)playerLocationNode.getProperty(Constants.researchStationHash)).value) {
            for (String station: researchStations){
                actions.add(new MovePlayer(playerId, station));
            }
=======
    private List<Action> actionsFromEventCard(Card card, ArrayList<PropertyString> researchStations){
        // Todo event cards get in here, but most actions are not created
        ArrayList<Action> actions = new ArrayList<>();
        String cardString = ((PropertyString)card.getProperty(nameHash)).value;

        switch (cardString) {
            case "Resilient Population":
//                System.out.println("Resilient Population");
//            System.out.println("Remove any 1 card in the Infection Discard Pile from the game. You may play this between the Infect and Intensify steps of an epidemic.");
                break;
            case "Airlift":
//                System.out.println("Airlift");
//            System.out.println("Move any 1 pawn to any city. Get permission before moving another player's pawn.");
                break;
            case "Government Grant":
//                System.out.println("Government Grant");
//            System.out.println("Add 1 research station to any city (no City card needed).");
                for (BoardNode bn: world.getBoardNodes()) {
                    if (!((PropertyBoolean) bn.getProperty(Constants.researchStationHash)).value) {
                        String cityName = ((PropertyString) bn.getProperty(nameHash)).value;
                        if (findCounter("Research Stations").getValue() == 0) {
                            // If all research stations are used, then take one from board
                            for (PropertyString ps : researchStations) {
                                actions.add(new AddResearchStationWithCardFrom(ps.value, cityName, card));
                            }
                        } else {
                            // Otherwise can just build here
                            actions.add(new AddResearchStationWithCard(cityName, card));
                        }
                    }
                }
                break;
            case "One quiet night":
//                System.out.println("One quiet night");
//            System.out.println("Skip the next Infect Cities step (do not flip over any Infection cards).");
                actions.add(new QuietNight());
                break;
            case "Forecast":
//                System.out.println("Forecast");
//            System.out.println("Draw, look at, and rearrange the top 6 cards of the Infection Deck. Put them back on top.");
                break;
>>>>>>> 7518deb8
        }

        return actions;
    }
<<<<<<< HEAD



    private List<Action> actionsFromEventCard(Card card, ArrayList<String> researchStations){
        ArrayList<Action> actions = new ArrayList<>();
        String cardString = ((PropertyString)card.getProperty(nameHash)).value;

        switch (cardString) {
            case "Resilient Population":
                // Remove any 1 card in the Infection Discard Pile from the game. You may play this between the Infect and Intensify steps of an epidemic.
                Deck infectionDiscardDeck = game.findDeck("Infection Discard");
                for (int i = 0; i < infectionDiscardDeck.getCards().size(); i++){
                    actions.add(new DiscardCard(infectionDiscardDeck, i));
                }
                break;
            case "Airlift":
                // Move any 1 pawn to any city. Get permission before moving another player's pawn.
                for (int i = 0; i < nPlayers; i++){
                    for (BoardNode bn: world.getBoardNodes())
                    actions.add(new MovePlayer(i, ((PropertyString)bn.getProperty(Constants.nameHash)).value));
                }
                break;
            case "Government Grant":
                // "Add 1 research station to any city (no City card needed)."
                for (BoardNode bn: world.getBoardNodes()) {
                    if (!((PropertyBoolean) bn.getProperty(Constants.researchStationHash)).value) {
                        String cityName = ((PropertyString) bn.getProperty(nameHash)).value;
                        if (game.findCounter("Research Stations").getValue() == 0) {
                            // If all research stations are used, then take one from board
                            for (String stations : researchStations) {
                                actions.add(new AddResearchStationWithCardFrom(stations, cityName, card));
                            }
                        } else {
                            // Otherwise can just build here
                            actions.add(new AddResearchStationWithCard(cityName, card));
                        }
                    }
                }
                break;
            case "One quiet night":
                // Skip the next Infect Cities step (do not flip over any Infection cards)
                actions.add(new QuietNight());
                break;
            case "Forecast":
                //"Draw, look at, and rearrange the top 6 cards of the Infection Deck. Put them back on top."
//                Deck infDiscardDeck = game.findDeck("Infection Discard");
//                Deck tmpDeck = game.findDeck(game.tempDeck());
//                for (int i = 0; i < 6; i++){
//                    new DrawCard(infDiscardDeck, tmpDeck).execute();
//                }
                // remove up to 6 cards and put them back on top in random order
                // todo list all combinations?
//
//                for (int i = 0; i < infDiscardDeck.getCards().size(); i++){
//                    actions.add(new DiscardCard(infDiscardDeck, i));
//                }
                break;
        }

        return actions;
    }
=======
>>>>>>> 7518deb8
    
    protected void setQuietNight(boolean qn) {
        quietNight = qn;
    }

    public boolean isQuietNight() {
        return quietNight;
    }
}<|MERGE_RESOLUTION|>--- conflicted
+++ resolved
@@ -19,31 +19,18 @@
 public class PandemicGameState extends GameState {
 
     public Board world;
-<<<<<<< HEAD
-    public int numAvailableActions = 0;
-    private PandemicParameters gp;
-=======
     private int numAvailableActions = 0;
->>>>>>> 7518deb8
     private boolean quietNight;
 
     public void setComponents()
     {
-<<<<<<< HEAD
-        this.gp = (PandemicParameters)gp;
-=======
         PandemicParameters pp = (PandemicParameters) this.gameParameters;
->>>>>>> 7518deb8
-
+      
         // For each player, initialize their own areas: they get a player hand and a player card
         for (int i = 0; i < nPlayers; i++) {
             Area playerArea = new Area();
             playerArea.setOwner(i);
-<<<<<<< HEAD
-            playerArea.addComponent(Constants.playerHandHash, new Deck(((PandemicParameters)gp).max_cards_per_player));
-=======
             playerArea.addComponent(Constants.playerHandHash, new Deck(pp.max_cards_per_player));
->>>>>>> 7518deb8
             playerArea.addComponent(Constants.playerCardHash, new Card());
             areas.put(i, playerArea);
         }
@@ -56,12 +43,7 @@
         areas.put(-1, gameArea);
 
         // load the board
-<<<<<<< HEAD
-        world = game.findBoard("cities"); //world.getNode("name","Valencia");
-        Area gameArea = areas.get(-1);
-=======
         world = findBoard("cities"); //world.getNode("name","Valencia");
->>>>>>> 7518deb8
 
         // Set up the counters
         Counter infection_rate = findCounter("Infection Rate");
@@ -82,13 +64,9 @@
 
         // Set up decks
         Deck playerDeck = new Deck("Player Deck"); // contains city & event cards
-<<<<<<< HEAD
-        playerDeck.add(game.findDeck("Cities"));
-        playerDeck.add(game.findDeck("Events"));
-=======
         playerDeck.add(findDeck("Cities"));
         playerDeck.add(findDeck("Events"));
->>>>>>> 7518deb8
+
         Deck playerDiscard = new Deck("Player Deck Discard");
         Deck infDiscard = new Deck("Infection Discard");
         Deck plannerDeck = new Deck("plannerDeck"); // deck to store extra card for the contingency planner
@@ -96,25 +74,15 @@
         gameArea.addComponent(Constants.playerDeckHash, playerDeck);
         gameArea.addComponent(Constants.playerDeckDiscardHash, playerDiscard);
         gameArea.addComponent(Constants.infectionDiscardHash, infDiscard);
-<<<<<<< HEAD
-        gameArea.addComponent(Constants.infectionHash, game.findDeck("Infections"));
-        gameArea.addComponent(Constants.playerRolesHash, game.findDeck("Player Roles"));
         gameArea.addComponent(Constants.plannerDeckHash, plannerDeck);
-
-        // add them to the list of decks, so they are accessible by the game.findDeck() function
-        game.addDeckToList(playerDeck);
-        game.addDeckToList(infDiscard);
-        game.addDeckToList(playerDiscard);
-        game.addDeckToList(plannerDeck);
-=======
         gameArea.addComponent(Constants.infectionHash, findDeck("Infections"));
         gameArea.addComponent(Constants.playerRolesHash, findDeck("Player Roles"));
->>>>>>> 7518deb8
 
         // add them to the list of decks, so they are accessible by the findDeck() function
         addDeckToList(playerDeck);
+        addDeckToList(playerDiscard);
         addDeckToList(infDiscard);
-        addDeckToList(playerDiscard);
+        addDeckToList(plannerDeck);
     }
 
     @Override
@@ -124,24 +92,20 @@
     }
 
     @Override
-<<<<<<< HEAD
     public int nInputActions() {
         return gp.n_actions_per_turn;  // Pandemic requires up to 4 actions per player per turn.
     }
 
-    @Override
-=======
->>>>>>> 7518deb8
     public int nPossibleActions() {
         return this.numAvailableActions;
     }
 
     @Override
     public List<Action> possibleActions() {
-<<<<<<< HEAD
 
         // Create a list for possible actions
         ArrayList<Action> actions = new ArrayList<>();
+        PandemicParameters pp = (PandemicParameters) this.gameParameters;
 
         // get player's hand and role card
         Deck playerHand = ((Deck)this.areas.get(activePlayer).getComponent(Constants.playerHandHash));
@@ -159,14 +123,6 @@
             }
         }
 
-
-=======
-        // Create a list for possible actions
-        ArrayList<Action> actions = new ArrayList<>();
-        PandemicParameters pp = (PandemicParameters) this.gameParameters;
-
-        Deck playerHand = ((Deck)this.areas.get(activePlayer).getComponent(Constants.playerHandHash));
->>>>>>> 7518deb8
         if (playerHand.isOverCapacity()){
             // need to discard a card
             for (int i = 0; i < playerHand.getCards().size(); i++){
@@ -179,10 +135,7 @@
         // add do nothing action
         actions.add(new DoNothing());
 
-<<<<<<< HEAD
         actions.addAll(getMoveActions(activePlayer, playerHand, researchStations));
-
-
 
         // Build research station, discard card with that city to build one,
         // Check if there is not already a research station there
@@ -194,43 +147,13 @@
                     // If all research stations are used, then take one from board
                     for (String station : researchStations) {
                         actions.add(new AddResearchStationFrom(station, playerLocationName.value));
-=======
-        // Drive / Ferry add actions for travelling immediate cities
-        PropertyString playerLocationName = (PropertyString) this.areas.get(activePlayer).getComponent(Constants.playerCardHash).getProperty(Constants.playerLocationHash);
-        BoardNode playerLocationNode = world.getNodeByProperty(nameHash, playerLocationName);
-        for (BoardNode otherCity : playerLocationNode.getNeighbours()){
-            actions.add(new MovePlayer(activePlayer, ((PropertyString)otherCity.getProperty(nameHash)).value));
-        }
-
-        // Direct Flight, discard city card and travel to that city
-        for (Card card: playerHand.getCards()){
-            //  check if card has country to determine if it is city card or not
-            if ((card.getProperty(Constants.countryHash)) != null){
-                actions.add(new MovePlayerWithCard(activePlayer, ((PropertyString)card.getProperty(nameHash)).value, card));
-            }
-        }
-
-        // charter flight, discard card that matches your city and travel to any city
-        for (Card card: playerHand.getCards()){
-            // get the city from the card
-            if (playerLocationName.equals(card.getProperty(nameHash))){
-                // add all the cities
-                // iterate over all the cities in the world
-                for (BoardNode bn: this.world.getBoardNodes()) {
-                    PropertyString destination = (PropertyString) bn.getProperty(nameHash);
-
-                    // only add the ones that are different from the current location
-                    if (!destination.equals(playerLocationName)) {
-                        actions.add(new MovePlayerWithCard(activePlayer, destination.value, card));
->>>>>>> 7518deb8
                     }
                 } else {
                     // Otherwise can just build here
                     actions.add(new AddResearchStation(playerLocationName.value));
                 }
             }
-
-<<<<<<< HEAD
+                
             // normal build research station logic
             // Check player has card in hand
             Card card_in_hand = null;
@@ -266,9 +189,9 @@
                     }
                 }
             }
-        }
-
-
+        }       
+                      
+             
         // Treat disease
         PropertyIntArray cityInfections = (PropertyIntArray)playerLocationNode.getProperty(Constants.infectionHash);
         for (int i = 0; i < cityInfections.getValues().length; i++){
@@ -278,7 +201,7 @@
                 actions.add(new TreatDisease(gp, Constants.colors[i], playerLocationName.value, treatAll));
             }
         }
-
+      
         // Share knowledge, give or take card, player can only have 7 cards
         // both players have to be at the same city
         List<Integer> players = ((PropertyIntArrayList)playerLocationNode.getProperty(Constants.playersBNHash)).getValues();
@@ -289,54 +212,9 @@
                     // researcher can give any card, others only the card that matches the city name
                     if (roleString.equals("Researcher") || (card.getProperty(Constants.nameHash)).equals(playerLocationName)) {
                         actions.add(new GiveCard(card, i));
-=======
-        // shuttle flight, move from city with research station to any other research station
-        // get research stations from board
-        ArrayList<PropertyString> researchStations = new ArrayList<>();
-        boolean currentHasStation = false;
-        for (BoardNode bn: this.world.getBoardNodes()){
-            if (((PropertyBoolean) bn.getProperty(Constants.researchStationHash)).value){
-                if (bn.getProperty(nameHash).equals(playerLocationName)){
-                    currentHasStation = true;
-                } else {
-                    // researchStations do not contain the current station
-                    researchStations.add((PropertyString)bn.getProperty(nameHash));
-                }
-            }
-        }
-        // if current city has research station, add every city that has research stations
-        if (currentHasStation) {
-            for (PropertyString station: researchStations){
-                actions.add(new MovePlayer(activePlayer, station.value));
-            }
-        }
-
-        // Build research station, discard card with that city to build one,
-        // Check if there is not already a research station there
-        if (!((PropertyBoolean) playerLocationNode.getProperty(Constants.researchStationHash)).value) {
-            // Check player has card in hand
-            Card card_in_hand = null;
-            for (Card card: playerHand.getCards()){
-                Property cardName = card.getProperty(nameHash);
-                if (cardName.equals(playerLocationName)){
-                    card_in_hand = card;
-                    break;
-                }
-            }
-            if (card_in_hand != null) {
-                // Check if any research station tokens left
-                if (findCounter("Research Stations").getValue() == 0) {
-                    // If all research stations are used, then take one from board
-                    for (PropertyString ps : researchStations) {
-                        actions.add(new AddResearchStationWithCardFrom(ps.value, playerLocationName.value, card_in_hand));
->>>>>>> 7518deb8
-                    }
-                } else {
-                    // Otherwise can just build here
-                    actions.add(new AddResearchStationWithCard(playerLocationName.value, card_in_hand));
-                }
-<<<<<<< HEAD
-
+                    }
+                }
+                    
                 // take card
                 Deck otherDeck = (Deck) this.areas.get(i).getComponent(Constants.playerHandHash);
                 Card otherPlayerCard = ((Card)this.areas.get(i).getComponent(Constants.playerCardHash));
@@ -346,56 +224,21 @@
                     if (otherRoleString.equals("Researcher") || (card.getProperty(Constants.nameHash)).equals(playerLocationName)) {
                         actions.add(new TakeCard(card, i));
                     }
-=======
-            }
-        }
-
-        // Treat disease
-        PropertyIntArray cityInfections = (PropertyIntArray)playerLocationNode.getProperty(Constants.infectionHash);
-        for (int i = 0; i < cityInfections.getValues().length; i++){
-            if (cityInfections.getValues()[i] > 0){
-                actions.add(new TreatDisease(gameParameters, Constants.colors[i], playerLocationName.value));
-            }
-        }
-
-        // Share knowledge, give or take card, player can only have 7 cards
-        // can give any card to anyone
-        for (Card card: playerHand.getCards()){
-            for (int i = 0; i < nPlayers; i++){
-                if (i != activePlayer){
-                    actions.add(new GiveCard(card, i));
-                }
-            }
-        }
-        // can take any card from anyone
-        for (int i = 0; i < nPlayers; i++){
-            if (i != activePlayer){
-                Deck otherDeck = (Deck)this.areas.get(activePlayer).getComponent(Constants.playerHandHash);
-                for (Card card: otherDeck.getCards()){
-                    actions.add(new TakeCard(card, i));
->>>>>>> 7518deb8
-                }
-            }
-        }
+                }
+            }
+             
+        }          
 
         // Discover a cure, cards of the same colour at a research station
         ArrayList<Card>[] colourCounter = new ArrayList[Constants.colors.length];
-<<<<<<< HEAD
-=======
-        for (int i = 0; i < colourCounter.length; i++) {
-            colourCounter[i] = new ArrayList<>();
-        }
->>>>>>> 7518deb8
         for (Card card: playerHand.getCards()){
             Property p  = card.getProperty(Constants.colorHash);
             if (p != null){
                 // Only city cards have colours, events don't
                 String color = ((PropertyColor)p).valueStr;
-<<<<<<< HEAD
-                colourCounter[Utils.indexOf(Constants.colors, color)] = new ArrayList<>();
-                colourCounter[Utils.indexOf(Constants.colors, color)].add(card);
-            }
-        }
+            }
+        }
+                      
         for (int i = 0 ; i < colourCounter.length; i++){
             if (colourCounter[i] != null){
                 if (roleString.equals("Scientist") && colourCounter[i].size() >= gp.n_cards_for_cure_reduced){
@@ -449,17 +292,6 @@
             }
         }
 
-=======
-                colourCounter[Utils.indexOf(Constants.colors, color)].add(card);
-            }
-        }
-        for (int i = 0 ; i < colourCounter.length; i++){
-            if (colourCounter[i].size() >= pp.n_cards_for_cure){
-                actions.add(new CureDisease(Constants.colors[i], colourCounter[i]));
-            }
-        }
-
->>>>>>> 7518deb8
         // TODO event cards don't count as action and can be played anytime
         for (Card card: playerHand.getCards()){
             Property p  = card.getProperty(Constants.colorHash);
@@ -478,7 +310,7 @@
         this.activePlayer = activePlayer;
     }
 
-<<<<<<< HEAD
+
     private List<Action> getMoveActions(int playerId, Deck playerHand, List<String> researchStations){
         // playerID - for the player we want to move
         // playerHand - the deck that we use for the movement
@@ -525,56 +357,10 @@
             for (String station: researchStations){
                 actions.add(new MovePlayer(playerId, station));
             }
-=======
-    private List<Action> actionsFromEventCard(Card card, ArrayList<PropertyString> researchStations){
-        // Todo event cards get in here, but most actions are not created
-        ArrayList<Action> actions = new ArrayList<>();
-        String cardString = ((PropertyString)card.getProperty(nameHash)).value;
-
-        switch (cardString) {
-            case "Resilient Population":
-//                System.out.println("Resilient Population");
-//            System.out.println("Remove any 1 card in the Infection Discard Pile from the game. You may play this between the Infect and Intensify steps of an epidemic.");
-                break;
-            case "Airlift":
-//                System.out.println("Airlift");
-//            System.out.println("Move any 1 pawn to any city. Get permission before moving another player's pawn.");
-                break;
-            case "Government Grant":
-//                System.out.println("Government Grant");
-//            System.out.println("Add 1 research station to any city (no City card needed).");
-                for (BoardNode bn: world.getBoardNodes()) {
-                    if (!((PropertyBoolean) bn.getProperty(Constants.researchStationHash)).value) {
-                        String cityName = ((PropertyString) bn.getProperty(nameHash)).value;
-                        if (findCounter("Research Stations").getValue() == 0) {
-                            // If all research stations are used, then take one from board
-                            for (PropertyString ps : researchStations) {
-                                actions.add(new AddResearchStationWithCardFrom(ps.value, cityName, card));
-                            }
-                        } else {
-                            // Otherwise can just build here
-                            actions.add(new AddResearchStationWithCard(cityName, card));
-                        }
-                    }
-                }
-                break;
-            case "One quiet night":
-//                System.out.println("One quiet night");
-//            System.out.println("Skip the next Infect Cities step (do not flip over any Infection cards).");
-                actions.add(new QuietNight());
-                break;
-            case "Forecast":
-//                System.out.println("Forecast");
-//            System.out.println("Draw, look at, and rearrange the top 6 cards of the Infection Deck. Put them back on top.");
-                break;
->>>>>>> 7518deb8
         }
 
         return actions;
     }
-<<<<<<< HEAD
-
-
 
     private List<Action> actionsFromEventCard(Card card, ArrayList<String> researchStations){
         ArrayList<Action> actions = new ArrayList<>();
@@ -634,8 +420,7 @@
 
         return actions;
     }
-=======
->>>>>>> 7518deb8
+
     
     protected void setQuietNight(boolean qn) {
         quietNight = qn;
