package llm;

import dev.langchain4j.model.chat.ChatLanguageModel;
import dev.langchain4j.model.openai.OpenAiChatModel;
import dev.langchain4j.model.vertexai.VertexAiGeminiChatModel;
import dev.langchain4j.model.mistralai.MistralAiChatModel;
//import dev.langchain4j.model.mistralai.MistralAiChatModelName;

import java.io.File;
import java.io.FileWriter;

public class LLMAccess {

    static ChatLanguageModel geminiModel;
    static ChatLanguageModel mistralModel;

    static ChatLanguageModel openaiModel;
    String mistralToken = System.getenv("MISTRAL_TOKEN");
    String geminiProject = System.getenv("GEMINI_PROJECT");
    String openaiToken = System.getenv("OPENAI_TOKEN");

    File logFile;
    FileWriter logWriter;

    String geminiLocation = "europe-west2";

    LLM_MODEL modelType;

    public enum LLM_MODEL {
        GEMINI,
        MISTRAL,
        OPENAI
    }


    public LLMAccess(LLM_MODEL modelType, String logFileName) {
        if (logFileName != null && !logFileName.isEmpty()) {
            logFile = new File(logFileName);
            try {
                logWriter = new FileWriter(logFile);
            } catch (Exception e) {
                System.out.println("Error creating log file: " + e.getMessage());
            }
        }
        this.modelType = modelType;
        if (geminiProject != null && !geminiProject.isEmpty()) {
            try {
                geminiModel = VertexAiGeminiChatModel.builder()
                        .project(geminiProject)
                        .location(geminiLocation)
                        //      .temperature(1.0f)  // between 0 and 2; default 1.0 for pro-1.5
                        //       .topK(40) // some models have a three-stage sampling process. topK; then topP; then temperature
                        //       .topP(0.94f)  // 1.5 default is 0.64; the is the sum of probability of tokens to sample from
                   //     .maxOutputTokens(1000)  // max replay size (max is 8192)
                        .modelName("gemini-1.5-flash-001")
                        .build();
            } catch (Error e) {
                System.out.println("Error creating Gemini model: " + e.getMessage());
            }
        }

        if (mistralToken != null && !mistralToken.isEmpty()) {
//            mistralModel = MistralAiChatModel.builder()
//                    .modelName(MistralAiChatModelName.MISTRAL_MEDIUM_LATEST)
//                    .apiKey(mistralToken)
//                    .build();
        }

        if (openaiToken != null && !openaiToken.isEmpty()) {
            openaiModel = OpenAiChatModel.builder()
                    .apiKey(openaiToken)
                    .build();
        }
    }

    /**
     * Gets some text from the specified model
     * @param query the prompt sent to the model
     * @param modelType the LLM model to use
     * @return The full text returned by the model; or an empty string if no valid model
     */
    public String getResponse(String query, LLM_MODEL modelType) {
        String response = "";
        if (modelType == LLM_MODEL.MISTRAL && mistralModel != null) {
            response = mistralModel.generate(query);
        }
        if (modelType == LLM_MODEL.GEMINI && geminiModel != null) {
            response = geminiModel.generate(query);
        }
        if (modelType == LLM_MODEL.OPENAI && openaiModel != null) {
            response = openaiModel.generate(query);
        }
        // Write to file (if log file is specified)
        if (logWriter != null) {
            String output = String.format("\nModel: %s\nQuery: %s\nResponse: %s\n", modelType, query, response);
            try {
                logWriter.write(output);
                logWriter.flush();
            } catch (Exception e) {
                System.out.println("Error writing to log file: " + e.getMessage());
            }
        }
        return response;
    }

    /**
     * This will use the default LLM model specified in the constructor
     * @param query the prompt sent to the model
     * @return The full text returned by the model; or an empty string if no valid model
     */
    public String getResponse(String query) {
        return getResponse(query, this.modelType);
    }

    public static void main(String[] args) {
<<<<<<< HEAD
        LLMAccess llm = new LLMAccess(LLM_MODEL.OPENAI);
=======
        LLMAccess llm = new LLMAccess(LLM_MODEL.MISTRAL, "");
>>>>>>> 7cdbdc28
        llm.getResponse("What is the average lifespan of a Spanish Armadillo?");

        llm.getResponse("What is the lifecycle of the European Firefly?", LLM_MODEL.OPENAI);
    }
}<|MERGE_RESOLUTION|>--- conflicted
+++ resolved
@@ -113,13 +113,8 @@
     }
 
     public static void main(String[] args) {
-<<<<<<< HEAD
-        LLMAccess llm = new LLMAccess(LLM_MODEL.OPENAI);
-=======
-        LLMAccess llm = new LLMAccess(LLM_MODEL.MISTRAL, "");
->>>>>>> 7cdbdc28
+        LLMAccess llm = new LLMAccess(LLM_MODEL.OPENAI, "");
         llm.getResponse("What is the average lifespan of a Spanish Armadillo?");
-
         llm.getResponse("What is the lifecycle of the European Firefly?", LLM_MODEL.OPENAI);
     }
 }