package llm;

public class TaskPrompter {
    String gameName;

    String gameStateClassName;

    String promptsDir;

    public TaskPrompter(String gameName, String gameStateClassName, String promptsDir)
    {
        this.gameName = gameName;
        this.promptsDir = promptsDir;
        this.gameStateClassName = gameStateClassName;
    }

    private String getMainTask(String className) {
        return String.format("""
                You are playing %s. Your job is to write the evaluation logic to help an AI play this game. Don't leave parts unfinished or TODOs.
<<<<<<< HEAD
                 First, write a java class whose name is exactly %s. It must have only a single function with this signature:\s
=======
                 First, write a java class called %s, with only a single function with this signature:\s
>>>>>>> 47973ece
                 - public double evaluateState(%s gameState, int playerId)
                This is a heuristic function to play %s. The variable gameState is the current state of the game, and playerId\s
                is the ID of the player we evaluate the state for. Write the contents of this function, so that we give a higher numeric\s
                evaluation to those game states that are beneficial to the player with the received playerId as id. Return:
                  - 0.0 if player playerId lost the game.
                  - 1.0 if player playerId won the game.
                 If the game is not over, return a value between 0.0 and 1.0 so that the value is close to 0.0 if player playerId is close to losing,
                 and closer to 1.0 if playerId is about to win the game.
                Take into account all the elements of the game state and possible opponent moves.\s
                """, gameName, className, gameStateClassName, gameName);
    }

    private String getAPIinformation()
    {
        return String.format("""
                You can use the following API:
                 - In TicTacToeGameState, you can use the following functions:
                    - GridBoard<Token> getGridBoard(), to access the board of the game.
                    - Token getPlayerToken(int playerId), to get the Token of the player passed as a parameter.
                    - boolean isGameOver(), returns true if the game is finished.
                    - boolean getWinner(), returns the Id of the player that won the game, or -1 if the game is not over.
                    - int getCurrentPlayer(), returns the Id of the player that moves next.
                 - GridBoard<Token> has the following functions you can also use:
                   - int getWidth(), to return the width of the board.
                   - int getHeight(), to return the height of the board.
                   - Token getElement(int x, int y), that returns the Token on the position of the board with row x and column y.\s
                 - Token represents a piece placed by a player. Which player the token belongs to is represented with a string. This string\s
                   is "x" for player ID 0, and "o" for player ID 1.\s
                   - Token(String) allows your to create token objects for any comparisons.\s
                   - String getTokenType() returns the string representation of the token type.
                Assume all the other classes are implemented, and do not include a main function. Add all the import statements required,\s
                in addition to importing games.tictactoe.TicTacToeGameState, core.components.GridBoard and core.components.Token\s
                Do not include any explanation of the code. Just the raw Java code is needed.
                Do not include any comments in the code.
                                """);
    }

    public String getTaskPrompt(String className)
    {
        String mainTask = getMainTask(className);
        String api = getAPIinformation();
        return mainTask + api;
        }

    public String getFeedbackPrompt(String code) {
        String text = """
                The current best heuristic code is below.
                ```java
                %s
                ```
                Your task is to generate a new heuristic function that is better than the current one.
                A better heuristic will have a higher win rate and/or have shorter and less complex code.
                """;
        return String.format(text, code);
    }

    public String getCompilationErrorFeedbackPrompt(String code, String errorMessage)
    {
        String text = """
                This class had failed to compile correctly.
                ```java
                %s
                ```
                The error message is:
                %s
                
                Rewrite this code to compile correctly
                """;
        return String.format(text, code, errorMessage);
    }

}<|MERGE_RESOLUTION|>--- conflicted
+++ resolved
@@ -17,11 +17,7 @@
     private String getMainTask(String className) {
         return String.format("""
                 You are playing %s. Your job is to write the evaluation logic to help an AI play this game. Don't leave parts unfinished or TODOs.
-<<<<<<< HEAD
-                 First, write a java class whose name is exactly %s. It must have only a single function with this signature:\s
-=======
-                 First, write a java class called %s, with only a single function with this signature:\s
->>>>>>> 47973ece
+                First, write a java class whose name is exactly %s. It must have only a single function with this signature:\s
                  - public double evaluateState(%s gameState, int playerId)
                 This is a heuristic function to play %s. The variable gameState is the current state of the game, and playerId\s
                 is the ID of the player we evaluate the state for. Write the contents of this function, so that we give a higher numeric\s
