--- conflicted
+++ resolved
@@ -60,14 +60,7 @@
 
                 String llmPrompt = GamePromptGenerator.createLLMTaskPrompt(GamePromptGenerator.TaskType.Heuristic, GameType.TicTacToe, playerCount, className);
                 if (iteration > 0) {
-<<<<<<< HEAD
-                    GamePromptGenerator.createLLMFeedbackPrompt(GamePromptGenerator.TaskType.Heuristic, GameType.TicTacToe, playerCount, className, generatedCode);
-
-                    if (!error.isEmpty())
-                        llmPrompt = tp.getCompilationErrorFeedbackPrompt(generatedCode, error);
-=======
                     GamePromptGenerator.createLLMFeedbackPrompt(GamePromptGenerator.TaskType.Heuristic, GameType.TicTacToe, 2, className, generatedCode);
->>>>>>> 4425432e
                 }
 
                 if (!error.isEmpty())
