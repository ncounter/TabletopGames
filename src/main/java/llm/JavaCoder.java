package llm;

import core.AbstractParameters;
import core.AbstractPlayer;
import core.Game;
import evaluation.RunArg;
import evaluation.tournaments.AbstractTournament;
import evaluation.tournaments.RoundRobinTournament;
import games.GameType;
import org.apache.spark.sql.catalyst.expressions.Abs;
import players.heuristics.StringHeuristic;
import players.simple.OSLAParameters;
import players.simple.OSLAPlayer;
import players.simple.RandomPlayer;
import utilities.Utils;

import java.io.BufferedWriter;
import java.io.FileWriter;
import java.io.IOException;
import java.util.*;

public class JavaCoder {

    /**
     * Args:
     * [0]: game name
     * dir: working dir
     * [2]: evaluator name
     *
     * @param args
     */
    public static void main(String[] args) {

        //Arg. Example:  dir=llm gameName=TicTacToe evaluator=TicTacToeEvaluator
        String gameName = Utils.getArg(args, "game", "TicTacToe");
        GameType gameType = GameType.valueOf(gameName);
        int playerCount = Utils.getArg(args, "players", 2);
        String workingDir = Utils.getArg(args, "dir", "llm");
        String gameStateClassName = Utils.getArg(args, "gameStateClassName", gameName + "GameState");
        String evaluatorName = Utils.getArg(args, "evaluator", gameName + "Evaluator");
        String promptsDir = workingDir + "/prompts/" + gameName + "/";
        String llmLogFile = workingDir + "/" + gameName + "_llm_log.txt";
        String fileStem = workingDir + "/" + evaluatorName;

        TaskPrompter tp = new TaskPrompter(gameName, gameStateClassName, promptsDir);

        int iteration = 0;
        int max_iters = 3;

        LLMAccess llm = new LLMAccess(LLMAccess.LLM_MODEL.GEMINI, llmLogFile);
        List<AbstractPlayer> playerList = new ArrayList<>();

        String generatedCode = "";
        String error = "";

        while (iteration < max_iters) {
            try {
                String fileName = fileStem + String.format("%03d.java", iteration);
                String className = evaluatorName + String.format("%03d", iteration);

                String llmPrompt = tp.getTaskPrompt(className);
                if (iteration > 0) {
<<<<<<< HEAD
                    GamePromptGenerator.createLLMFeedbackPrompt(GamePromptGenerator.TaskType.Heuristic, GameType.TicTacToe, 2, className, generatedCode);
=======
                    llmPrompt = tp.getFeedbackPrompt(generatedCode);

                    if (!error.isEmpty())
                        llmPrompt = tp.getCompilationErrorFeedbackPrompt(generatedCode, error);
>>>>>>> decda686
                }

                if (!error.isEmpty())
                    llmPrompt = GamePromptGenerator.createLLMErrorPrompt(GamePromptGenerator.TaskType.Heuristic, GameType.TicTacToe, 2, className, generatedCode, error);

                //String.format("This class had failed to compile correctly.%n%n%s%n%nThe error message is %s%n.Rewrite this code to compile correctly%n", generatedCode, error);
                error = "";
                // Use regex to extract code between ```java and ```
                // and remove any comments
                generatedCode = llm.getResponse(llmPrompt)
                        .replaceAll("```java\\s*(.*?)", "$1")
                        .replaceAll("(.*?)```", "$1")
                        .replaceAll("//.*\\n", "");
                writeGeneratedCodeToFile(generatedCode, fileName);

                System.out.printf("Iteration %d has generated code%n", iteration);

                // We now create a StringHeuristic and OSLA player from the generated code
                StringHeuristic heuristic = new StringHeuristic(fileName, className);
                OSLAParameters params = new OSLAParameters();
                params.heuristic = heuristic;
                OSLAPlayer player = new OSLAPlayer(params);
                player.setName(String.format("OSLA_%03d", iteration));
                playerList.add(player);

            } catch (RuntimeException e) {
                System.out.println("Error compiling: " + e.getMessage());
                error = e.getMessage();
            } catch (IOException exception) {
                System.out.println("Error writing file: " + exception.getMessage());
                error = exception.getMessage();
            }

            if (!error.isEmpty()) {
                // in this case we failed to compile the code, so we don't run the tournament
                System.out.println("Compilation error, re-asking LLM");
                continue;
            }
            // set up defaults
            Map<RunArg, Object> tournamentConfig = RunArg.parseConfig(new String[]{},
                    Collections.singletonList(RunArg.Usage.RunGames));
            // then override the ones we really want
            tournamentConfig.putAll(Map.of(
                    RunArg.game, gameType,
                    RunArg.matchups, 100,
                    RunArg.listener, Collections.emptyList(),
                    RunArg.mode, "exhaustive",
                    RunArg.output, String.format("%s_%03d_Results.txt", fileStem, iteration),
                    RunArg.verbose, false
            ));
            AbstractParameters params = gameType.createParameters(System.currentTimeMillis());

            List<AbstractPlayer> playersForTournament = new ArrayList<>(playerList);
            // we have at least one Random player for comparison
            // and then pad out extra players to the required number for the player count (if needed)
            playersForTournament.add(new RandomPlayer());
            while (playersForTournament.size() < playerCount) {
                playersForTournament.add(new RandomPlayer());
            }

            // TODO: There is scope to refactor RoundRobinTournament constructor usage to simplify this
            RoundRobinTournament tournament = new RoundRobinTournament(
                    playersForTournament, gameType, playerCount, params,
                    AbstractTournament.TournamentMode.NO_SELF_PLAY, tournamentConfig);
            tournament.run();
            for (int index = 0; index < playerList.size(); index++) {
                System.out.printf("Player %s has score %.2f%n", playerList.get(index).toString(), tournament.getWinRate(index));
            }

            iteration++;
        }
    }


    // Write the prompt response to file
    public static void writeGeneratedCodeToFile(String generatedCode, String filePath) throws IOException {
        List<String> lines = new ArrayList<>();
        for (String line : generatedCode.split("\n")) {
            lines.add(line.split("//", 1)[0].strip() + "\n");
        }

        try (BufferedWriter writer = new BufferedWriter(new FileWriter(filePath))) {
            for (String line : lines) {
                writer.write(line);
            }
        }
    }

}<|MERGE_RESOLUTION|>--- conflicted
+++ resolved
@@ -60,14 +60,7 @@
 
                 String llmPrompt = tp.getTaskPrompt(className);
                 if (iteration > 0) {
-<<<<<<< HEAD
                     GamePromptGenerator.createLLMFeedbackPrompt(GamePromptGenerator.TaskType.Heuristic, GameType.TicTacToe, 2, className, generatedCode);
-=======
-                    llmPrompt = tp.getFeedbackPrompt(generatedCode);
-
-                    if (!error.isEmpty())
-                        llmPrompt = tp.getCompilationErrorFeedbackPrompt(generatedCode, error);
->>>>>>> decda686
                 }
 
                 if (!error.isEmpty())
