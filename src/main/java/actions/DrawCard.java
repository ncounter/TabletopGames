package actions;

import components.Card;
import components.Deck;
import components.IDeck;
import core.GameState;

public class DrawCard implements Action {

    //TODO: turn this into IDs and do not use two ways of creating this action.
    private String deckIdFrom;
    private String deckIdTo;

<<<<<<< HEAD
    private Deck<Card> deckFrom;
    private Deck<Card> deckTo;
=======
    private IDeck deckFrom;
    private IDeck deckTo;
>>>>>>> 7e9866f2

    private int index;

    public DrawCard (String deckFrom, String deckTo) {
        this.deckIdFrom = deckFrom;
        this.deckIdTo = deckTo;
    }

    public DrawCard (String deckFrom, String deckTo, int index) {
        this.deckIdFrom = deckFrom;
        this.deckIdTo = deckTo;
        this.index = index;
    }

<<<<<<< HEAD
    public DrawCard (Deck<Card> deckFrom, Deck<Card> deckTo) {
=======
    public DrawCard (IDeck deckFrom, IDeck deckTo) {
>>>>>>> 7e9866f2
        this.deckFrom = deckFrom;
        this.deckTo = deckTo;
    }

    @Override
    public boolean execute(GameState gs) {
        Card card;
        if (deckFrom == null) {
            deckFrom = gs.findDeck(deckIdFrom);
        }
        if (deckTo == null) {
            deckTo = gs.findDeck(deckIdTo);
        }

        if (index != -1){
            card = deckFrom.pick(index);
        } else {
            card = deckFrom.draw();
        }
        if (card == null) {
            return false;
        }
        return deckTo.add(card);

        // TODO: if you can't draw cards, game over
        // TODO: discard if too many / play event card
    }

    @Override
    public boolean equals(Object other)
    {
        if (this == other) return true;
        if(other instanceof DrawCard)
        {
            DrawCard otherAction = (DrawCard) other;
            return deckIdFrom.equals(otherAction.deckIdFrom) && deckIdTo.equals(otherAction.deckIdTo) &&
                    deckFrom.equals(otherAction.deckFrom) && deckTo.equals(otherAction.deckTo);

        }else return false;
    }
}<|MERGE_RESOLUTION|>--- conflicted
+++ resolved
@@ -11,13 +11,8 @@
     private String deckIdFrom;
     private String deckIdTo;
 
-<<<<<<< HEAD
-    private Deck<Card> deckFrom;
-    private Deck<Card> deckTo;
-=======
-    private IDeck deckFrom;
-    private IDeck deckTo;
->>>>>>> 7e9866f2
+    private IDeck<Card> deckFrom;
+    private IDeck<Card> deckTo;
 
     private int index;
 
@@ -32,11 +27,7 @@
         this.index = index;
     }
 
-<<<<<<< HEAD
-    public DrawCard (Deck<Card> deckFrom, Deck<Card> deckTo) {
-=======
-    public DrawCard (IDeck deckFrom, IDeck deckTo) {
->>>>>>> 7e9866f2
+    public DrawCard (IDeck<Card> deckFrom, IDeck<Card> deckTo) {
         this.deckFrom = deckFrom;
         this.deckTo = deckTo;
     }
@@ -45,10 +36,10 @@
     public boolean execute(GameState gs) {
         Card card;
         if (deckFrom == null) {
-            deckFrom = gs.findDeck(deckIdFrom);
+            deckFrom = (IDeck<Card>)gs.findDeck(deckIdFrom);
         }
         if (deckTo == null) {
-            deckTo = gs.findDeck(deckIdTo);
+            deckTo = (IDeck<Card>)gs.findDeck(deckIdTo);
         }
 
         if (index != -1){
