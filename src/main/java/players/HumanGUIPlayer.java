package players;

import core.AbstractPlayer;
import core.actions.AbstractAction;
import core.interfaces.IObservation;
import java.util.List;


public class HumanGUIPlayer extends AbstractPlayer {
    ActionController ac;

    public HumanGUIPlayer(ActionController ac){
        this.ac = ac;
    }

    @Override
    public int getAction(IObservation observation, List<AbstractAction> actions) {
        return actions.indexOf(ac.getAction());
    }
<<<<<<< HEAD

=======
>>>>>>> b6fa33b0
}
<|MERGE_RESOLUTION|>--- conflicted
+++ resolved
@@ -17,8 +17,4 @@
     public int getAction(IObservation observation, List<AbstractAction> actions) {
         return actions.indexOf(ac.getAction());
     }
-<<<<<<< HEAD
-
-=======
->>>>>>> b6fa33b0
 }
