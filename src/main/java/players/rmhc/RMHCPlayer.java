package players.rmhc;

import core.AbstractGameState;
import core.AbstractPlayer;
import core.actions.AbstractAction;
import players.PlayerConstants;
import utilities.ElapsedCpuTimer;

import java.util.List;
import java.util.Random;


public class RMHCPlayer extends AbstractPlayer {
    private Individual bestIndividual;
    // Budgets
    private double avgTimeTaken = 0, acumTimeTaken = 0;
    private int numIters = 0;
    private int fmCalls = 0;
    private int copyCalls = 0;

    public RMHCPlayer() {
<<<<<<< HEAD
        long seed = System.currentTimeMillis();
        rnd = new Random(seed);
        parameters = new RMHCParams();
        parameters.setRandomSeed(seed);
    }

    public RMHCPlayer(RMHCParams params) {
        rnd = new Random(params.getRandomSeed());
        parameters = params;
        setName("RMHC");
=======
        this(new RMHCParams());
    }

    public RMHCPlayer(RMHCParams params) {
        super(params, "RMHC");
        randomGenerator = new Random(params.getRandomSeed());
>>>>>>> f0e64e54
    }

    @Override
    public RMHCParams getParameters() {
        return (RMHCParams) parameters;
    }

    @Override
    public AbstractAction _getAction(AbstractGameState stateObs, List<AbstractAction> possibleActions) {
        ElapsedCpuTimer timer = new ElapsedCpuTimer();  // New timer for this game tick
        avgTimeTaken = 0;
        acumTimeTaken = 0;
        numIters = 0;
        fmCalls = 0;
        copyCalls = 0;
        RMHCParams params = getParameters();

        // Initialise individual
        bestIndividual = new Individual(params.horizon, params.discountFactor, getForwardModel(), stateObs, getPlayerID(), rnd, params.getHeuristic());
        fmCalls += bestIndividual.length;

        // Run evolution
        boolean keepIterating = true;
        while (keepIterating) {
            runIteration(stateObs);

            // Check budget depending on budget type
            if (params.budgetType == PlayerConstants.BUDGET_TIME) {
                long remaining = timer.remainingTimeMillis();
                keepIterating = remaining > avgTimeTaken && remaining > params.breakMS;
            } else if (params.budgetType == PlayerConstants.BUDGET_FM_CALLS) {
                keepIterating = fmCalls < params.budget;
            } else if (params.budgetType == PlayerConstants.BUDGET_COPY_CALLS) {
                keepIterating = copyCalls < params.budget && numIters < params.budget;
            } else if (params.budgetType == PlayerConstants.BUDGET_FMANDCOPY_CALLS) {
                keepIterating = (fmCalls + copyCalls) < params.budget;
            } else if (params.budgetType == PlayerConstants.BUDGET_ITERATIONS) {
                keepIterating = numIters < params.budget;
            }
        }

        // Return first action of best individual
        return bestIndividual.actions[0];
    }

    @Override
    public RMHCPlayer copy() {
        RMHCParams newParams = (RMHCParams) parameters.copy();
        newParams.setRandomSeed(rnd.nextInt());
        RMHCPlayer retValue = new RMHCPlayer(newParams);
        retValue.setForwardModel(getForwardModel().copy());
        return retValue;
    }

    /**
     * Run evolutionary process for one generation
     *
     * @param stateObs - current game state
     */
    private void runIteration(AbstractGameState stateObs) {
        ElapsedCpuTimer elapsedTimerIteration = new ElapsedCpuTimer();

        // Create new individual through mutation
        Individual newIndividual = new Individual(bestIndividual);
        copyCalls += newIndividual.length;
        int statesUpdated = newIndividual.mutate(getForwardModel(), getPlayerID());
        fmCalls += statesUpdated;
        copyCalls += statesUpdated; // as mutate() copyies once each time it applies the forward model

        // Keep new individual if better than current
        if (newIndividual.value > bestIndividual.value)
            bestIndividual = newIndividual;

        // Update budgets
        numIters++;
        acumTimeTaken += (elapsedTimerIteration.elapsedMillis());
        avgTimeTaken = acumTimeTaken / numIters;
    }

//    public static void main(String[] args){
//        /* 1. Action controller for GUI interactions. If set to null, running without visuals. */
//        ActionController ac = new ActionController(); //null;
//
//        /* 2. Game seed */
//        long seed = System.currentTimeMillis(); //0;
//
//        /* 3. Set up players for the game */
//        ArrayList<AbstractPlayer> players = new ArrayList<>();
//        players.add(new RandomPlayer(new Random()));
//        players.add(new RMHC());
//
//        /* 4. Run! */
//        int wonGames = 0;
//        for (int i = 0; i < 1000; i++) {
//            Game game = runOne(TicTacToe, players, seed, ac, false);
//            if (game.getGameState().getPlayerResults()[1] == Utils.GameResult.WIN) {
//                wonGames += 1;
//            }
//        }
//        System.out.println(wonGames);
//    }

}<|MERGE_RESOLUTION|>--- conflicted
+++ resolved
@@ -6,8 +6,7 @@
 import players.PlayerConstants;
 import utilities.ElapsedCpuTimer;
 
-import java.util.List;
-import java.util.Random;
+import java.util.*;
 
 
 public class RMHCPlayer extends AbstractPlayer {
@@ -19,7 +18,6 @@
     private int copyCalls = 0;
 
     public RMHCPlayer() {
-<<<<<<< HEAD
         long seed = System.currentTimeMillis();
         rnd = new Random(seed);
         parameters = new RMHCParams();
@@ -30,14 +28,6 @@
         rnd = new Random(params.getRandomSeed());
         parameters = params;
         setName("RMHC");
-=======
-        this(new RMHCParams());
-    }
-
-    public RMHCPlayer(RMHCParams params) {
-        super(params, "RMHC");
-        randomGenerator = new Random(params.getRandomSeed());
->>>>>>> f0e64e54
     }
 
     @Override
