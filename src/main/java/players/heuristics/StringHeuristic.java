--- conflicted
+++ resolved
@@ -20,18 +20,15 @@
 
 public class StringHeuristic implements IStateHeuristic {
 
-<<<<<<< HEAD
     private String className = "TicTacToeEvaluator";
     private String fileName = "llm/" + className + ".java";
-=======
-    private String fileName;
->>>>>>> 6bafeac0
+
     private String str;
 
     Object heuristicClass;
     Method heuristicFunction;
 
-<<<<<<< HEAD
+
     public String getFileName() {
         return fileName;
     }
@@ -62,9 +59,7 @@
     }
 
     private void loadFile() {
-=======
-    public StringHeuristic(String fileName) {
->>>>>>> 6bafeac0
+
         // Read 'str' as whole text in fileName file:
         try {
             BufferedReader reader = new BufferedReader(new FileReader(fileName));
@@ -82,10 +77,7 @@
 
     private void compile() {
         // Method string
-<<<<<<< HEAD
-=======
         String className = fileName.replaceAll(".*/(.*?)\\.java", "$1");
->>>>>>> 6bafeac0
         String sourceCode = str;
 
         // Compile source code
