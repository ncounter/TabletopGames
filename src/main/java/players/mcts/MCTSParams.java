package players.mcts;

import core.*;
<<<<<<< HEAD
import core.interfaces.*;
import games.dominion.BigMoney;
import games.dominion.PlayActionCards;
import org.json.simple.*;
import org.json.simple.parser.*;
import players.PlayerConstants;
import players.PlayerParameters;
import players.simple.RandomPlayer;

import java.io.*;
import java.util.*;
=======
import players.PlayerParameters;
import players.simple.RandomPlayer;
import java.util.*;

import static players.mcts.MCTSEnums.strategies.RANDOM;
>>>>>>> 0fa3e2f1

public class MCTSParams extends PlayerParameters {

    public double K = Math.sqrt(2);
    public int rolloutLength = 10;
    public boolean rolloutsEnabled = true;
    public double epsilon = 1e-6;
<<<<<<< HEAD
    public String rolloutType = "Random";
=======
    public MCTSEnums.strategies rolloutType = RANDOM;           ;
>>>>>>> 0fa3e2f1

    public MCTSParams() {
        this(System.currentTimeMillis());
    }
    public MCTSParams(long seed) {
        super(seed);
        addTunableParameter("K", Math.sqrt(2), Arrays.asList(0.0, 0.1, 1.0, Math.sqrt(2), 3.0, 10.0));
        addTunableParameter("rolloutLength", 10, Arrays.asList(6, 8, 10, 12, 20));
        addTunableParameter("rolloutsEnabled", false, Arrays.asList(false, true));
        addTunableParameter("epsilon", 1e-6);
        addTunableParameter("rolloutType", RANDOM);
    }

    @Override
<<<<<<< HEAD
    protected AbstractParameters _copy() {
        MCTSParams params = new MCTSParams(System.currentTimeMillis());
        params.K = K;
        params.rolloutLength = rolloutLength;
        params.rolloutsEnabled = rolloutsEnabled;
        params.epsilon = epsilon;
        return params;
    }

    @Override
    public HashMap<Integer, ArrayList<?>> getSearchSpace() {
        return new HashMap<Integer, ArrayList<?>>() {{
            put(0, new ArrayList<Double>() {{ // K
                add(1.0);
                add(Math.sqrt(2));
                add(2.0);
            }});
            put(1, new ArrayList<Integer>() {{ // Rollout length
                add(6);
                add(8);
                add(10);
                add(12);
            }});
            put(2, new ArrayList<Boolean>() {{ // Rollouts enabled
                add(false);
                add(true);
            }});
            put(3, new ArrayList<String>() {{
                add("Random");
            }});
        }};
    }

    @Override
    public List<Integer> getParameterIds() {
        return new ArrayList<Integer>() {{
            add(0);
            add(1);
            add(2);
            add(3);
        }};
    }

    @Override
    public Object getDefaultParameterValue(int parameterId) {
        switch (parameterId) {
            case 0:
                return Math.sqrt(2);
            case 1:
                return 10;
            case 2:
                return false;
            case 3:
                return "Random";
        }
        return null;
    }

    @Override
    public void setParameterValue(int parameterId, Object value) {
        if (parameterId == 0) K = (double) value;
        else if (parameterId == 1) rolloutLength = (int) value;
        else if (parameterId == 2) rolloutsEnabled = (boolean) value;
        else if (parameterId == 3) rolloutType = (String) value;
        else System.out.println("Unknown parameter " + parameterId);
    }

    @Override
    public Object getParameterValue(int parameterId) {
        if (parameterId == 0) return K;
        else if (parameterId == 1) return rolloutLength;
        else if (parameterId == 2) return rolloutsEnabled;
        else if (parameterId == 3) return rolloutType;
        else {
            System.out.println("Unknown parameter " + parameterId);
            return null;
        }
    }

    @Override
    public String getParameterName(int parameterId) {
        if (parameterId == 0) return "K";
        else if (parameterId == 1) return "Rollout length";
        else if (parameterId == 2) return "Rollouts enabled";
        else if (parameterId == 3) return "Rollout type";
        else {
            System.out.println("Unknown parameter " + parameterId);
            return null;
        }
=======
    public void _reset() {
        super._reset();
        K = (double) getParameterValue("K");
        rolloutLength = (int) getParameterValue("rolloutLength");
        rolloutsEnabled = (boolean) getParameterValue("rolloutsEnabled");
        epsilon = (double) getParameterValue("epsilon");
        rolloutType = (MCTSEnums.strategies) getParameterValue("rolloutType");
    }

    @Override
    protected AbstractParameters _copy() {
        return new MCTSParams(System.currentTimeMillis());
    }

    /**
     * @return Returns the AbstractPlayer policy that will take actions during an MCTS rollout.
     *         This defaults to a Random player.
     */
    public AbstractPlayer getRolloutStrategy() {
        return new RandomPlayer(new Random(getRandomSeed()));
    }


    @Override
    public MCTSPlayer instantiate() {
        return new MCTSPlayer(this);
>>>>>>> 0fa3e2f1
    }

    public AbstractPlayer getRolloutStrategy() {
        if (rolloutType.equals("BigMoney"))
            return new BigMoney();
        else if (rolloutType.equals("PlayActions"))
            return new PlayActionCards(new Random(randomSeed));
        return new RandomPlayer(new Random(randomSeed));
    }

    public final static List<String> expectedKeys = Arrays.asList("algorithm", "seed", "K", "rolloutLength",
            "rolloutsEnabled", "epsilon", "rolloutType", "budgetType", "budget", "breakMS");

    @SuppressWarnings("unchecked")
    private static <T> T getParam(String name, JSONObject json, T defaultValue) {
        Object data = json.getOrDefault(name, defaultValue);
        if (data.getClass() == defaultValue.getClass())
            return (T) data;
        return defaultValue;
    }

    public static MCTSParams fromJSONFile(String filename) {
        try {
            FileReader reader = new FileReader(filename);
            JSONParser jsonParser = new JSONParser();
            JSONObject rawData = (JSONObject) jsonParser.parse(reader);
            return fromJSON(rawData);
        } catch (Exception e) {
            throw new AssertionError(e.getMessage() + " : problem loading MCTSParams from file " + filename);
        }
    }

    public static MCTSParams fromJSON(JSONObject rawData) {
        long seed = getParam("seed", rawData, System.currentTimeMillis());
        MCTSParams retValue = new MCTSParams(seed);

        retValue.K = getParam("K", rawData, retValue.K);
        retValue.rolloutLength = getParam("rolloutLength", rawData, retValue.rolloutLength);
        retValue.rolloutsEnabled = getParam("rolloutsEnabled", rawData, retValue.rolloutsEnabled);
        retValue.epsilon = getParam("epsilon", rawData, retValue.epsilon);
        retValue.rolloutType = getParam("rolloutType", rawData, retValue.rolloutType);
        retValue.budgetType = getParam("budgetType", rawData, retValue.budgetType);
        int budget = getParam("budget", rawData, -1);
        switch (retValue.budgetType) {
            case PlayerConstants.BUDGET_TIME:
                retValue.timeBudget = (budget == -1) ? retValue.timeBudget : budget;
                break;
            case PlayerConstants.BUDGET_ITERATIONS:
                retValue.iterationsBudget = (budget == -1) ? retValue.iterationsBudget : budget;
                break;
            case PlayerConstants.BUDGET_FM_CALLS:
                retValue.fmCallsBudget = (budget == -1) ? retValue.fmCallsBudget : budget;
                break;
            default:
                throw new AssertionError("Unknown Budget Type " + retValue.budgetType);
        }

        // We should also check that there are no other properties in there
        for (Object key : rawData.keySet()) {
            if (key instanceof String && !expectedKeys.contains(key)) {
                System.out.println("Unexpected key in JSON for MCTSParameters : " + key);
            }
        }

        return retValue;
    }
}<|MERGE_RESOLUTION|>--- conflicted
+++ resolved
@@ -1,7 +1,6 @@
 package players.mcts;
 
 import core.*;
-<<<<<<< HEAD
 import core.interfaces.*;
 import games.dominion.BigMoney;
 import games.dominion.PlayActionCards;
@@ -13,13 +12,7 @@
 
 import java.io.*;
 import java.util.*;
-=======
-import players.PlayerParameters;
-import players.simple.RandomPlayer;
-import java.util.*;
-
 import static players.mcts.MCTSEnums.strategies.RANDOM;
->>>>>>> 0fa3e2f1
 
 public class MCTSParams extends PlayerParameters {
 
@@ -27,11 +20,7 @@
     public int rolloutLength = 10;
     public boolean rolloutsEnabled = true;
     public double epsilon = 1e-6;
-<<<<<<< HEAD
-    public String rolloutType = "Random";
-=======
     public MCTSEnums.strategies rolloutType = RANDOM;           ;
->>>>>>> 0fa3e2f1
 
     public MCTSParams() {
         this(System.currentTimeMillis());
@@ -46,97 +35,6 @@
     }
 
     @Override
-<<<<<<< HEAD
-    protected AbstractParameters _copy() {
-        MCTSParams params = new MCTSParams(System.currentTimeMillis());
-        params.K = K;
-        params.rolloutLength = rolloutLength;
-        params.rolloutsEnabled = rolloutsEnabled;
-        params.epsilon = epsilon;
-        return params;
-    }
-
-    @Override
-    public HashMap<Integer, ArrayList<?>> getSearchSpace() {
-        return new HashMap<Integer, ArrayList<?>>() {{
-            put(0, new ArrayList<Double>() {{ // K
-                add(1.0);
-                add(Math.sqrt(2));
-                add(2.0);
-            }});
-            put(1, new ArrayList<Integer>() {{ // Rollout length
-                add(6);
-                add(8);
-                add(10);
-                add(12);
-            }});
-            put(2, new ArrayList<Boolean>() {{ // Rollouts enabled
-                add(false);
-                add(true);
-            }});
-            put(3, new ArrayList<String>() {{
-                add("Random");
-            }});
-        }};
-    }
-
-    @Override
-    public List<Integer> getParameterIds() {
-        return new ArrayList<Integer>() {{
-            add(0);
-            add(1);
-            add(2);
-            add(3);
-        }};
-    }
-
-    @Override
-    public Object getDefaultParameterValue(int parameterId) {
-        switch (parameterId) {
-            case 0:
-                return Math.sqrt(2);
-            case 1:
-                return 10;
-            case 2:
-                return false;
-            case 3:
-                return "Random";
-        }
-        return null;
-    }
-
-    @Override
-    public void setParameterValue(int parameterId, Object value) {
-        if (parameterId == 0) K = (double) value;
-        else if (parameterId == 1) rolloutLength = (int) value;
-        else if (parameterId == 2) rolloutsEnabled = (boolean) value;
-        else if (parameterId == 3) rolloutType = (String) value;
-        else System.out.println("Unknown parameter " + parameterId);
-    }
-
-    @Override
-    public Object getParameterValue(int parameterId) {
-        if (parameterId == 0) return K;
-        else if (parameterId == 1) return rolloutLength;
-        else if (parameterId == 2) return rolloutsEnabled;
-        else if (parameterId == 3) return rolloutType;
-        else {
-            System.out.println("Unknown parameter " + parameterId);
-            return null;
-        }
-    }
-
-    @Override
-    public String getParameterName(int parameterId) {
-        if (parameterId == 0) return "K";
-        else if (parameterId == 1) return "Rollout length";
-        else if (parameterId == 2) return "Rollouts enabled";
-        else if (parameterId == 3) return "Rollout type";
-        else {
-            System.out.println("Unknown parameter " + parameterId);
-            return null;
-        }
-=======
     public void _reset() {
         super._reset();
         K = (double) getParameterValue("K");
@@ -163,71 +61,5 @@
     @Override
     public MCTSPlayer instantiate() {
         return new MCTSPlayer(this);
->>>>>>> 0fa3e2f1
-    }
-
-    public AbstractPlayer getRolloutStrategy() {
-        if (rolloutType.equals("BigMoney"))
-            return new BigMoney();
-        else if (rolloutType.equals("PlayActions"))
-            return new PlayActionCards(new Random(randomSeed));
-        return new RandomPlayer(new Random(randomSeed));
-    }
-
-    public final static List<String> expectedKeys = Arrays.asList("algorithm", "seed", "K", "rolloutLength",
-            "rolloutsEnabled", "epsilon", "rolloutType", "budgetType", "budget", "breakMS");
-
-    @SuppressWarnings("unchecked")
-    private static <T> T getParam(String name, JSONObject json, T defaultValue) {
-        Object data = json.getOrDefault(name, defaultValue);
-        if (data.getClass() == defaultValue.getClass())
-            return (T) data;
-        return defaultValue;
-    }
-
-    public static MCTSParams fromJSONFile(String filename) {
-        try {
-            FileReader reader = new FileReader(filename);
-            JSONParser jsonParser = new JSONParser();
-            JSONObject rawData = (JSONObject) jsonParser.parse(reader);
-            return fromJSON(rawData);
-        } catch (Exception e) {
-            throw new AssertionError(e.getMessage() + " : problem loading MCTSParams from file " + filename);
-        }
-    }
-
-    public static MCTSParams fromJSON(JSONObject rawData) {
-        long seed = getParam("seed", rawData, System.currentTimeMillis());
-        MCTSParams retValue = new MCTSParams(seed);
-
-        retValue.K = getParam("K", rawData, retValue.K);
-        retValue.rolloutLength = getParam("rolloutLength", rawData, retValue.rolloutLength);
-        retValue.rolloutsEnabled = getParam("rolloutsEnabled", rawData, retValue.rolloutsEnabled);
-        retValue.epsilon = getParam("epsilon", rawData, retValue.epsilon);
-        retValue.rolloutType = getParam("rolloutType", rawData, retValue.rolloutType);
-        retValue.budgetType = getParam("budgetType", rawData, retValue.budgetType);
-        int budget = getParam("budget", rawData, -1);
-        switch (retValue.budgetType) {
-            case PlayerConstants.BUDGET_TIME:
-                retValue.timeBudget = (budget == -1) ? retValue.timeBudget : budget;
-                break;
-            case PlayerConstants.BUDGET_ITERATIONS:
-                retValue.iterationsBudget = (budget == -1) ? retValue.iterationsBudget : budget;
-                break;
-            case PlayerConstants.BUDGET_FM_CALLS:
-                retValue.fmCallsBudget = (budget == -1) ? retValue.fmCallsBudget : budget;
-                break;
-            default:
-                throw new AssertionError("Unknown Budget Type " + retValue.budgetType);
-        }
-
-        // We should also check that there are no other properties in there
-        for (Object key : rawData.keySet()) {
-            if (key instanceof String && !expectedKeys.contains(key)) {
-                System.out.println("Unexpected key in JSON for MCTSParameters : " + key);
-            }
-        }
-
-        return retValue;
     }
 }