package players.mcts;

import core.AbstractGameState;
import core.actions.AbstractAction;

import java.util.*;

public class MCGSNode extends SingleTreeNode {

<<<<<<< HEAD
    private final Map<Object, MCGSNode> transpositionMap = new HashMap<>();
    public List<Object> trajectory = new ArrayList<>();
=======
    private Map<String, MCGSNode> transpositionMap = new HashMap<>();
    public List<String> trajectory = new ArrayList<>();
>>>>>>> d6948bb3

    protected MCGSNode() {
    }


    @Override
    protected void instantiate(SingleTreeNode parent, AbstractAction actionToReach, AbstractGameState state) {
        super.instantiate(parent, actionToReach, state);
        // the only additional instantiation we need to do is to add the state to the transposition table
        addToTranspositionTable(this, state);
    }

    private void addToTranspositionTable(MCGSNode node, AbstractGameState keyState) {
        Object key = params.MCGSStateKey.getKey(keyState);
        MCGSNode graphRoot = (MCGSNode) root;
        if (graphRoot.transpositionMap.containsKey(key)) {
            throw new AssertionError("Unexpected?");
        }
        graphRoot.transpositionMap.put(key, node);
        //   System.out.println("Adding to transposition table: " + key);
    }

    /**
     * Expands the node by creating a new child node for the action taken and adding to the tree.
     *
     * @return - new child node.
     */
    protected SingleTreeNode expandNode(AbstractAction actionCopy, AbstractGameState nextState) {
        // this marks the first time we have taken an action that has not been tried before from this node
        // in the main algorithm it moves us into the 'rollout' phase

        // we create the new node here; so that the backup does not create new nodes (which is in line with the main MCTS algorithm).
        // this enforces (for the moment) the rule that each iteration adds one new node.
        MCGSNode graphRoot = (MCGSNode) root;
        Object key = params.MCGSStateKey.getKey(nextState);
        if (graphRoot.transpositionMap.containsKey(key)) {
            if (params.MCGSExpandAfterClash) {
                throw new AssertionError("Unexpected?");
            } else {
                MCGSNode retValue = graphRoot.transpositionMap.get(key);
                retValue.setActionsFromOpenLoopState(openLoopState);
                return retValue;
            }
        }
        return createChildNode(actionCopy, nextState);
    }

    @Override
    protected SingleTreeNode nextNodeInTree(AbstractAction actionChosen) {
        // we look up the node in the transposition table using the feature vector for the openLoopState
        Object key = params.MCGSStateKey.getKey(openLoopState);
        MCGSNode nextNode = ((MCGSNode) root).transpositionMap.get(key);

        if (nextNode != null) {
            if (actionValues.get(actionChosen).nVisits == 0) {
                root.nodeClash++;
                if (!params.MCGSExpandAfterClash) {
                    // we then return null so we rollout from this point
                    return null;
                }
            }
            nextNode.setActionsFromOpenLoopState(openLoopState);
        }

        return nextNode;
    }

    @Override
    protected void advanceState(AbstractGameState gs, AbstractAction act, boolean inRollout) {
        // This is a convenient point to record the trajectory for use during the backup
        if (!inRollout) {
            // We only track this while in the tree (we could do the rollout as well, but at the overhead
            // of featureVector calculations
            MCGSNode mcgsRoot = (MCGSNode) root;
            Object key = params.MCGSStateKey.getKey(gs);
            mcgsRoot.trajectory.add(key);
//            System.out.println("Adding to trajectory: " + key);
        }
        super.advanceState(gs, act, inRollout);
    }

    @Override
    protected void resetDepth(SingleTreeNode newRoot) {
        int depthDelta = depth;
        root = this;
        depth = 0;
        for (MCGSNode node : transpositionMap.values()) {
            node.depth -= depthDelta;
            node.root = this;
        }
    }

    /**
     * Back up the value of the child through all parents. Increase number of visits and total value.
     *
     * @param delta - value of rollout to backup
     */
    protected void backUp(double[] delta) {
        normaliseRewardsAfterIteration(delta);
        double[] result = processResultsForParanoidOrSelfOnly(delta);
        MCGSNode nRoot = (MCGSNode) root;
        // trajectory is the sequence of state representations that we have passed through
        if (nRoot.trajectory.size() != nRoot.actionsInTree.size()) {
            throw new AssertionError("Trajectory and actionsInTree should be the same size " +
                    nRoot.trajectory.size() + " != " + nRoot.actionsInTree.size());
        }

        for (int i = 0; i < nRoot.trajectory.size(); i++) {
            Object key = nRoot.trajectory.get(i);
            MCGSNode node = nRoot.transpositionMap.get(key);
            AbstractAction action = nRoot.actionsInTree.get(i).b;
            if (node == null) {
                throw new AssertionError("Node should not be null");
            }
            node.backUpSingleNode(action, result);
        }
        nRoot.trajectory.clear();
    }

<<<<<<< HEAD
    public Map<Object, MCGSNode> getTranspositionMap() {
        return new HashMap<>(transpositionMap);
=======
    public Map<String, MCGSNode> getTranspositionMap() {
        return transpositionMap;
    }

    public void setTranspositionMap(Map<String, MCGSNode> transposition) {
        transpositionMap = transposition;
>>>>>>> d6948bb3
    }

}<|MERGE_RESOLUTION|>--- conflicted
+++ resolved
@@ -7,14 +7,8 @@
 
 public class MCGSNode extends SingleTreeNode {
 
-<<<<<<< HEAD
-    private final Map<Object, MCGSNode> transpositionMap = new HashMap<>();
+    private Map<Object, MCGSNode> transpositionMap = new HashMap<>();
     public List<Object> trajectory = new ArrayList<>();
-=======
-    private Map<String, MCGSNode> transpositionMap = new HashMap<>();
-    public List<String> trajectory = new ArrayList<>();
->>>>>>> d6948bb3
-
     protected MCGSNode() {
     }
 
@@ -33,7 +27,7 @@
             throw new AssertionError("Unexpected?");
         }
         graphRoot.transpositionMap.put(key, node);
-        //   System.out.println("Adding to transposition table: " + key);
+     //   System.out.println("Adding to transposition table: " + key);
     }
 
     /**
@@ -133,17 +127,12 @@
         nRoot.trajectory.clear();
     }
 
-<<<<<<< HEAD
     public Map<Object, MCGSNode> getTranspositionMap() {
-        return new HashMap<>(transpositionMap);
-=======
-    public Map<String, MCGSNode> getTranspositionMap() {
         return transpositionMap;
     }
 
-    public void setTranspositionMap(Map<String, MCGSNode> transposition) {
+    public void setTranspositionMap(Map<Object, MCGSNode> transposition) {
         transpositionMap = transposition;
->>>>>>> d6948bb3
     }
 
 }