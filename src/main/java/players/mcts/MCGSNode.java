package players.mcts;

import core.AbstractGameState;
import core.actions.AbstractAction;

import java.util.*;

public class MCGSNode extends SingleTreeNode {

    private Map<Object, MCGSNode> transpositionMap = new HashMap<>();
    public List<Object> trajectory = new ArrayList<>();
    protected MCGSNode() {
    }


    @Override
    protected void instantiate(SingleTreeNode parent, AbstractAction actionToReach, AbstractGameState state) {
        super.instantiate(parent, actionToReach, state);
        // the only additional instantiation we need to do is to add the state to the transposition table
        addToTranspositionTable(this, state);
    }

    private void addToTranspositionTable(MCGSNode node, AbstractGameState keyState) {
        Object key = params.MCGSStateKey.getKey(keyState);
        MCGSNode graphRoot = (MCGSNode) root;
        graphRoot.transpositionMap.put(key, node);
    }

    /**
     * Expands the node by creating a new child node for the action taken and adding to the tree.
     *
     * @return - new child node.
     */
    protected SingleTreeNode expandNode(AbstractAction actionCopy, AbstractGameState nextState) {
        // this marks the first time we have taken an action that has not been tried before from this node
        // in the main algorithm it moves us into the 'rollout' phase

        // we create the new node here; so that the backup does not create new nodes (which is in line with the main MCTS algorithm).
        // this enforces (for the moment) the rule that each iteration adds one new node.
        MCGSNode graphRoot = (MCGSNode) root;
        Object key = params.MCGSStateKey.getKey(nextState);
        if (graphRoot.transpositionMap.containsKey(key)) {
            if (params.MCGSExpandAfterClash) {
                throw new AssertionError("Unexpected?");
            } else {
                MCGSNode retValue = graphRoot.transpositionMap.get(key);
                retValue.setActionsFromOpenLoopState(openLoopState);
                return retValue;
            }
        }
        return createChildNode(actionCopy, nextState);
    }

    @Override
    protected SingleTreeNode nextNodeInTree(AbstractAction actionChosen) {
        // we look up the node in the transposition table using the feature vector for the openLoopState
        Object key = params.MCGSStateKey.getKey(openLoopState);
        MCGSNode nextNode = ((MCGSNode) root).transpositionMap.get(key);

        if (nextNode != null) {
            if (actionValues.get(actionChosen).nVisits == 0) {
                root.nodeClash++;
                if (!params.MCGSExpandAfterClash) {
                    // we then return null so we rollout from this point
                    return null;
                }
            }
            nextNode.setActionsFromOpenLoopState(openLoopState);
        }

        return nextNode;
    }

    @Override
    protected void advanceState(AbstractGameState gs, AbstractAction act, boolean inRollout) {
        // This is a convenient point to record the trajectory for use during the backup
        if (!inRollout) {
            // We only track this while in the tree (we could do the rollout as well, but at the overhead
            // of featureVector calculations
            MCGSNode mcgsRoot = (MCGSNode) root;
            Object key = params.MCGSStateKey.getKey(gs);
            mcgsRoot.trajectory.add(key);
//            System.out.println("Adding to trajectory: " + key);
        }
        super.advanceState(gs, act, inRollout);
    }

    @Override
    protected void resetDepth(SingleTreeNode newRoot) {
        int depthDelta = depth;
        root = this;
        depth = 0;
        for (MCGSNode node : transpositionMap.values()) {
            node.depth -= depthDelta;
            node.root = this;
        }
    }

    /**
     * Back up the value of the child through all parents. Increase number of visits and total value.
     *
     * @param delta - value of rollout to backup
     */
    protected void backUp(double[] delta) {
        normaliseRewardsAfterIteration(delta);
        double[] result = processResultsForParanoidOrSelfOnly(delta);
        MCGSNode nRoot = (MCGSNode) root;
        // trajectory is the sequence of state representations that we have passed through
        if (nRoot.trajectory.size() != nRoot.actionsInTree.size()) {
            throw new AssertionError("Trajectory and actionsInTree should be the same size " +
                    nRoot.trajectory.size() + " != " + nRoot.actionsInTree.size());
        }

<<<<<<< HEAD
        for (int i = 0; i < nRoot.trajectory.size(); i++) {
            Object key = nRoot.trajectory.get(i);
=======
        for (int i = nRoot.trajectory.size() - 1; i >= 0; i--) {
            String key = nRoot.trajectory.get(i);
>>>>>>> 8c9a042e
            MCGSNode node = nRoot.transpositionMap.get(key);
            AbstractAction action = nRoot.actionsInTree.get(i).b;
            if (node == null) {
                throw new AssertionError("Node should not be null");
            }
            result = node.backUpSingleNode(action, result);
        }
        nRoot.trajectory.clear();
    }

    public Map<Object, MCGSNode> getTranspositionMap() {
        return transpositionMap;
    }

    public void setTranspositionMap(Map<Object, MCGSNode> transposition) {
        transpositionMap = transposition;
    }

}<|MERGE_RESOLUTION|>--- conflicted
+++ resolved
@@ -111,13 +111,8 @@
                     nRoot.trajectory.size() + " != " + nRoot.actionsInTree.size());
         }
 
-<<<<<<< HEAD
-        for (int i = 0; i < nRoot.trajectory.size(); i++) {
+        for (int i = nRoot.trajectory.size() - 1; i >= 0; i--) {
             Object key = nRoot.trajectory.get(i);
-=======
-        for (int i = nRoot.trajectory.size() - 1; i >= 0; i--) {
-            String key = nRoot.trajectory.get(i);
->>>>>>> 8c9a042e
             MCGSNode node = nRoot.transpositionMap.get(key);
             AbstractAction action = nRoot.actionsInTree.get(i).b;
             if (node == null) {
