--- conflicted
+++ resolved
@@ -179,16 +179,12 @@
         // so check the MCTSParams as well
         openLoopState = actionState;
         if (actionState.getCurrentPlayer() == this.decisionPlayer) {
-<<<<<<< HEAD
             actionsFromOpenLoopState = forwardModel.computeAvailableActions(actionState, params.actionSpace);
             //      System.out.printf("Setting OLS actions for P%d (%d)%n%s%n", decisionPlayer, actionState.getCurrentPlayer(),
 //                actionsFromOpenLoopState.stream().map(a -> "\t" + a.toString() + "\n").collect(joining()));
-=======
-            actionsFromOpenLoopState = forwardModel.computeAvailableActions(actionState);
             if (actionsFromOpenLoopState.size() != actionsFromOpenLoopState.stream().distinct().count())
                 throw new AssertionError("Duplicate actions found in action list: " +
                         actionsFromOpenLoopState.stream().map(a -> "\t" + a.toString() + "\n").collect(joining()));
->>>>>>> 5387add5
             if (params.expansionPolicy == MAST) {
                 advantagesOfActionsFromOLS = actionsFromOpenLoopState.stream()
                         .collect(toMap(a -> a, a -> root.MASTFunction.applyAsDouble(a, actionState)));
@@ -568,16 +564,12 @@
             List<AbstractAction> availableActions = forwardModel.computeAvailableActions(gs, params.actionSpace);
             if (availableActions.isEmpty())
                 throw new AssertionError("Should always have at least one action possible...");
-<<<<<<< HEAD
-            AbstractAction action = oppModel._getAction(gs);
-=======
-            AbstractAction action = oppModel.getAction(gs, availableActions);
+            AbstractAction action = oppModel.getAction(gs);
             if (inRollout) {
                 rolloutDepth++;
                 root.actionsInRollout.add(new Pair<>(gs.getCurrentPlayer(), action));
                 lastActorInRollout = gs.getCurrentPlayer();
             }
->>>>>>> 5387add5
             forwardModel.next(gs, action);
             root.fmCallsCount++;
         }
@@ -852,29 +844,14 @@
                 root.copyCount++;
             }
 
-<<<<<<< HEAD
-            while (!finishRollout(rolloutState, rolloutDepth, decisionPlayer, lastActor, roundAtStartOfRollout)) {
+            while (!finishRollout(rolloutState)) {
                 List<AbstractAction> availableActions = forwardModel.computeAvailableActions(rolloutState, params.actionSpace);
                 if (availableActions.isEmpty())
-                    break;
-                AbstractAction next = opponentModels[rolloutState.getCurrentPlayer()]._getAction(rolloutState);
-                lastActor = rolloutState.getCurrentPlayer();
-                rolloutActions.add(new Pair<>(lastActor, next));
-                int startingFMCalls = root.fmCallsCount;
-                advance(rolloutState, next);
-                // rollout moves can be tracked by total forward model calls
-                // as these may occur for opponent moves, which should count against our budget
-                rolloutDepth += (root.fmCallsCount - startingFMCalls);
-=======
-            while (!finishRollout(rolloutState)) {
-                List<AbstractAction> availableActions = forwardModel.computeAvailableActions(rolloutState);
-                if (availableActions.isEmpty())
                     throw new AssertionError("No actions available in rollout!");
-                AbstractAction next = opponentModels[rolloutState.getCurrentPlayer()].getAction(rolloutState, availableActions);
+                AbstractAction next = opponentModels[rolloutState.getCurrentPlayer()].getAction(rolloutState);
                 lastActorInRollout = rolloutState.getCurrentPlayer();
                 root.actionsInRollout.add(new Pair<>(lastActorInRollout, next));
                 advance(rolloutState, next, true);
->>>>>>> 5387add5
             }
         }
         // Evaluate final state and return normalised score
