package players.mcts;

import core.*;
import core.actions.AbstractAction;
import core.interfaces.IStateHeuristic;
import core.interfaces.IStatisticLogger;
import players.PlayerConstants;
import utilities.*;

import java.util.*;
import java.util.function.*;
import java.util.stream.IntStream;

import static java.util.stream.Collectors.*;
import static players.PlayerConstants.*;
import static players.mcts.MCTSEnums.Information.Closed_Loop;
import static players.mcts.MCTSEnums.OpponentTreePolicy.*;
import static players.mcts.MCTSEnums.RolloutTermination.DEFAULT;
import static players.mcts.MCTSEnums.SelectionPolicy.*;
import static players.mcts.MCTSEnums.Strategies.MAST;
import static utilities.Utils.*;

public class SingleTreeNode {

    private final Map<AbstractAction, Integer> nValidVisits = new HashMap<>();
    // State in this node (closed loop)
    protected AbstractGameState state;
    // State in this node (open loop - this is updated by onward trajectory....be very careful about using)
    protected AbstractGameState openLoopState;
    // Parameters guiding the search
    protected MCTSParams params;
    protected AbstractForwardModel forwardModel;
    protected AbstractPlayer[] opponentModels;
    protected Random rnd;
    protected IStateHeuristic heuristic;
    protected IStateHeuristic opponentHeuristic;
    // Number of FM calls and State copies up until this node
    protected int fmCallsCount;
    protected int copyCount;
    protected int paranoidPlayer = -1;
    // Action taken to reach this node
    // In vanilla MCTS this will likely be an action taken by some other player (not the decisionPlayer at this node)
    protected AbstractAction actionToReach;
    // Number of visits to this node
    protected int nVisits;
    protected int rolloutActionsTaken;
    // variables to track rollout - these were originally local in rollout(); but
    // having them on the node reduces verbiage in passing to advance() to check rollout termination in some edge cases
    // (specifically when using SelfOnly trees, with START/END_TURN/ROUND rollout termination conditions
    protected int rolloutDepth, roundAtStartOfRollout, turnAtStartOfRollout, lastActorInRollout;
    List<AbstractAction> actionsFromOpenLoopState = new ArrayList<>();
    Map<AbstractAction, Double> advantagesOfActionsFromOLS = new HashMap<>();
    // Depth of this node
    int depth;
    // the id of the player who makes the decision at this node
    int decisionPlayer;
    int round, turn, turnOwner;
    boolean terminalNode;
    double highReward = Double.NEGATIVE_INFINITY;
    double lowReward = Double.POSITIVE_INFINITY;
    // Root node of tree
    SingleTreeNode root;
    // Parent of this node
    SingleTreeNode parent;
    // Children of this node. The value is an Array because we have to cater for the possibility that the next decision
    // could be by any player - each of which would transition to a different Node OpenLoop search. (Closed Loop will
    // only ever have one position in the array populated: and similarly if we are using a SelfOnly tree).
    Map<AbstractAction, SingleTreeNode[]> children = new HashMap<>();
    List<Map<AbstractAction, Pair<Integer, Double>>> MASTStatistics; // a list of one Map per player. Action -> (visits, totValue)
    ToDoubleBiFunction<AbstractAction, AbstractGameState> advantageFunction = (a, s) -> advantagesOfActionsFromOLS.getOrDefault(a, 0.0);
    ToDoubleBiFunction<AbstractAction, AbstractGameState> MASTFunction;
    // The total value of all trajectories through this node (one element per player)
    private double[] totValue;
    private double[] totSquares;
    private Supplier<? extends SingleTreeNode> factory;
    // Total value of this node
    List<Pair<Integer, AbstractAction>> actionsInTree;
    List<Pair<Integer, AbstractAction>> actionsInRollout;

    protected SingleTreeNode() {

    }

    // Called in tree expansion
    public static SingleTreeNode createRootNode(MCTSPlayer player, AbstractGameState state, Random rnd, Supplier<? extends SingleTreeNode> factory) {
        SingleTreeNode retValue = factory.get();
        retValue.factory = factory;
        retValue.decisionPlayer = state.getCurrentPlayer();
        retValue.params = player.params;
        retValue.forwardModel = player.getForwardModel();
        retValue.heuristic = player.heuristic;
        retValue.opponentHeuristic = player.opponentHeuristic;
        retValue.rnd = rnd;
        retValue.opponentModels = new AbstractPlayer[state.getNPlayers()];
        for (int p = 0; p < retValue.opponentModels.length; p++) {
            if (p == retValue.decisionPlayer)
                retValue.opponentModels[p] = player.rolloutStrategy;
            else
                retValue.opponentModels[p] = player.getOpponentModel(p);
        }
        // only root node maintains MAST statistics
        retValue.MASTStatistics = new ArrayList<>();
        for (int i = 0; i < state.getNPlayers(); i++)
            retValue.MASTStatistics.add(new HashMap<>());
        retValue.MASTFunction = (a, s) -> {
            Map<AbstractAction, Pair<Integer, Double>> MAST = retValue.MASTStatistics.get(retValue.decisionPlayer);
            if (MAST.containsKey(a)) {
                Pair<Integer, Double> stats = MAST.get(a);
                return stats.b / (stats.a + retValue.params.epsilon);
            }
            return 0.0;
        };
        retValue.instantiate(null, null, state);
        return retValue;
    }

    public static SingleTreeNode createChildNode(SingleTreeNode parent, AbstractAction actionToReach, AbstractGameState state,
                                                 Supplier<? extends SingleTreeNode> factory) {
        SingleTreeNode retValue = factory.get();
        retValue.instantiate(parent, actionToReach, state);
        return retValue;
    }

    protected void instantiate(SingleTreeNode parent, AbstractAction actionToReach, AbstractGameState state) {
        this.fmCallsCount = 0;
        this.parent = parent;
        this.root = parent == null ? this : parent.root;
        this.params = root.params;
        this.heuristic = root.heuristic;
        this.opponentModels = root.opponentModels;
        this.forwardModel = root.forwardModel;
        this.rnd = root.rnd;
        this.round = state.getRoundCounter();
        this.turn = state.getTurnCounter();
        this.turnOwner = state.getCurrentPlayer();
        this.terminalNode = !state.isNotTerminal();

        decisionPlayer = terminalStateInSelfOnlyTree(state) ? parent.decisionPlayer : state.getCurrentPlayer();
        this.actionToReach = actionToReach;

        if (parent != null) {
            depth = parent.depth + 1;
            factory = parent.factory;
        } else {
            depth = 0;
        }

        totValue = new double[state.getNPlayers()];
        totSquares = new double[state.getNPlayers()];
        if (params.information != Closed_Loop && (params.maintainMasterState || depth == 0)) {
            // if we're using open loop, then we need to make sure the reference state is never changed
            // however this is only used at the root - and we can switch the copy off for other nodes for performance
            // these master copies *are* required if we want to do something funky with the final tree, and gather
            // features from the nodes - if we are gathering Expert Iteration data or Learning an Advantage function
            root.copyCount++;
            this.state = state.copy();
        } else {
            this.state = state;
        }
        // then set up available actions, and set openLoopState = state
        setActionsFromOpenLoopState(state);

    }

    public AbstractGameState getState() {
        return state;
    }

    private boolean terminalStateInSelfOnlyTree(AbstractGameState state) {
        // we then have some exceptions
        if (params.opponentTreePolicy.selfOnlyTree && parent != null)
            return !state.isNotTerminalForPlayer(parent.decisionPlayer);
        return false;
    }

    protected void setActionsFromOpenLoopState(AbstractGameState actionState) {
        // TODO: Add a check here for the root node (only) that there is not change to the OpenLoopActions
        // TODO: However this is complicated by MultiTree MCTS, for which this invariant only holds for the acting player
        // so check the MCTSParams as well
        openLoopState = actionState;
        if (actionState.getCurrentPlayer() == this.decisionPlayer) {
            actionsFromOpenLoopState = forwardModel.computeAvailableActions(actionState);
            //      System.out.printf("Setting OLS actions for P%d (%d)%n%s%n", decisionPlayer, actionState.getCurrentPlayer(),
//                actionsFromOpenLoopState.stream().map(a -> "\t" + a.toString() + "\n").collect(joining()));
            if (params.expansionPolicy == MAST) {
                advantagesOfActionsFromOLS = actionsFromOpenLoopState.stream()
                        .collect(toMap(a -> a, a -> root.MASTFunction.applyAsDouble(a, actionState)));
            } else {
                if (params.advantageFunction != null)
                    advantagesOfActionsFromOLS = actionsFromOpenLoopState.stream()
                            .collect(toMap(a -> a, a -> params.advantageFunction.evaluateAction(a, actionState)));
            }
            for (AbstractAction action : actionsFromOpenLoopState) {
                if (!children.containsKey(action)) {
                    children.put(action.copy(), null); // mark a new node to be expanded
                    // This *does* rely on a good equals method being implemented for Actions
                    if (!children.containsKey(action))
                        throw new AssertionError("We have an action that does not obey the equals/hashcode contract" + action);
                }
            }
        }
    }

    /**
     * Performs full MCTS search, using the defined budget limits.
     */
    public void mctsSearch(IStatisticLogger statsLogger) {

        // Variables for tracking time budget
        double avgTimeTaken;
        double acumTimeTaken = 0;
        long remaining;
        int remainingLimit = params.breakMS;
        ElapsedCpuTimer elapsedTimer = new ElapsedCpuTimer();
        if (params.budgetType == BUDGET_TIME) {
            elapsedTimer.setMaxTimeMillis(params.budget);
        }

        // Tracking number of iterations for iteration budget
        int numIters = 0;
        rolloutActionsTaken = 0;
        boolean stop = false;
        while (!stop) {
            switch (params.information) {
                case Closed_Loop:
                    openLoopState = state;
                    break;
                case Open_Loop:
                    openLoopState = state.copy();
                    copyCount++;
                    break;
                case Information_Set:
                    openLoopState = state.copy(decisionPlayer);
                    copyCount++;
                    break;
            }

            // New timer for this iteration
            ElapsedCpuTimer elapsedTimerIteration = new ElapsedCpuTimer();

            // Selection + expansion: navigate tree until a node not fully expanded is found, add a new node to the tree
            oneSearchIteration();

            // Finished iteration
            numIters++;
            //       System.out.printf("MCTS Iteration %d, timeLeft: %d\n", numIters, elapsedTimer.remainingTimeMillis());
            // Check stopping condition
            PlayerConstants budgetType = params.budgetType;
            if (budgetType == BUDGET_TIME) {
                // Time budget
                acumTimeTaken += (elapsedTimerIteration.elapsedMillis());
                avgTimeTaken = acumTimeTaken / numIters;
                remaining = elapsedTimer.remainingTimeMillis();
                stop = remaining <= 2 * avgTimeTaken || remaining <= remainingLimit;
            } else if (budgetType == BUDGET_ITERATIONS) {
                // Iteration budget
                stop = numIters >= params.budget;
            } else if (budgetType == BUDGET_FM_CALLS) {
                // FM calls budget
                stop = fmCallsCount > params.budget || numIters > params.budget;
            } else if (budgetType == BUDGET_COPY_CALLS) {
                stop = copyCount > params.budget || numIters > params.budget;
            } else if (budgetType == BUDGET_FMANDCOPY_CALLS) {
                stop = (copyCount + fmCallsCount) > params.budget || numIters > params.budget;
            }
        }

        if (statsLogger != null) {
            logTreeStatistics(statsLogger, numIters, elapsedTimer.elapsedMillis());
        }
    }

    /**
     * oneSearchIteration() implements the strategy for tree search (plus expansion, rollouts, backup and so on)
     * Its result is purely stored in the tree generated from root
     */
    protected void oneSearchIteration() {
        double[] startingValues = IntStream.range(0, openLoopState.getNPlayers())
                .mapToDouble(i -> heuristic.evaluateState(openLoopState, i)).toArray();

        actionsInTree = new ArrayList<>();
        actionsInRollout = new ArrayList<>();

        SingleTreeNode selected = treePolicy(actionsInTree);
        if (selected == this && nVisits > 3)
            throw new AssertionError("We have not expanded or selected a new node");
        // by this point (and really earlier) we should have expanded a new node.
        // selected == this is a clear sign that we have a problem in the expansion phase

        // Monte carlo rollout: return value of MC rollout from the newly added node
        int lastActorInTree = actionsInTree.isEmpty() ? decisionPlayer : actionsInTree.get(actionsInTree.size() - 1).a;
        double[] delta = selected.rollout(startingValues, lastActorInTree);
        // Back up the value of the rollout through the tree
        rolloutActionsTaken += actionsInRollout.size();

        selected.backUp(delta);
        updateMASTStatistics(actionsInTree, actionsInRollout, delta);
    }

    protected void updateMASTStatistics(List<Pair<Integer, AbstractAction>> tree, List<Pair<Integer, AbstractAction>> rollout, double[] value) {
        if (params.useMAST) {
            List<Pair<Integer, AbstractAction>> MASTActions = new ArrayList<>();
            switch (params.MAST) {
                case Rollout:
                    MASTActions = rollout;
                    break;
                case Tree:
                    MASTActions = tree;
                    break;
                case Both:
                    MASTActions = rollout;
                    MASTActions.addAll(tree);
                    break;
            }
            root.MASTBackup(MASTActions, value);
        }
    }

    protected void logTreeStatistics(IStatisticLogger statsLogger, int numIters, long timeTaken) {
        Map<String, Object> stats = new LinkedHashMap<>();
        TreeStatistics treeStats = new TreeStatistics(root);
        stats.put("round", round);
        stats.put("turn", turn);
        stats.put("turnOwner", turnOwner);
        stats.put("actingPlayer", decisionPlayer);
        double[] visitProportions = Arrays.stream(actionVisits()).asDoubleStream().map(d -> d / nVisits).toArray();
        stats.put("visitEntropy", entropyOf(visitProportions));
        stats.put("iterations", numIters);
        stats.put("fmCalls", fmCallsCount);
        stats.put("copyCalls", copyCount);
        stats.put("time", timeTaken);
        stats.put("totalNodes", treeStats.totalNodes);
        stats.put("leafNodes", treeStats.totalLeaves);
        stats.put("terminalNodes", treeStats.totalTerminalNodes);
        stats.put("maxDepth", treeStats.depthReached);
        stats.put("nActionsRoot", children.size());
        stats.put("nActionsTree", treeStats.meanActionsAtNode);
        stats.put("maxActionsAtNode", treeStats.maxActionsAtNode);
        OptionalInt maxVisits = Arrays.stream(actionVisits()).max();
        stats.put("maxVisitProportion", (maxVisits.isPresent() ? maxVisits.getAsInt() : 0) / (double) numIters);
        AbstractAction bestAction = bestAction();
        stats.put("bestAction", bestAction);
        stats.put("bestValue", this.actionTotValue(bestAction, decisionPlayer) / this.actionVisits(bestAction));
        stats.put("normalisedBestValue", Utils.normalise(this.actionTotValue(bestAction, decisionPlayer) / this.actionVisits(bestAction), lowReward, highReward));
        stats.put("lowReward", this.lowReward);
        stats.put("highReward", this.highReward);
        stats.put("rolloutActions", this.rolloutActionsTaken / numIters);
        statsLogger.record(stats);
    }

    /**
     * Uses plain java loop instead of streams for performance
     * (this is called often enough it can make a measurable difference)
     */
    protected int actionVisits(AbstractAction action) {
        int retValue = 0;
        SingleTreeNode[] nodes = children.get(action);
        if (nodes != null) {
            for (SingleTreeNode node : nodes) {
                if (node != null)
                    retValue += node.nVisits;
            }
        }
        return retValue;
    }

    private int validVisitsFor(AbstractAction action) {
        if (params.information == Closed_Loop)
            return nVisits;
        return nValidVisits.getOrDefault(action, 1);
    }

    /**
     * Uses plain java loop instead of streams for performance
     * (this is called often enough it can make a measurable difference)
     */
    protected double actionTotValue(AbstractAction action, int playerId) {
        double retValue = 0.0;
        SingleTreeNode[] nodes = children.get(action);
        if (nodes != null) {
            for (SingleTreeNode node : nodes) {
                if (node != null)
                    retValue += node.totValue[playerId];
            }
        }
        return retValue;
    }

    private double actionSquaredValue(AbstractAction action, int playerId) {
        double retValue = 0.0;
        SingleTreeNode[] nodes = children.get(action);
        if (nodes != null) {
            for (SingleTreeNode node : nodes) {
                if (node != null)
                    retValue += node.totSquares[playerId];
            }
        }
        return retValue;
    }

    /**
     * Uses only by TreeStatistics and bestAction() after mctsSearch()
     * For this reason not converted to old-style java loop as there would be no performance gain
     */
    int[] actionVisits() {
        return children.values().stream()
                .filter(Objects::nonNull)
                .mapToInt(arr -> Arrays.stream(arr).filter(Objects::nonNull).mapToInt(n -> n.nVisits).sum())
                .toArray();
    }

    /**
     * Selection + expansion steps.
     * - Tree is traversed until a node not fully expanded is found.
     * - A new child of this node is added to the tree.
     *
     * @return - new node added to the tree.
     */
    protected SingleTreeNode treePolicy(List<Pair<Integer, AbstractAction>> treeActions) {

        SingleTreeNode cur = this;
        int actingPlayer = cur.decisionPlayer;

        // Keep iterating while the state reached is not terminal and the depth of the tree is not exceeded
        while (cur.openLoopState.isNotTerminalForPlayer(actingPlayer) && cur.depth < params.maxTreeDepth && cur.actionsFromOpenLoopState.size() > 0) {
            List<AbstractAction> unexpanded = cur.unexpandedActions();
            if (!unexpanded.isEmpty()) {
                // We have an unexpanded action
                AbstractAction chosen = cur.expand(unexpanded);
                AbstractGameState nextState = cur.openLoopState;
                if (params.information == Closed_Loop) {
                    root.copyCount++;
                    nextState = nextState.copy();
                    // In Closed Loop why do we do this?
                    // Because OLS = state in this case, so we need to copy it before updating it and
                    // using it to populate a new node.
                }
                cur.advance(nextState, chosen, false);
                // then create the new node
                return cur.expandNode(chosen, nextState);
            } else {
                // Move to next child given by UCT function
                AbstractAction chosen = cur.treePolicyAction(true);
                if (params.information != Closed_Loop) {
                    // We do not need to copy the state, as we advance this as we descend the tree.
                    // In open loop we never re-use the state...the only purpose of storing it on the Node is
                    // to pick it up in the next uct() call as we descend the tree
                    cur.advance(cur.openLoopState, chosen, false);
                }
                cur = cur.nextNodeInTree(chosen);
                // else we keep cur, but will exit immediately
                treeActions.add(new Pair<>(actingPlayer, chosen));
            }
        }
        return cur;
    }

    protected List<AbstractAction> actionsToConsider(List<AbstractAction> allAvailable, int usedElsewhere) {
        if (!allAvailable.isEmpty() && params.progressiveWideningConstant >= 1.0) {
            int actionsToConsider = (int) Math.floor(params.progressiveWideningConstant * Math.pow(nVisits + 1, params.progressiveWideningExponent));
            actionsToConsider = Math.min(actionsToConsider - usedElsewhere, allAvailable.size());
            // takes account of the expanded actions
            if (actionsToConsider <= 0) return new ArrayList<>();
            // sort in advantage order (descending)
            allAvailable.sort(Comparator.comparingDouble(a -> -advantagesOfActionsFromOLS.getOrDefault(a, 0.0)));
            return allAvailable.subList(0, actionsToConsider);
        }
        return allAvailable;
    }

    /**
     * @return A list of the unexpanded Actions from this State
     */
    protected List<AbstractAction> unexpandedActions() {
        // first cater for an edge case with progressive widening
        // where the expanded children may include available actions not in the current pruning width
        // this can occur where we have different available actions (actionsFromOpenLoopState) on each iteration
        List<AbstractAction> topActions = params.progressiveWideningConstant >= 1.0
                ? actionsToConsider(actionsFromOpenLoopState, 0)
                : actionsFromOpenLoopState;
        List<AbstractAction> allUnexpanded = topActions.stream().filter(a -> children.get(a) == null).collect(toList());
        return actionsToConsider(allUnexpanded, topActions.size() - allUnexpanded.size());
    }

    /**
     * Expands the node by creating a new random child node and adding to the tree.
     *
     * @return - new child node.
     */
    protected AbstractAction expand(List<AbstractAction> notChosen) {
        // the expansion order will use the actionValueFunction (if it exists, or the MAST order if specified)
        // else pick a random unchosen action

        Collections.shuffle(notChosen);

        AbstractAction chosen = null;

        ToDoubleBiFunction<AbstractAction, AbstractGameState> valueFunction = params.expansionPolicy == MAST ? MASTFunction : advantageFunction;
        if (valueFunction != null) {
            double bestValue = Double.NEGATIVE_INFINITY;
            for (AbstractAction action : notChosen) {
                double estimate = valueFunction.applyAsDouble(action, openLoopState);
                if (estimate > bestValue) {
                    bestValue = estimate;
                    chosen = action;
                }
            }
        } else {
            chosen = notChosen.get(0);
        }
        if (chosen == null)
            throw new AssertionError("We have somehow failed to pick an action to expand");

        return chosen;
    }

    protected SingleTreeNode expandNode(AbstractAction actionCopy, AbstractGameState nextState) {
        // then instantiate a new node
        int nextPlayer = params.opponentTreePolicy.selfOnlyTree ? decisionPlayer : nextState.getCurrentPlayer();
        SingleTreeNode tn = SingleTreeNode.createChildNode(this, actionCopy, nextState, factory);
        SingleTreeNode[] nodeArray = new SingleTreeNode[nextState.getNPlayers()];
        nodeArray[nextPlayer] = tn; // we store this by id of the player who will take their turn next
        children.put(actionCopy, nodeArray);
        return tn;
    }


    /**
     * Advance the current game state with the given action, count the FM call and compute the next available actions.
     * <p>
     * In some case Action is mutable, and will change state when advance() is called - so this method always copies
     * first for safety
     * Returns the last actor
     *
     * @param gs  - current game state
     * @param act - action to apply
     */
<<<<<<< HEAD
    protected int advance(AbstractGameState gs, AbstractAction act) {
        // we execute a copy(), because this can change the action, so we then don't find the node later!
        int lastActor = gs.getCurrentPlayer();
        forwardModel.next(gs, act.copy());
        root.fmCallsCount++;
        if (params.opponentTreePolicy == SelfOnly && gs.getCurrentPlayer() != decisionPlayer)
            return advanceToTurnOfPlayer(gs, decisionPlayer);
        else
            return lastActor;
=======
    protected void advance(AbstractGameState gs, AbstractAction act, boolean inRollout) {
        // we execute a copy(), because this can change the action, so we then don't find the node later!
        if (inRollout) {
            rolloutDepth++;
            lastActorInRollout = gs.getCurrentPlayer();
        }
        forwardModel.next(gs, act.copy());
        root.fmCallsCount++;
        if (params.opponentTreePolicy == SelfOnly && gs.getCurrentPlayer() != decisionPlayer)
            advanceToTurnOfPlayer(gs, decisionPlayer, inRollout);
>>>>>>> cabac5af
    }

    /**
     * Advance the game state to the next point at which it is the turn of the specified player.
     * This is used when we are only tracking our ourselves in the tree.
     *
     * @param id
     */
<<<<<<< HEAD
    protected int advanceToTurnOfPlayer(AbstractGameState gs, int id) {
        // For the moment we only have one opponent model - that of a random player
        int lastActor = gs.getCurrentPlayer();
        while (gs.getCurrentPlayer() != id && gs.isNotTerminalForPlayer(id)) {
=======
    protected void advanceToTurnOfPlayer(AbstractGameState gs, int id, boolean inRollout) {
        // For the moment we only have one opponent model - that of a random player
        while (gs.getCurrentPlayer() != id && gs.isNotTerminalForPlayer(id) && !(inRollout && finishRollout(gs))) {
>>>>>>> cabac5af
            //       AbstractGameState preGS = gs.copy();
            AbstractPlayer oppModel = opponentModels[gs.getCurrentPlayer()];
            List<AbstractAction> availableActions = forwardModel.computeAvailableActions(gs);
            if (availableActions.isEmpty())
                throw new AssertionError("Should always have at least one action possible...");
<<<<<<< HEAD
            AbstractAction action = oppModel._getAction(gs, availableActions);
            lastActor = gs.getCurrentPlayer();
=======
            AbstractAction action = oppModel.getAction(gs, availableActions);
            if (inRollout) {
                rolloutDepth++;
                root.actionsInRollout.add(new Pair<>(gs.getCurrentPlayer(), action));
                lastActorInRollout = gs.getCurrentPlayer();
            }
>>>>>>> cabac5af
            forwardModel.next(gs, action);
            root.fmCallsCount++;
        }
        return lastActor;
    }

    /**
     * Apply relevant policy to choose a child.
     *
     * @return - child node according to the tree policy
     */
    protected AbstractAction treePolicyAction(boolean explore) {

        if (params.opponentTreePolicy == SelfOnly && openLoopState != null && openLoopState.getCurrentPlayer() != decisionPlayer)
            throw new AssertionError("An error has occurred. SelfOnly should only call uct when we are moving.");

        List<AbstractAction> availableActions = actionsToConsider(actionsFromOpenLoopState, 0);
        if (availableActions.isEmpty())
            throw new AssertionError("We need to have at least one option");
        AbstractAction actionChosen;
        if (availableActions.size() == 1) {
            actionChosen = availableActions.get(0);
        } else {
            switch (params.treePolicy) {
                case UCB:
                case AlphaGo:
                case UCB_Tuned:
                    // These just vary on the form of the exploration term in a UCB algorithm
                    actionChosen = ucb(availableActions);
                    break;
                case EXP3:
                case RegretMatching:
                    // These construct a distribution over possible actions and then sample from it
                    actionChosen = sampleFromDistribution(availableActions, explore ? params.exploreEpsilon : 0.0);
                    break;
                default:
                    throw new AssertionError("Unknown treepolicy: " + params.treePolicy);
            }
        }

        return actionChosen;
    }

    protected SingleTreeNode nextNodeInTree(AbstractAction actionChosen) {
        // Only advance the state if this is open loop
        SingleTreeNode[] nodeArray = children.get(actionChosen);
        if (params.information == Closed_Loop) {
            // in this case we have determinism...there should just be a single child node in the array...so we get that
            Optional<SingleTreeNode> next = Arrays.stream(nodeArray).filter(Objects::nonNull).findFirst();
            if (next.isPresent()) {
                return next.get();
            } else {
                throw new AssertionError("We have no node to move to...");
            }
        } else {
            int nextPlayer = params.opponentTreePolicy.selfOnlyTree ? decisionPlayer : openLoopState.getCurrentPlayer();
            SingleTreeNode nextNode = nodeArray[nextPlayer];
            if (nextNode == null) {
                // need to create a new node - this is because we have a different player acting than expected
                if (params.opponentTreePolicy.selfOnlyTree)
                    throw new AssertionError("Not sure this should be possible though");
                nodeArray[nextPlayer] = SingleTreeNode.createChildNode(this, actionChosen.copy(), openLoopState, factory);
                nextNode = nodeArray[nextPlayer];
            } else if (params.opponentTreePolicy.selfOnlyTree && nextNode.decisionPlayer != decisionPlayer) {
                nodeArray[nextPlayer] = SingleTreeNode.createChildNode(this, actionChosen.copy(), openLoopState, factory);
                nextNode = nodeArray[nextPlayer];
            } else {
                // pick up the existing one, and set the state
                nextNode.setActionsFromOpenLoopState(openLoopState);
            }
            // we also need to check to see if there are any new actions on this transition
            return nextNode;
        }
    }

    private AbstractAction ucb(List<AbstractAction> availableActions) {
        // Find child with highest UCB value
        AbstractAction bestAction = null;
        double bestValue = -Double.MAX_VALUE;

        double nodeValue = totValue[decisionPlayer] / nVisits;
        // nodeValue is the value of the state, V(s), and is used as a baseline when we use an Advantage function later

        for (AbstractAction action : availableActions) {
            SingleTreeNode[] childArray = children.get(action);
            if (childArray == null)
                throw new AssertionError("Should not be here with a null child array");

            // Find child value
            double hvVal = actionTotValue(action, decisionPlayer);

            int actionVisits = actionVisits(action);
            double childValue = hvVal / (actionVisits + params.epsilon);

            // consider OMA term
            if (params.opponentTreePolicy == OMA_All || params.opponentTreePolicy == OMA) {
                OMATreeNode oma = ((OMATreeNode) this).OMAParent.orElse(null);
                if (oma != null) {
                    double beta = Math.sqrt(params.omaVisits / (double) (params.omaVisits + 3 * actionVisits));
                    // we need to find the action taken from the OMAParent
                    SingleTreeNode iteratingNode = this;
                    AbstractAction lastActionTaken;
                    do {
                        lastActionTaken = iteratingNode.actionToReach;
                        iteratingNode = iteratingNode.parent;
                        if (iteratingNode == null)
                            throw new AssertionError("Should always find OMA node before root");
                    } while (iteratingNode != oma);
                    OMATreeNode.OMAStats stats = oma.OMAChildren.get(lastActionTaken).get(action);
                    if (stats != null) {
                        double omaValue = stats.OMATotValue / stats.OMAVisits;
                        childValue = (1.0 - beta) * childValue + beta * omaValue;
                    }
                }
            }

            // consider any progressive bias term
            if (params.biasVisits > 0) {
                double beta = Math.sqrt(params.biasVisits / (double) (params.biasVisits + 3 * actionVisits));
                childValue = (1.0 - beta) * childValue + beta * (advantagesOfActionsFromOLS.getOrDefault(action, 0.0) + nodeValue);
            }

            if (params.normaliseRewards) {
                childValue = Utils.normalise(childValue, root.lowReward, root.highReward);
            }

            // default to standard UCB
            int effectiveTotalVisits = validVisitsFor(action) + 1;
            double explorationTerm = params.K * Math.sqrt(Math.log(effectiveTotalVisits) / (actionVisits + params.epsilon));
            // unless we are using a variant
            switch (params.treePolicy) {
                case AlphaGo:
                    explorationTerm = params.K * Math.sqrt(effectiveTotalVisits) / (actionVisits + 1.0);
                    break;
                case UCB_Tuned:
                    double range = root.highReward - root.lowReward;
                    if (range < 1e-6) range = 1e-6;
                    double meanSq = actionSquaredValue(action, decisionPlayer) / (actionVisits + params.epsilon);
                    double standardVar = 0.25;
                    if (params.normaliseRewards) {
                        // we also need to standardise the sum of squares to calculate the variance
                        meanSq = (meanSq
                                + root.lowReward * root.lowReward
                                - 2 * root.lowReward * actionTotValue(action, decisionPlayer) / (actionVisits + params.epsilon)
                        ) / (range * range);
                    } else {
                        // we need to modify the standard variance as it is not on a 0..1 basis (which is where 0.25 comes from)
                        standardVar = Math.sqrt(range / 2.0);
                    }
                    double variance = Math.max(0.0, meanSq - childValue * childValue);
                    double minTerm = Math.min(standardVar, variance + Math.sqrt(2 * Math.log(effectiveTotalVisits) / (actionVisits + params.epsilon)));
                    explorationTerm = params.K * Math.sqrt(Math.log(effectiveTotalVisits) / (actionVisits + params.epsilon) * minTerm);
                    break;
                default:
                    // keep default
            }

            // Find 'UCB' value
            double uctValue = 0;
            // Paranoid/SelfOnly control determines childValue here
            // If we are Paranoid, then the back-propagation will ensure that childValue is minus our score for opponent nodes
            uctValue = childValue + explorationTerm;

            // Apply small noise to break ties randomly
            uctValue = noise(uctValue, params.epsilon, rnd.nextDouble());
            if (Double.isNaN(uctValue))
                throw new AssertionError("Numeric error calculating uctValue");

            // Assign value
            if (uctValue > bestValue) {
                bestAction = action;
                bestValue = uctValue;
            }
        }

        if (bestAction == null)
            throw new AssertionError("We have a null value in UCT : shouldn't really happen!");

        return bestAction;
    }

    public double exp3Value(AbstractAction action) {
        double actionValue = actionTotValue(action, decisionPlayer);
        int actionVisits = actionVisits(action);
        if (actionVisits == 0)
            return 0.0;
        double meanActionValue = (actionValue / actionVisits);
        if (params.biasVisits > 0) {
            double beta = Math.sqrt(params.biasVisits / (double) (params.biasVisits + 3 * actionVisits));
            meanActionValue = (1.0 - beta) * meanActionValue + beta * advantagesOfActionsFromOLS.getOrDefault(action, 0.0);
        }
        // we then normalise to [0, 1], or we subtract the mean action value to get an advantage (and reduce risk of
        // NaN or Infinities when we exponentiate)
        if (params.normaliseRewards)
            meanActionValue = Utils.normalise(meanActionValue, root.lowReward, root.highReward);
        else
            meanActionValue = meanActionValue - (totValue[decisionPlayer] / nVisits);
        double retValue = Math.exp(meanActionValue);
        if (Double.isNaN(retValue))
            throw new AssertionError("We have a non-number in EXP3 somewhere");
        return retValue;
    }

    public double rmValue(AbstractAction action) {
        double actionValue = actionTotValue(action, decisionPlayer);
        int actionVisits = actionVisits(action);
        if (actionVisits == 0)
            return 0.0;
        if (params.biasVisits > 0) {
            double beta = Math.sqrt(params.biasVisits / (double) (params.biasVisits + 3 * actionVisits));
            actionValue = (1.0 - beta) * actionValue + beta * ((totValue[decisionPlayer] / nVisits) + advantagesOfActionsFromOLS.getOrDefault(action, 0.0));
        }
        // potential value is our estimate of our accumulated reward if we had always taken this action
        double potentialValue = actionValue * nVisits / actionVisits;
        double regret = potentialValue - totValue[decisionPlayer];
        return Math.max(0.0, regret);
    }

    private AbstractAction sampleFromDistribution(List<AbstractAction> availableActions, double explore) {
        // first we get a value for each of them
        Function<AbstractAction, Double> valueFn;
        switch (params.treePolicy) {
            case EXP3:
                valueFn = this::exp3Value;
                break;
            case RegretMatching:
                valueFn = this::rmValue;
                break;
            default:
                throw new AssertionError("Should not be any other options!");
        }

        Map<AbstractAction, Double> actionToValueMap = availableActions.stream().collect(toMap(Function.identity(), valueFn));

        // then we normalise to a pdf
        actionToValueMap = Utils.normaliseMap(actionToValueMap);
        // we then add on the exploration bonus
        double exploreBonus = explore / actionToValueMap.size();
        Map<AbstractAction, Double> probabilityOfSelection = actionToValueMap.entrySet().stream().collect(
                toMap(Map.Entry::getKey, e -> e.getValue() * (1.0 - explore) + exploreBonus));

        // then we sample a uniform variable in [0, 1] and ascend the cdf to find the selection
        double cdfSample = rnd.nextDouble();
        double cdf = 0.0;
        for (AbstractAction action : probabilityOfSelection.keySet()) {
            cdf += probabilityOfSelection.get(action);
            if (cdf >= cdfSample)
                return action;
        }
        throw new AssertionError("If we reach here, then something has gone wrong in the above code");
    }

    /**
     * Perform a Monte Carlo rollout from this node.
     *
     * @return - value of rollout.
     */
    protected double[] rollout(double[] startingValues, int lastActor) {
        rolloutDepth = 0; // counting from end of tree
        lastActorInRollout = lastActor;
        roundAtStartOfRollout = openLoopState.getRoundCounter();
        turnAtStartOfRollout = openLoopState.getTurnCounter();

        // If rollouts are enabled, select actions for the rollout in line with the rollout policy
        AbstractGameState rolloutState = openLoopState;
        if (params.rolloutLength > 0 || params.rolloutTermination != DEFAULT) {
            // even if rollout length is zero, we may rollout a few actions to reach the end of our turn, or the start of our next turn
            if (params.information == Closed_Loop) {
                // the thinking here is that in openLoop we copy the state right at the root, and then use the forward
                // model at each action. Hence the current state on the node is the one we have been using up to now.
                /// Hence we do not need to copy it.
                rolloutState = state.copy();
                root.copyCount++;
            }

            while (!finishRollout(rolloutState)) {
                List<AbstractAction> availableActions = forwardModel.computeAvailableActions(rolloutState);
                if (availableActions.isEmpty())
<<<<<<< HEAD
                    break;
                AbstractAction next = opponentModels[rolloutState.getCurrentPlayer()]._getAction(rolloutState, availableActions);
                rolloutActions.add(new Pair<>(lastActor, next));
                int startingFMCalls = root.fmCallsCount;
                lastActor = advance(rolloutState, next);
                // rollout moves can be tracked by total forward model calls
                // as these may occur for opponent moves, which should count against our budget
                rolloutDepth += (root.fmCallsCount - startingFMCalls);
=======
                    throw new AssertionError("No actions available in rollout!");
                AbstractAction next = opponentModels[rolloutState.getCurrentPlayer()].getAction(rolloutState, availableActions);
                lastActorInRollout = rolloutState.getCurrentPlayer();
                root.actionsInRollout.add(new Pair<>(lastActorInRollout, next));
                advance(rolloutState, next, true);
>>>>>>> cabac5af
            }
        }
        // Evaluate final state and return normalised score
        double[] retValue = new double[rolloutState.getNPlayers()];

        for (int i = 0; i < retValue.length; i++) {
            retValue[i] = heuristic.evaluateState(rolloutState, i) - startingValues[i];
            if (Double.isNaN(retValue[i]))
                throw new AssertionError("Illegal heuristic value - should be a number");
        }
        return retValue;
    }

    /**
     * Checks if rollout is finished. Rollouts end on maximum length, or if game ended.
     *
     * @param rollerState - current state
     * @return - true if rollout finished, false otherwise
     */
    private boolean finishRollout(AbstractGameState rollerState) {
        if (!rollerState.isNotTerminal())
            return true;
        int currentActor = rollerState.getTurnOwner();
        if (rolloutDepth >= params.rolloutLength) {
            switch (params.rolloutTermination) {
                case DEFAULT:
                    return true;
                case END_TURN:
<<<<<<< HEAD
                    // TODO: Need to make this work for Self_Only as well. In this case advance() always takes us to decisionPlayer
                    return lastActor == decisionPlayer && currentActor != decisionPlayer;
=======
                    return lastActorInRollout == root.decisionPlayer && currentActor != root.decisionPlayer;
>>>>>>> cabac5af
                case START_TURN:
                    return lastActorInRollout != root.decisionPlayer && currentActor == root.decisionPlayer;
                case END_ROUND:
                    return rollerState.getRoundCounter() != roundAtStartOfRollout;
            }
        }
        return false;
    }

    /**
     * Back up the value of the child through all parents. Increase number of visits and total value.
     *
     * @param result - value of rollout to backup
     */
    protected void backUp(double[] result) {
        SingleTreeNode n = this;
        double[] squaredResults = new double[result.length];
        for (int i = 0; i < result.length; i++)
            squaredResults[i] = result[i] * result[i];

        if (params.normaliseRewards || params.treePolicy == MCTSEnums.TreePolicy.UCB_Tuned) {
            DoubleSummaryStatistics stats = Arrays.stream(result).summaryStatistics();
            if (n.root.lowReward > stats.getMin())
                n.root.lowReward = stats.getMin();
            if (n.root.highReward < stats.getMax())
                n.root.highReward = stats.getMax();
        }
        while (n != null) {
            if (params.discardStateAfterEachIteration) {
                n.openLoopState = null; // releases for Garbage Collection
                if (n.depth > 0 && !params.maintainMasterState)
                    n.state = null;
            }
            n.nVisits++;
            // Here we look at actionsFromOpenLoopState to see which ones were valid
            // when we passed through, and keep track of valid visits
            if (params.information != Closed_Loop)
                for (AbstractAction action : n.actionsFromOpenLoopState) {
                    if (!n.nValidVisits.containsKey(action))
                        n.nValidVisits.put(action, 1);
                    else
                        n.nValidVisits.put(action, n.nValidVisits.get(action) + 1);
                }
            switch (params.opponentTreePolicy) {
                case SelfOnly:
                    for (int j = 0; j < result.length; j++) {
                        n.totValue[j] += result[root.decisionPlayer];
                        n.totSquares[j] += squaredResults[root.decisionPlayer];
                    }
                    break;
                case Paranoid:
                case MultiTreeParanoid:
                    int paranoid = root.paranoidPlayer == -1 ? root.decisionPlayer : root.paranoidPlayer;
                    for (int j = 0; j < result.length; j++) {
                        if (j == paranoid) {
                            n.totValue[j] += result[paranoid];
                            n.totSquares[j] += squaredResults[paranoid];
                        } else {
                            n.totValue[j] -= result[paranoid];
                            n.totSquares[j] += squaredResults[paranoid];
                        }
                    }
                    break;
                case MaxN:
                case MultiTree:
                case OMA_All:
                case OMA:
                    for (int j = 0; j < result.length; j++) {
                        n.totValue[j] += result[j];
                        n.totSquares[j] += squaredResults[j];
                    }
                    break;
            }
            n = n.parent;
        }
    }


    protected void MASTBackup(List<Pair<Integer, AbstractAction>> rolloutActions, double[] delta) {
        for (Pair<Integer, AbstractAction> pair : rolloutActions) {
            AbstractAction action = pair.b;
            int player = pair.a;
            Pair<Integer, Double> stats = MASTStatistics.get(player).getOrDefault(action, new Pair<>(0, 0.0));
            stats.a++;  // visits
            stats.b += delta[player];   // value
            MASTStatistics.get(player).put(action.copy(), stats);
        }
    }


    /**
     * Calculates the best action from the root according to the selection policy
     *
     * @return - the best AbstractAction
     */
    public AbstractAction bestAction() {

        double bestValue = -Double.MAX_VALUE;
        AbstractAction bestAction = null;

        MCTSEnums.SelectionPolicy policy = params.selectionPolicy;
        // check to see if all nodes have the same number of visits
        // if they do, then we use average score instead
        if (params.selectionPolicy == ROBUST &&
                Arrays.stream(actionVisits()).boxed().collect(toSet()).size() == 1) {
            policy = SIMPLE;
        }
        if (params.selectionPolicy == TREE && unexpandedActions().isEmpty()) {
            // the check on unexpanded actions is to catch the rare case that we have not explored all actions at the root
            // this can then lead to problems as treePolicyAction assumes it is only called on a completely expanded node
            // (and this is good, as it throws an error as a bug-check if this is not true).
            bestAction = treePolicyAction(false);
        } else {
            for (AbstractAction action : children.keySet()) {
                if (!children.containsKey(action)) {
                    throw new AssertionError("Hashcode / equals contract issue for " + action);
                }
                if (children.get(action) != null) {
                    double childValue = actionVisits(action); // if ROBUST
                    if (policy == SIMPLE)
                        childValue = actionTotValue(action, decisionPlayer) / (actionVisits(action) + params.epsilon);

                    // Apply small noise to break ties randomly
                    childValue = noise(childValue, params.epsilon, rnd.nextDouble());

                    // Save best value
                    if (childValue > bestValue) {
                        bestValue = childValue;
                        bestAction = action;
                    }
                }
            }
        }

        if (bestAction == null) {
            if (nVisits == 1) {
                System.out.println("Only one visit to root node - insufficient information - hopefully due to JVM warming up");
                bestAction = children.keySet().stream().findFirst().orElseThrow(() -> new AssertionError("No children"));
            } else
                throw new AssertionError("Unexpected - no selection made.");
        }

        return bestAction;
    }

    public int getVisits() {
        return nVisits;
    }

    public int getDepth() {
        return depth;
    }

    /**
     * The returned array has one element per player. If the Tree type supports decisions by other players (MaxN)
     * then the relevant elements will provide this information.
     *
     * @return An array of the value fo the state from the perspective of each player
     */
    public double[] getTotValue() {
        return totValue;
    }

    public Map<AbstractAction, SingleTreeNode[]> getChildren() {
        return children;
    }

    public AbstractAction getActionToReach() {
        return actionToReach;
    }

    public int getActor() {
        return decisionPlayer;
    }

    public AbstractForwardModel getForwardModel() {
        return forwardModel;
    }

    /**
     * This returns a list of all nodes in the tree that do not match the specified Predicate
     *
     * @param allMatch
     * @return
     */
    public List<SingleTreeNode> nonMatchingNodes(Predicate<SingleTreeNode> allMatch) {
        return filterTree(n -> !allMatch.test(n));
    }

    /**
     * This returns a list of all nodes in the tree that match the specified Predicate
     *
     * @param allMatch
     * @return
     */
    public List<SingleTreeNode> filterTree(Predicate<SingleTreeNode> allMatch) {
        return allNodesInTree().stream().filter(allMatch).collect(toList());
    }

    public SingleTreeNode matchingParent(Predicate<SingleTreeNode> match) {
        if (parent == null || match.test(parent))
            return parent;
        return parent.matchingParent(match);
    }

    public SingleTreeNode getParent() {
        return parent;
    }

    public List<SingleTreeNode> allNodesInTree() {
        List<SingleTreeNode> retValue = new ArrayList<>();
        Queue<SingleTreeNode> nodeQueue = new ArrayDeque<>();
        nodeQueue.add(this);
        while (!nodeQueue.isEmpty()) {
            SingleTreeNode node = nodeQueue.poll();
            retValue.add(node);
            nodeQueue.addAll(node.getChildren().values().stream()
                    .filter(Objects::nonNull)
                    .flatMap(Arrays::stream)
                    .filter(Objects::nonNull)
                    .collect(toList()));
        }
        return retValue;
    }

    @Override
    public String toString() {
        // we return some interesting data on this node
        // child actions
        // visits and values for each
        StringBuilder retValue = new StringBuilder();
        String valueString = String.format("%.2f", totValue[decisionPlayer] / nVisits);
        if (params.opponentTreePolicy == MaxN) {
            valueString = Arrays.stream(totValue)
                    .mapToObj(v -> String.format("%.2f", v / nVisits))
                    .collect(joining(", "));
        }
        retValue.append(String.format("%d total visits, value %s, with %d children, depth %d, FMCalls %d: \n",
                nVisits, valueString, children.size(), depth, fmCallsCount));
        // sort all actions by visit count
        List<AbstractAction> sortedActions = children.keySet().stream()
                .filter(Objects::nonNull)
                .sorted(Comparator.comparingInt(a -> -actionVisits(a)))
                .collect(toList());

        for (AbstractAction action : sortedActions) {
            String actionName = action.toString();
            int actionVisits = actionVisits(action);
            int effectiveVisits = validVisitsFor(action);
            if (actionName.length() > 50)
                actionName = actionName.substring(0, 50);
            valueString = String.format("%.2f", actionTotValue(action, decisionPlayer) / actionVisits);
            if (params.opponentTreePolicy == MaxN) {
                valueString = IntStream.range(0, totValue.length)
                        .mapToObj(p -> String.format("%.2f", actionTotValue(action, p) / actionVisits))
                        .collect(joining(", "));
            }
            retValue.append(String.format("\t%-50s  visits: %d (%d)\tvalue %s\n", actionName, actionVisits, effectiveVisits, valueString));
        }

        if (!(root instanceof MultiTreeNode))
            retValue.append(new TreeStatistics(root));
        return retValue.toString();
    }

}<|MERGE_RESOLUTION|>--- conflicted
+++ resolved
@@ -535,17 +535,6 @@
      * @param gs  - current game state
      * @param act - action to apply
      */
-<<<<<<< HEAD
-    protected int advance(AbstractGameState gs, AbstractAction act) {
-        // we execute a copy(), because this can change the action, so we then don't find the node later!
-        int lastActor = gs.getCurrentPlayer();
-        forwardModel.next(gs, act.copy());
-        root.fmCallsCount++;
-        if (params.opponentTreePolicy == SelfOnly && gs.getCurrentPlayer() != decisionPlayer)
-            return advanceToTurnOfPlayer(gs, decisionPlayer);
-        else
-            return lastActor;
-=======
     protected void advance(AbstractGameState gs, AbstractAction act, boolean inRollout) {
         // we execute a copy(), because this can change the action, so we then don't find the node later!
         if (inRollout) {
@@ -556,7 +545,6 @@
         root.fmCallsCount++;
         if (params.opponentTreePolicy == SelfOnly && gs.getCurrentPlayer() != decisionPlayer)
             advanceToTurnOfPlayer(gs, decisionPlayer, inRollout);
->>>>>>> cabac5af
     }
 
     /**
@@ -565,36 +553,23 @@
      *
      * @param id
      */
-<<<<<<< HEAD
-    protected int advanceToTurnOfPlayer(AbstractGameState gs, int id) {
-        // For the moment we only have one opponent model - that of a random player
-        int lastActor = gs.getCurrentPlayer();
-        while (gs.getCurrentPlayer() != id && gs.isNotTerminalForPlayer(id)) {
-=======
     protected void advanceToTurnOfPlayer(AbstractGameState gs, int id, boolean inRollout) {
         // For the moment we only have one opponent model - that of a random player
         while (gs.getCurrentPlayer() != id && gs.isNotTerminalForPlayer(id) && !(inRollout && finishRollout(gs))) {
->>>>>>> cabac5af
             //       AbstractGameState preGS = gs.copy();
             AbstractPlayer oppModel = opponentModels[gs.getCurrentPlayer()];
             List<AbstractAction> availableActions = forwardModel.computeAvailableActions(gs);
             if (availableActions.isEmpty())
                 throw new AssertionError("Should always have at least one action possible...");
-<<<<<<< HEAD
-            AbstractAction action = oppModel._getAction(gs, availableActions);
-            lastActor = gs.getCurrentPlayer();
-=======
             AbstractAction action = oppModel.getAction(gs, availableActions);
             if (inRollout) {
                 rolloutDepth++;
                 root.actionsInRollout.add(new Pair<>(gs.getCurrentPlayer(), action));
                 lastActorInRollout = gs.getCurrentPlayer();
             }
->>>>>>> cabac5af
             forwardModel.next(gs, action);
             root.fmCallsCount++;
         }
-        return lastActor;
     }
 
     /**
@@ -869,22 +844,11 @@
             while (!finishRollout(rolloutState)) {
                 List<AbstractAction> availableActions = forwardModel.computeAvailableActions(rolloutState);
                 if (availableActions.isEmpty())
-<<<<<<< HEAD
-                    break;
-                AbstractAction next = opponentModels[rolloutState.getCurrentPlayer()]._getAction(rolloutState, availableActions);
-                rolloutActions.add(new Pair<>(lastActor, next));
-                int startingFMCalls = root.fmCallsCount;
-                lastActor = advance(rolloutState, next);
-                // rollout moves can be tracked by total forward model calls
-                // as these may occur for opponent moves, which should count against our budget
-                rolloutDepth += (root.fmCallsCount - startingFMCalls);
-=======
                     throw new AssertionError("No actions available in rollout!");
                 AbstractAction next = opponentModels[rolloutState.getCurrentPlayer()].getAction(rolloutState, availableActions);
                 lastActorInRollout = rolloutState.getCurrentPlayer();
                 root.actionsInRollout.add(new Pair<>(lastActorInRollout, next));
                 advance(rolloutState, next, true);
->>>>>>> cabac5af
             }
         }
         // Evaluate final state and return normalised score
@@ -913,12 +877,7 @@
                 case DEFAULT:
                     return true;
                 case END_TURN:
-<<<<<<< HEAD
-                    // TODO: Need to make this work for Self_Only as well. In this case advance() always takes us to decisionPlayer
-                    return lastActor == decisionPlayer && currentActor != decisionPlayer;
-=======
                     return lastActorInRollout == root.decisionPlayer && currentActor != root.decisionPlayer;
->>>>>>> cabac5af
                 case START_TURN:
                     return lastActorInRollout != root.decisionPlayer && currentActor == root.decisionPlayer;
                 case END_ROUND:
