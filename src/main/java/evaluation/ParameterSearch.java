package evaluation;

import core.AbstractGameState;
import core.AbstractPlayer;
import core.interfaces.ITunableParameters;
import evodef.EvoAlg;
import evodef.SearchSpace;
import games.GameType;
<<<<<<< HEAD
=======
import ntbea.MultiNTupleBanditEA;
>>>>>>> d71d814b
import ntbea.NTupleBanditEA;
import ntbea.NTupleSystem;
import org.json.simple.JSONObject;
import players.PlayerFactory;
import utilities.Pair;
import utilities.StatSummary;
import utilities.SummaryLogger;

import java.io.File;
import java.io.FileWriter;
import java.io.IOException;
import java.lang.reflect.Constructor;
<<<<<<< HEAD
import java.util.ArrayList;
import java.util.Arrays;
import java.util.Comparator;
import java.util.List;
import java.util.function.BiFunction;
import java.util.stream.Collectors;
=======
import java.util.*;
import java.util.function.BiFunction;
>>>>>>> d71d814b
import java.util.stream.IntStream;

import static java.util.stream.Collectors.joining;
import static java.util.stream.Collectors.toMap;
import static utilities.Utils.getArg;
import static utilities.Utils.loadJSONFile;

public class ParameterSearch {

    public static void main(String[] args) {
        List<String> argsList = Arrays.asList(args);
        if (argsList.isEmpty() || argsList.contains("--help") || argsList.contains("-h")) System.out.println(
                "The first three arguments must be \n" +
                        "\t<filename for searchSpace definition> or <ITunableParameters classname>\n" +
                        "\t<number of NTBEA iterations>\n" +
                        "\t<game type> \n" +
                        "Then there are a number of optional arguments:\n" +
                        "\tnPlayers=      The total number of players in each game (the default is game.Min#players) \n " +
                        "\tevalGames=     The number of games to run with the best predicted setting to estimate its true value (default is 20% of NTBEA iterations) \n" +
                        "\topponent=      The agent used as opponent. Default is not to use a specific opponent, but use MultiNTBEA. \n" +
                        "\t               This can either be a json-format file detailing the parameters, or\n" +
                        "\t               one of coop|mcts|rmhc|random|osla|<className>  \n" +
                        "\t               If className is specified, this must be the full name of a class implementing AbstractPlayer\n" +
<<<<<<< HEAD
                        "\t               with a no-argument constructor\n" +
=======
                        "\t               with a no-argument constructor.\n" +
                        "\t               'coop' means that the agent being tuned is used for all agents (i.e. if co-operative)\n" +
>>>>>>> d71d814b
                        "\teval=          Score|Ordinal|Heuristic|Win specifies what we are optimising. Defaults to Win.\n" +
                        "\tuseThreeTuples If specified then we use 3-tuples as well as 1-, 2- and N-tuples \n" +
                        "\tkExplore=      The k to use in NTBEA - defaults to 1.0 - this makes sense for win/lose games with a score in {0, 1}\n" +
                        "\t               For scores with larger ranges, we recommend scaling kExplore appropriately.\n" +
                        "\thood=          The size of neighbourhood to look at in NTBEA. Default is min(50, |searchSpace|/100) \n" +
                        "\trepeat=        The number of times NTBEA should be re-run, to find a single best recommendation \n" +
                        "\tverbose        Will log the results marginalised to each dimension, and the Top 10 best tuples for each run \n" +
                        "\tseed=          Random seed for Game use (not used by NTBEA itself). Defaults to System.currentTimeMillis()\n" +
                        "\tlogFile=       Output file with results of each run for easier statistical analysis"
        );

        if (argsList.size() < 3)
            throw new AssertionError("Must specify at least three parameters: searchSpace/ITunableParameters, NTBEA iterations, game");
<<<<<<< HEAD
        int iterationsPerRun = Integer.parseInt(args[1]);
        GameType game = GameType.valueOf(args[2]);
        int repeats = getArg(args, "repeat", 1);
        int evalGames = getArg(args, "evalGames", iterationsPerRun / 5);
        double kExplore = getArg(args, "kExplore", 1.0);
        String opponentDescriptor = getArg(args, "opponent", "");
        boolean verbose = Arrays.asList(args).contains("verbose");
        int nPlayers = getArg(args, "nPlayers", game.getMinPlayers());
        long seed = getArg(args, "seed", System.currentTimeMillis());
        String logfile = getArg(args, "logFile", "");
        String evalMethod = getArg(args, "eval", "Win");
=======
>>>>>>> d71d814b

        // Create the SearchSpace, and report some useful stuff to the console.
        ITPSearchSpace searchSpace;
        boolean fileExists = (new File(args[0])).exists();
        try {
            String className = args[0];
            Constructor<ITunableParameters> constructor;
            JSONObject json = null;
            if (fileExists) {
                // We import the file as a JSONObject
                json = loadJSONFile(args[0]);
                className = (String) json.get("class");
                if (className == null)
                    throw new AssertionError("No class property found in JSON file. This is required to specify the ITunableParameters class that the file complements");
            }
            // we pull in the ITP referred to in the JSON file, or directly as args[0]
            Class<ITunableParameters> itpClass = (Class<ITunableParameters>) Class.forName(className);
            constructor = itpClass.getConstructor();
            ITunableParameters itp = constructor.newInstance();
            // We then initialise the ITPSearchSpace with this ITP and the JSON details
            searchSpace = fileExists ? new ITPSearchSpace(itp, json) : new ITPSearchSpace(itp);
        } catch (Exception e) {
            e.printStackTrace();
            throw new AssertionError(e.getClass() + " : " + e.getMessage() + "Error loading ITunableParameters class in " + args[0]);
        }

        int searchSpaceSize = IntStream.range(0, searchSpace.nDims()).reduce(1, (acc, i) -> acc * searchSpace.nValues(i));
        int twoTupleSize = IntStream.range(0, searchSpace.nDims() - 1)
                .map(i -> searchSpace.nValues(i) *
                        IntStream.range(i + 1, searchSpace.nDims())
                                .map(searchSpace::nValues).sum()
                ).sum();
        int threeTupleSize = IntStream.range(0, searchSpace.nDims() - 2)
                .map(i -> searchSpace.nValues(i) *
                        IntStream.range(i + 1, searchSpace.nDims()).map(j ->
                                searchSpace.nValues(j) * IntStream.range(j + 1, searchSpace.nDims())
                                        .map(searchSpace::nValues).sum()
                        ).sum()
                ).sum();

        boolean useThreeTuples = Arrays.asList(args).contains("useThreeTuples");

        System.out.printf("Search space consists of %d states and %d possible 2-Tuples%s%n",
                searchSpaceSize, twoTupleSize, useThreeTuples ? String.format(" and %d 3-Tuples", threeTupleSize) : "");

        for (int i = 0; i < searchSpace.nDims(); i++) {
            int finalI = i;
            String allValues = IntStream.range(0, searchSpace.nValues(i))
                    .mapToObj(j -> searchSpace.value(finalI, j))
                    .map(Object::toString)
                    .collect(joining(", "));
            System.out.printf("%30s has %d values %s%n", searchSpace.name(i), searchSpace.nValues(i), allValues);
        }

        // Now initialise the other bits and pieces needed for the NTBEA package
        NTupleSystem landscapeModel = new NTupleSystem(searchSpace);
        landscapeModel.setUse3Tuple(useThreeTuples);
        landscapeModel.addTuples();

        if (getArg(args, "opponent", "").isEmpty()) {
            runMultiNTBEA(landscapeModel, args);
        } else {
            runSingleNTBEA(landscapeModel, args);
        }

    }

    public static void runSingleNTBEA(NTupleSystem landscapeModel, String[] args) {

        int iterationsPerRun = Integer.parseInt(args[1]);
        GameType game = GameType.valueOf(args[2]);
        int repeats = getArg(args, "repeat", 1);
        int evalGames = getArg(args, "evalGames", iterationsPerRun / 5);
        double kExplore = getArg(args, "kExplore", 1.0);
        String opponentDescriptor = getArg(args, "opponent", "");
        boolean verbose = Arrays.asList(args).contains("verbose");
        int nPlayers = getArg(args, "nPlayers", game.getMinPlayers());
        long seed = getArg(args, "seed", System.currentTimeMillis());
        String logfile = getArg(args, "logFile", "");
        String evalMethod = getArg(args, "eval", "Win");

        ITPSearchSpace searchSpace = (ITPSearchSpace) landscapeModel.getSearchSpace();
        int searchSpaceSize = IntStream.range(0, searchSpace.nDims()).reduce(1, (acc, i) -> acc * searchSpace.nValues(i));
        int hood = getArg(args, "hood", Math.min(50, searchSpaceSize / 100));

        NTupleBanditEA searchFramework = new NTupleBanditEA(landscapeModel, kExplore, hood);

        // Set up opponents
        List<AbstractPlayer> opponents = new ArrayList<>();
        // if we are in coop mode, then we have no opponents. This is indicated by leaving the list empty.
        if (!opponentDescriptor.equals("coop")) {
            for (int i = 0; i < nPlayers; i++) {
                AbstractPlayer opponent = PlayerFactory.createPlayer(opponentDescriptor);
                opponents.add(opponent);
            }
        }

<<<<<<< HEAD
=======
        // TODO: Add Game tuning objectives that measure how close the result is, etc.
>>>>>>> d71d814b
        BiFunction<AbstractGameState, Integer, Double> evalFunction = null;
        if (evalMethod.equals("Win"))
            evalFunction = (state, playerId) -> state.getPlayerResults()[playerId].value;
        if (evalMethod.equals("Score"))
            evalFunction = AbstractGameState::getGameScore;
        if (evalMethod.equals("Heuristic"))
            evalFunction = AbstractGameState::getHeuristicScore;
        if (evalMethod.equals("Ordinal")) // we maximise, so the lowest ordinal position of 1 is best
            evalFunction = (state, playerId) -> -(double) state.getOrdinalPosition(playerId);
        if (evalFunction == null)
            throw new AssertionError("Invalid evaluation method provided: " + evalMethod);

        // Initialise the GameEvaluator that will do all the heavy lifting
        GameEvaluator evaluator = new GameEvaluator(
                game,
                searchSpace,
                nPlayers,
                evalFunction,
                opponents,
                seed,
                true
        );

        // Get the results. And then log them.
        // This loops once for each complete repetition of NTBEA specified.
        // runNTBEA runs a complete set of trials, and spits out the mean and std error on the mean of the best sampled result
        // These mean statistics are calculated from the evaluation trials that are run after NTBEA is complete. (evalGames)
        Pair<Pair<Double, Double>, double[]> bestResult = new Pair<>(new Pair<>(Double.NEGATIVE_INFINITY, Double.NEGATIVE_INFINITY), new double[0]);
        for (int mainLoop = 0; mainLoop < repeats; mainLoop++) {
            landscapeModel.reset();
            Pair<Double, Double> r = runNTBEA(evaluator, null, searchFramework, iterationsPerRun, iterationsPerRun, evalGames, verbose);
            Pair<Pair<Double, Double>, double[]> retValue = new Pair<>(r, landscapeModel.getBestOfSampled());
            printDetailsOfRun(retValue, searchSpace, logfile);
            if (verbose) {
                System.out.println("MCTS Statistics: ");
                System.out.println(evaluator.statsLogger.toString());
            }
            evaluator.statsLogger = new SummaryLogger();
            if (retValue.a.a > bestResult.a.a)
                bestResult = retValue;

        }
        System.out.println("\nFinal Recommendation: ");
        // we don't log the final run to file to avoid duplication
        printDetailsOfRun(bestResult, searchSpace, "");
    }

    public static void runMultiNTBEA(NTupleSystem landscapeModel, String[] args) {

        int iterationsPerRun = Integer.parseInt(args[1]);
        GameType game = GameType.valueOf(args[2]);
        int repeats = getArg(args, "repeat", 1);
        int evalGames = getArg(args, "evalGames", iterationsPerRun / 5);
        double kExplore = getArg(args, "kExplore", 1.0);
        boolean verbose = Arrays.asList(args).contains("verbose");
        int nPlayers = getArg(args, "nPlayers", game.getMinPlayers());
        long seed = getArg(args, "seed", System.currentTimeMillis());
        String logfile = getArg(args, "logFile", "");

        String evalMethod = getArg(args, "eval", "Win");
        BiFunction<AbstractGameState, Integer, Double> evalFunction = null;
        if (evalMethod.equals("Win"))
            evalFunction = (state, playerId) -> state.getPlayerResults()[playerId].value;
        if (evalMethod.equals("Score"))
            evalFunction = AbstractGameState::getGameScore;
        if (evalMethod.equals("Heuristic"))
            evalFunction = AbstractGameState::getHeuristicScore;
        if (evalMethod.equals("Ordinal")) // we maximise, so the lowest ordinal position of 1 is best
            evalFunction = (state, playerId) -> -(double) state.getOrdinalPosition(playerId);
        if (evalFunction == null)
            throw new AssertionError("Invalid evaluation method provided: " + evalMethod);

        ITPSearchSpace searchSpace = (ITPSearchSpace) landscapeModel.getSearchSpace();
        int searchSpaceSize = IntStream.range(0, searchSpace.nDims()).reduce(1, (acc, i) -> acc * searchSpace.nValues(i));
        int hood = getArg(args, "hood", Math.min(50, searchSpaceSize / 100));

        MultiNTupleBanditEA searchFramework = new MultiNTupleBanditEA(landscapeModel, kExplore, hood, nPlayers);

        // Initialise the GameEvaluator that will do all the heavy lifting
        GameMultiPlayerEvaluator evaluator = new GameMultiPlayerEvaluator(
                game,
                searchSpace,
                nPlayers,
                evalFunction,
                seed
        );

        // Get the results. And then log them.
        // This loops once for each complete repetition of NTBEA specified.
        // runNTBEA runs a complete set of trials, and spits out the mean and std error on the mean of the best sampled result
        // These mean statistics are calculated from the evaluation trials that are run after NTBEA is complete. (evalGames)
        Pair<Pair<Double, Double>, double[]> bestResult = new Pair<>(new Pair<>(Double.NEGATIVE_INFINITY, Double.NEGATIVE_INFINITY), new double[0]);
        for (int mainLoop = 0; mainLoop < repeats; mainLoop++) {
            landscapeModel.reset();
            Pair<Double, Double> r = runNTBEA(null, evaluator, searchFramework, iterationsPerRun, iterationsPerRun, evalGames, verbose);
            Pair<Pair<Double, Double>, double[]> retValue = new Pair<>(r, landscapeModel.getBestOfSampled());
            printDetailsOfRun(retValue, searchSpace, logfile);
            printDiversityResults(landscapeModel, kExplore);

            if (retValue.a.a > bestResult.a.a)
                bestResult = retValue;

        }
        System.out.println("\nFinal Recommendation: ");
        // we don't log the final run to file to avoid duplication
        printDetailsOfRun(bestResult, searchSpace, "");
    }


    /**
     * This just prints out some useful info on the NTBEA results. It lists the full underlying recommended
     * parameter settings, and the estimated mean score of these (with std error).
     *
     * @param data        The results of the NTBEA trials.
     *                    The Pair<Double, Double> is the mean and std error on the mean for the final recommendation,
     *                    as calculated from the post-NTBEA evaluation trials.
     *                    The double[] is the best sampled settings from the main NTBEA trials (that are then evaluated to get
     *                    a more accurate estimate of their utility).
     * @param searchSpace The relevant searchSpace
     */
    private static void printDetailsOfRun(Pair<Pair<Double, Double>, double[]> data, ITPSearchSpace searchSpace, String logFile) {
        System.out.printf("Recommended settings have score %.3g +/- %.3g:\t%s\n %s%n",
                data.a.a, data.a.b,
                Arrays.stream(data.b).mapToObj(it -> String.format("%.0f", it)).collect(joining(", ")),
                IntStream.range(0, data.b.length).mapToObj(i -> new Pair<>(i, data.b[i]))
                        .map(p -> String.format("\t%s:\t%s\n", searchSpace.name(p.a), valueToString(p.a, p.b.intValue(), searchSpace)))
                        .collect(joining(" ")));

        if (!logFile.isEmpty()) {
            try {
                File log = new File(logFile);
                boolean fileExists = log.exists();
                FileWriter writer = new FileWriter(log, true);
                // if logFile does not yet exist, write a header line first
                if (!fileExists) {
                    List<String> headers = new ArrayList<>();
                    headers.addAll(Arrays.asList("estimated value", "standard error"));
                    headers.addAll(searchSpace.getSearchKeys());
                    writer.write(String.join("\t", headers) + "\n");
                }
                // then write the output
                String firstPart = String.format("%.4g\t%.4g\t", data.a.a, data.a.b);
                String values = IntStream.range(0, data.b.length).mapToObj(i -> new Pair<>(i, data.b[i]))
                        .map(p -> valueToString(p.a, p.b.intValue(), searchSpace))
                        .collect(joining("\t"));
                writer.write(firstPart + values + "\n");
                writer.flush();
                writer.close();
            } catch (IOException e) {
                e.printStackTrace();
                System.out.println(e.getMessage() + " : Error accessing file " + logFile);
            }
        }

    }

    private static String valueToString(int paramIndex, int valueIndex, ITPSearchSpace ss) {
        Object value = ss.value(paramIndex, valueIndex);
        String valueString = value.toString();
        if (value instanceof Integer) {
            valueString = String.format("%d", value);
        } else if (value instanceof Double) {
            valueString = String.format("%.3g", value);
        }
        return valueString;
    }

    private static List<int[]> generate(List<int[]> previous, int cardinality) {
        List<int[]> retValue = new ArrayList<>();
        for (int[] x : previous) {
            for (int i = 0; i < cardinality; i++) {
                int[] newX = new int[x.length + 1];
                for (int j = 0; j < x.length; j++) {
                    newX[j] = x[j];
                }
                newX[x.length] = i;
                retValue.add(newX);
            }
        }
        return retValue;
    }

    private static void printDiversityResults(NTupleSystem model, double kExplore) {
        // the idea is to run through all the points in the model, and initially order them by estimated value

        // first we need to generate all the possible int[] parameter settings
        // then getMeanEstimate() for each
        // order by descending value

        // pick a K, calculate the diverse set of points, and report this.
        SearchSpace ss = model.getSearchSpace();
        List<int[]> allTuples = new ArrayList<>();

        // For very large search spaces, we use the sampled points to reduce risks of memory problems with very large arrays
        int searchSpaceSize = IntStream.range(0, ss.nDims()).reduce(1, (acc, i) -> acc * ss.nValues(i));
        Set<int[]> allSampledPoints = model.getSampledPoints();
        if (searchSpaceSize < allSampledPoints.size()) {
            allTuples.add(new int[0]);
            for (int d = 0; d < ss.nDims(); d++) {
                allTuples = generate(allTuples, ss.nValues(d));
            }
        } else {
            allTuples = new ArrayList<>(allSampledPoints);
        }
        Map<int[], Double> tuplesWithValue = allTuples.stream().collect(toMap(t -> t, model::getMeanEstimate));
        double[] bestD = model.getBestOfSampled();
        int[] best = new int[bestD.length];
        for (int i = 0; i < bestD.length; i++)
            best[i] = (int) (bestD[i] + 0.5);
        double bestValue = model.getMeanEstimate(best);

        Set<int[]> bestSet = new HashSet<>();
        int diverseSize = allTuples.size();
        int optimalSize = 9;
        for (double k : Arrays.asList(0.0001, 0.0003, 0.001, 0.003, 0.01, 0.03, 0.1, 0.3)) {
            double modK = k * kExplore;
            Set<int[]> diverseGood = new HashSet<>();
            diverseGood.add(best);
            for (int[] tuple : tuplesWithValue.keySet()) {
                double value = tuplesWithValue.get(tuple);
                int distanceToNearest = diverseGood.stream().mapToInt(g -> manhattan(g, tuple)).min().orElse(0);
                if (value + modK * distanceToNearest > bestValue) {
                    // first we remove any from the set that are superseded by the new point
                    diverseGood.removeIf(t -> {
                        double v = model.getMeanEstimate(t);
                        int d = manhattan(tuple, t);
                        return v + modK * d < value;
                    });
                    diverseGood.add(tuple);
                }
            }
            System.out.printf("k = %.6f gives %d tuples out of %d%n", modK, diverseGood.size(), allTuples.size());
            // We
            if (Math.abs(Math.sqrt(optimalSize) - Math.sqrt(diverseGood.size())) < Math.abs(Math.sqrt(optimalSize) - Math.sqrt(diverseSize))) {
                diverseSize = diverseGood.size();
                bestSet = diverseGood;
            }
            // we can stop once we have at least the optimal number (to avoid thrashing compute)
            if (diverseGood.size() >= optimalSize)
                break;
        }
        System.out.println("\nBest settings with diversity:");
        for (int[] settings : bestSet) {
            System.out.printf("\t%.3f\t%s%n", model.getMeanEstimate(settings), Arrays.toString(settings));
        }

    }

    private static int manhattan(int[] x, int[] y) {
        int retValue = 0;
        for (int i = 0; i < x.length; i++) {
            retValue += Math.abs(x[i] - y[i]);
        }
        return retValue;
    }

    /**
     * The workhorse.
     *
     * @param evaluator       The SolutionEvaluator that provides a sample score for a set of parameters
     * @param searchFramework The NTBEA search framework. This maintains the model of parameter space
     *                        and decides what settings to try next.
     * @param totalRuns       The total number of NTBEA trials.
     * @param reportEvery     This can be used to report interim progress (but only used if logResults=true)
     *                        Will report current NTBEA stats after this number of trials.
     * @param evalGames       The number of evaluation trials to run on the final NBEA recommendation.
     *                        This is to get a good estimate of the true value of the recommendation.
     * @param logResults      If true, then logs lots of data on the process. (Marginal statistics in each dimension
     *                        and the Top 10 Tuples by trials.) This can be useful to visualise the parameter
     *                        landscape beyond the simple final recommendation and get a feel for which dimensions
     *                        really matter.
     * @return This returns Pair<Mean, Std Error on Mean> as calculated from the evaluation games
     */
    public static Pair<Double, Double> runNTBEA(GameEvaluator evaluator,
                                                GameMultiPlayerEvaluator multiPlayerEvaluator,
                                                EvoAlg searchFramework,
                                                int totalRuns, int reportEvery,
                                                int evalGames, boolean logResults) {

        NTupleSystem landscapeModel = (NTupleSystem) searchFramework.getModel();
        SearchSpace searchSpace = landscapeModel.getSearchSpace();

        // If reportEvery == totalRuns, then this will just loop once
        // (Which is the usual default)
        for (int iter = 0; iter < totalRuns / reportEvery; iter++) {
            if (evaluator != null) {
                evaluator.reset();
                searchFramework.runTrial(evaluator, reportEvery);
            } else {
                multiPlayerEvaluator.reset();
                searchFramework.runTrial(multiPlayerEvaluator, reportEvery);
            }

            if (logResults) {
                System.out.println("Current best sampled point (using mean estimate): " +
                        Arrays.toString(landscapeModel.getBestOfSampled()) +
                        String.format(", %.3g", landscapeModel.getMeanEstimate(landscapeModel.getBestOfSampled())));

                String tuplesExploredBySize = Arrays.toString(IntStream.rangeClosed(1, searchSpace.nDims())
                        .map(size -> landscapeModel.getTuples().stream()
                                .filter(t -> t.tuple.length == size)
                                .mapToInt(it -> it.ntMap.size())
                                .sum()
                        ).toArray());

                System.out.println("Tuples explored by size: " + tuplesExploredBySize);
                System.out.printf("Summary of 1-tuple statistics after %d samples:%n", landscapeModel.numberOfSamples());

                IntStream.range(0, searchSpace.nDims()) // assumes that the first N tuples are the 1-dimensional ones
                        .mapToObj(i -> new Pair<>(searchSpace.name(i), landscapeModel.getTuples().get(i)))
                        .forEach(nameTuplePair ->
                                nameTuplePair.b.ntMap.keySet().stream().sorted().forEach(k -> {
                                    StatSummary v = nameTuplePair.b.ntMap.get(k);
                                    System.out.printf("\t%20s\t%s\t%d trials\t mean %.3g +/- %.2g%n", nameTuplePair.a, k, v.n(), v.mean(), v.stdErr());
                                })
                        );

                System.out.println("\nSummary of 10 most tried full-tuple statistics:");
                landscapeModel.getTuples().stream()
                        .filter(t -> t.tuple.length == searchSpace.nDims())
                        .forEach(t -> t.ntMap.keySet().stream()
                                .map(k -> new Pair<>(k, t.ntMap.get(k)))
                                .sorted(Comparator.comparing(p -> -p.b.n()))
                                .limit(10)
                                .forEach(item ->
                                        System.out.printf("\t%s\t%d trials\t mean %.3g +/- %.2g\t(NTuple estimate: %.3g)%n",
                                                item.a, item.b.n(), item.b.mean(), item.b.stdErr(), landscapeModel.getMeanEstimate(item.a.v))
                                )
                        );
            }
        }
        // now run the evaluation games on the final recommendation
        if (evaluator != null && evalGames > 0) {
            evaluator.reportStatistics = true;
            double[] results = IntStream.range(0, evalGames)
                    .mapToDouble(answer -> {
                        int[] settings = Arrays.stream(landscapeModel.getBestOfSampled())
                                .mapToInt(d -> (int) d)
                                .toArray();
                        return evaluator.evaluate(settings);
                    }).toArray();

            double avg = Arrays.stream(results).average().orElse(0.0);
            double stdErr = Math.sqrt(Arrays.stream(results)
                    .map(d -> Math.pow(d - avg, 2.0)).sum()) / (evalGames - 1.0);

            evaluator.reportStatistics = false;
            return new Pair<>(avg, stdErr);
        } else {
            return new Pair<>(landscapeModel.getMeanEstimate(landscapeModel.getBestOfSampled()), 0.0);
        }
    }

}<|MERGE_RESOLUTION|>--- conflicted
+++ resolved
@@ -6,10 +6,7 @@
 import evodef.EvoAlg;
 import evodef.SearchSpace;
 import games.GameType;
-<<<<<<< HEAD
-=======
 import ntbea.MultiNTupleBanditEA;
->>>>>>> d71d814b
 import ntbea.NTupleBanditEA;
 import ntbea.NTupleSystem;
 import org.json.simple.JSONObject;
@@ -22,17 +19,8 @@
 import java.io.FileWriter;
 import java.io.IOException;
 import java.lang.reflect.Constructor;
-<<<<<<< HEAD
-import java.util.ArrayList;
-import java.util.Arrays;
-import java.util.Comparator;
-import java.util.List;
-import java.util.function.BiFunction;
-import java.util.stream.Collectors;
-=======
 import java.util.*;
 import java.util.function.BiFunction;
->>>>>>> d71d814b
 import java.util.stream.IntStream;
 
 import static java.util.stream.Collectors.joining;
@@ -56,12 +44,8 @@
                         "\t               This can either be a json-format file detailing the parameters, or\n" +
                         "\t               one of coop|mcts|rmhc|random|osla|<className>  \n" +
                         "\t               If className is specified, this must be the full name of a class implementing AbstractPlayer\n" +
-<<<<<<< HEAD
-                        "\t               with a no-argument constructor\n" +
-=======
                         "\t               with a no-argument constructor.\n" +
                         "\t               'coop' means that the agent being tuned is used for all agents (i.e. if co-operative)\n" +
->>>>>>> d71d814b
                         "\teval=          Score|Ordinal|Heuristic|Win specifies what we are optimising. Defaults to Win.\n" +
                         "\tuseThreeTuples If specified then we use 3-tuples as well as 1-, 2- and N-tuples \n" +
                         "\tkExplore=      The k to use in NTBEA - defaults to 1.0 - this makes sense for win/lose games with a score in {0, 1}\n" +
@@ -75,20 +59,6 @@
 
         if (argsList.size() < 3)
             throw new AssertionError("Must specify at least three parameters: searchSpace/ITunableParameters, NTBEA iterations, game");
-<<<<<<< HEAD
-        int iterationsPerRun = Integer.parseInt(args[1]);
-        GameType game = GameType.valueOf(args[2]);
-        int repeats = getArg(args, "repeat", 1);
-        int evalGames = getArg(args, "evalGames", iterationsPerRun / 5);
-        double kExplore = getArg(args, "kExplore", 1.0);
-        String opponentDescriptor = getArg(args, "opponent", "");
-        boolean verbose = Arrays.asList(args).contains("verbose");
-        int nPlayers = getArg(args, "nPlayers", game.getMinPlayers());
-        long seed = getArg(args, "seed", System.currentTimeMillis());
-        String logfile = getArg(args, "logFile", "");
-        String evalMethod = getArg(args, "eval", "Win");
-=======
->>>>>>> d71d814b
 
         // Create the SearchSpace, and report some useful stuff to the console.
         ITPSearchSpace searchSpace;
@@ -186,10 +156,7 @@
             }
         }
 
-<<<<<<< HEAD
-=======
         // TODO: Add Game tuning objectives that measure how close the result is, etc.
->>>>>>> d71d814b
         BiFunction<AbstractGameState, Integer, Double> evalFunction = null;
         if (evalMethod.equals("Win"))
             evalFunction = (state, playerId) -> state.getPlayerResults()[playerId].value;
