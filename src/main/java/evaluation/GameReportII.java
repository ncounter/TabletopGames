--- conflicted
+++ resolved
@@ -8,11 +8,7 @@
 import games.GameType;
 import players.PlayerFactory;
 import utilities.Pair;
-<<<<<<< HEAD
-import utilities.StatSummary;
-=======
 import utilities.TAGStatSummary;
->>>>>>> 9c47ff14
 import utilities.TAGSummariser;
 
 import java.util.*;
@@ -124,7 +120,6 @@
                     collectedData.putAll(gameTracker.extractData());
                     logger.record(collectedData);
                     collectedData.clear();
-                    game.clearListeners();
                 }
                 // Once all games are complete, call processDataAndFinish()
                 logger.processDataAndFinish();
