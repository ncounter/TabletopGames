--- conflicted
+++ resolved
@@ -24,13 +24,9 @@
      * @param playersPerGame  - number of players per game.
      */
     public RandomRRTournament(List<? extends AbstractPlayer> agents, GameType gameToPlay, int playersPerGame,
-<<<<<<< HEAD
-                              boolean selfPlay, boolean mirror, int totalMatchUps, int reportPeriod, long seed, AbstractParameters gameParams, String destDir, String finalDir) {
-        super(agents, gameToPlay, playersPerGame, 1, selfPlay, mirror, gameParams, destDir, finalDir);
-=======
-                              TournamentMode tournamentMode, int totalMatchUps, int reportPeriod, long seed, AbstractParameters gameParams) {
-        super(agents, gameToPlay, playersPerGame, 1, tournamentMode, gameParams);
->>>>>>> 4cfca4bd
+                              TournamentMode tournamentMode, int totalMatchUps, int reportPeriod, long seed,
+                              AbstractParameters gameParams, String finalDir, String destDir) {
+        super(agents, gameToPlay, playersPerGame, 1, tournamentMode, gameParams, finalDir, destDir);
         this.totalMatchups = totalMatchUps;
         this.reportPeriod = reportPeriod;
         idStream = new PermutationCycler(agents.size(), seed, playersPerGame);
@@ -44,67 +40,24 @@
      * @param ignored - this input is ignored
      */
     @Override
-<<<<<<< HEAD
-    public void createAndRunMatchUp(LinkedList<Integer> ignored, int gameIdx) {
-        int nPlayers = playersPerGame.get(gameIdx);
-        if (mirror) {
-            int nPerAgent = totalMatchups / agentIDs.size();
-            int g = 0;
-            for (Integer agentID : agentIDs) {
-                for (int i = 0; i < nPerAgent; i++) {
-                    List<Integer> matchup = new ArrayList<>(nPlayers);
-                    for (int j = 0; j < nPlayers; j++) {
-                        matchup.add(agentID);
-                    }
-                    evaluateMatchUp(matchup, gameIdx);
-                    g++;
-                    if (g == totalMatchups) {
-                        for (IGameListener listener : listeners) {
-                            listener.setOutputDirectory(destDir, finalDir);
-                        }
-                        return;
-                    }
-                    if (g % reportPeriod == 0) {
-                        reportResults(gameIdx);
+    public void createAndRunMatchUp(LinkedList<Integer> ignored) {
+        for (int i = 0; i < totalMatchups; i++) {
+            List<Integer> matchup = new ArrayList<>(this.nPlayers);
+            for (int j = 0; j < this.nPlayers; j++)
+                matchup.add(idStream.getAsInt());
+            evaluateMatchUp(matchup);
+            if(reportPeriod > 0 && (i+1) % reportPeriod == 0 && i != totalMatchups - 1) {
+                reportResults();
 
-                        StringBuilder timeDir = new StringBuilder("interim_" + games.get(gameIdx).getGameType().name() + "_" + nPlayers + "P_" + new SimpleDateFormat("yyyy-MM-dd_HH-mm-ss").format(new Date()));
-                        for (IGameListener listener : listeners) {
-                            listener.setOutputDirectory(destDir, timeDir.toString());
-                            listener.report();
-                        }
-                    }
+                StringBuilder timeDir = new StringBuilder("interim_" + game.getGameType().name() + "_" + nPlayers + "P_" + new SimpleDateFormat("yyyy-MM-dd_HH-mm-ss").format(new Date()));
+                for (IGameListener listener : listeners) {
+                    listener.setOutputDirectory(destDir, timeDir.toString());
+                    listener.report();
                 }
             }
-        } else {
-            // Random games
-            for (int i = 0; i < totalMatchups; i++) {
-                List<Integer> matchup = new ArrayList<>(nPlayers);
-                for (int j = 0; j < nPlayers; j++)
-                    matchup.add(idStream.getAsInt());
-                evaluateMatchUp(matchup, gameIdx);
-                if ((i + 1) % reportPeriod == 0 && i != totalMatchups - 1) {
-                    reportResults(gameIdx);
-
-                    StringBuilder timeDir = new StringBuilder("interim_" + games.get(gameIdx).getGameType().name() + "_" + nPlayers + "P_" + new SimpleDateFormat("yyyy-MM-dd_HH-mm-ss").format(new Date()));
-                    for (IGameListener listener : listeners) {
-                        listener.setOutputDirectory(destDir, timeDir.toString());
-                        listener.report();
-                    }
-                }
-            }
-            for (IGameListener listener : listeners) {
-                listener.setOutputDirectory(destDir, finalDir);
-            }
-=======
-    public void createAndRunMatchUp(LinkedList<Integer> ignored) {
-        for (int i = 0; i < totalMatchups; i++) {
-            List<Integer> matchup = new ArrayList<>(playersPerGame);
-            for (int j = 0; j < playersPerGame; j++)
-                matchup.add(idStream.getAsInt());
-            evaluateMatchUp(matchup);
-            if(reportPeriod > 0 && (i+1) % reportPeriod == 0 && i != totalMatchups - 1)
-                reportResults();
->>>>>>> 4cfca4bd
+        }
+        for (IGameListener listener : listeners) {
+            listener.setOutputDirectory(destDir, finalDir);
         }
     }
 
@@ -143,8 +96,7 @@
          */
         private void shuffle() {
             int[] leastEntries = new int[nPlayers - 1];
-            for (int i = 0; i < leastEntries.length; i++)
-                leastEntries[i] = currentPermutation[currentPermutation.length - (nPlayers - 1) + i];
+            System.arraycopy(currentPermutation, currentPermutation.length - (nPlayers - 1), leastEntries, 0, leastEntries.length);
             for (int i = 0; i < currentPermutation.length - 1; i++) {
                 int swapPosition = rnd.nextInt(currentPermutation.length - i) + i;
                 if (swapPosition != i && !overlapRisk(i, swapPosition, leastEntries)) {
