--- conflicted
+++ resolved
@@ -205,11 +205,7 @@
             "sqrt(log(N)/n). The latter is derived in a cumulative regret situation, which we are less worried about.",
             false,
             new Usage[]{Usage.ParameterSearch}),
-<<<<<<< HEAD
-    noiseCombination("Defines the exponent in the geenralised mean used to combine exploration terms\n" +
-=======
     noiseCombination("Defines the exponent in the generalised mean used to combine exploration terms\n" +
->>>>>>> 5d5783fe
             "across tuples. 1 is equivalent to a simple mean, higher values will overweight larger values until \n" +
             "a value approaching infinity is equivalent to a Max function.",
             1.0,
