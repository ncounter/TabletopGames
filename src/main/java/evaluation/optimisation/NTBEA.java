--- conflicted
+++ resolved
@@ -154,55 +154,6 @@
             // the advice of 10 or fewer iterations holds, then even on a 5-player game we have 252 combinations, which is fine.
             //double combinationsOfPlayers = CombinatoricsUtils.binomialCoefficientDouble(players.size(), nPlayers);
             int nTeams = params.byTeam ? game.createGameInstance(nPlayers).getGameState().getNTeams() : nPlayers;
-<<<<<<< HEAD
-            long permutationsOfPlayers = CombinatoricsUtils.factorial(players.size()) / CombinatoricsUtils.factorial(players.size() - nTeams);
-            int gamesPerMatchup = (int) Math.ceil((double) params.tournamentGames / permutationsOfPlayers);  // we round up.
-            if (params.verbose)
-                System.out.printf("Running %d games per matchup, %d total games, %d permutations%n",
-                        gamesPerMatchup, gamesPerMatchup * permutationsOfPlayers, permutationsOfPlayers);
-            Map<RunArg, Object> config = new HashMap<>();
-            config.put(matchups, gamesPerMatchup);
-            config.put(byTeam, false);
-            RoundRobinTournament tournament = new RoundRobinTournament(players, game, nPlayers, params.gameParams,
-                    NO_SELF_PLAY, config);
-            tournament.verbose = false;
-            createListeners().forEach(tournament::addListener);
-            tournament.run();
-            // create a new list of results in descending order of score
-            IntToDoubleFunction cmp = params.evalMethod.equals("Ordinal") ? i -> -tournament.getOrdinalRank(i) : tournament::getWinRate;
-            List<Integer> agentsInOrder = IntStream.range(0, players.size())
-                    .boxed()
-                    .sorted(Comparator.comparingDouble(cmp::applyAsDouble))
-                    .collect(Collectors.toList());
-            Collections.reverse(agentsInOrder);
-            params.logFile = "RRT_" + params.logFile;
-            for (int index : agentsInOrder) {
-                if (params.verbose)
-                    System.out.printf("Player %d %s\tWin Rate: %.3f +/- %.3f\tMean Ordinal: %.2f +/- %.2f%n", index, Arrays.toString(winnerSettings.get(index)),
-                            tournament.getWinRate(index), tournament.getWinStdErr(index),
-                            tournament.getOrdinalRank(index), tournament.getOrdinalStdErr(index));
-                Pair<Double, Double> resultToReport = new Pair<>(tournament.getWinRate(index), tournament.getWinStdErr(index));
-                if (params.evalMethod.equals("Ordinal"))
-                    resultToReport = new Pair<>(tournament.getOrdinalRank(index), tournament.getOrdinalStdErr(index));
-
-                logSummary(new Pair<>(resultToReport, winnerSettings.get(index)), params);
-            }
-            params.logFile = params.logFile.substring(4);
-            bestResult = params.evalMethod.equals("Ordinal") ?
-                    new Pair<>(new Pair<>(tournament.getOrdinalRank(agentsInOrder.get(0)), tournament.getOrdinalStdErr(agentsInOrder.get(0))), winnerSettings.get(agentsInOrder.get(0))) :
-                    new Pair<>(new Pair<>(tournament.getWinRate(agentsInOrder.get(0)), tournament.getWinStdErr(agentsInOrder.get(0))), winnerSettings.get(agentsInOrder.get(0)));
-
-            // We then want to check the win rate against the elite agent (if one was provided)
-            // we only regard an agent as better, if it beats the elite agent by at least 2 sd (so, c. 95%) confidence
-            if (elites.size() == 1 && agentsInOrder.get(0) != winnersPerRun.size() - 1) {
-                // The elite agent is always the last one (and if the elite won fair and square, then we skip this
-                double eliteWinRate = tournament.getWinRate(winnersPerRun.size() - 1);
-                double eliteStdErr = tournament.getWinStdErr(winnersPerRun.size() - 1);
-                if (eliteWinRate + 2 * eliteStdErr > bestResult.a.a) {
-                    if (params.verbose)
-                        System.out.printf("Elite agent won with %.3f +/- %.3f versus challenger at %.3f, so we are sticking with it%n", eliteWinRate, eliteStdErr, bestResult.a.a);
-                    bestResult = new Pair<>(new Pair<>(eliteWinRate, eliteStdErr), elites.get(0));
-=======
             if (players.size() < nTeams) {
                 System.out.println("Not enough players to run a tournament with " + nTeams + " players. Skipping the final tournament - " +
                         "check the repeats options is at least equal to the number of players.");
@@ -212,8 +163,11 @@
                 if (params.verbose)
                     System.out.printf("Running %d games per matchup, %d total games, %d permutations%n",
                             gamesPerMatchup, gamesPerMatchup * permutationsOfPlayers, permutationsOfPlayers);
-
-                RoundRobinTournament tournament = new RoundRobinTournament(players, game, nPlayers, gamesPerMatchup, NO_SELF_PLAY, params.gameParams, params.byTeam);
+                Map<RunArg, Object> config = new HashMap<>();
+                config.put(matchups, gamesPerMatchup);
+                config.put(byTeam, false);
+                RoundRobinTournament tournament = new RoundRobinTournament(players, game, nPlayers, params.gameParams,
+                        NO_SELF_PLAY, config);
                 tournament.verbose = false;
                 createListeners().forEach(tournament::addListener);
                 tournament.run();
@@ -241,18 +195,16 @@
                         new Pair<>(new Pair<>(tournament.getOrdinalRank(agentsInOrder.get(0)), tournament.getOrdinalStdErr(agentsInOrder.get(0))), winnerSettings.get(agentsInOrder.get(0))) :
                         new Pair<>(new Pair<>(tournament.getWinRate(agentsInOrder.get(0)), tournament.getWinStdErr(agentsInOrder.get(0))), winnerSettings.get(agentsInOrder.get(0)));
 
-                // We then want to check the win rate against the elite agent (if one was provided)
-                // we only regard an agent as better, if it beats the elite agent by at least 2 sd (so, c. 95%) confidence
-                if (elites.size() == 1 && agentsInOrder.get(0) != winnersPerRun.size() - 1) {
-                    // The elite agent is always the last one (and if the elite won fair and square, then we skip this
-                    double eliteWinRate = tournament.getWinRate(winnersPerRun.size() - 1);
-                    double eliteStdErr = tournament.getWinStdErr(winnersPerRun.size() - 1);
-                    if (eliteWinRate + 2 * eliteStdErr > bestResult.a.a) {
-                        if (params.verbose)
-                            System.out.printf("Elite agent won with %.3f +/- %.3f versus challenger at %.3f, so we are sticking with it%n", eliteWinRate, eliteStdErr, bestResult.a.a);
-                        bestResult = new Pair<>(new Pair<>(eliteWinRate, eliteStdErr), elites.get(0));
-                    }
->>>>>>> cfd9fa2c
+            // We then want to check the win rate against the elite agent (if one was provided)
+            // we only regard an agent as better, if it beats the elite agent by at least 2 sd (so, c. 95%) confidence
+            if (elites.size() == 1 && agentsInOrder.get(0) != winnersPerRun.size() - 1) {
+                // The elite agent is always the last one (and if the elite won fair and square, then we skip this
+                double eliteWinRate = tournament.getWinRate(winnersPerRun.size() - 1);
+                double eliteStdErr = tournament.getWinStdErr(winnersPerRun.size() - 1);
+                if (eliteWinRate + 2 * eliteStdErr > bestResult.a.a) {
+                    if (params.verbose)
+                        System.out.printf("Elite agent won with %.3f +/- %.3f versus challenger at %.3f, so we are sticking with it%n", eliteWinRate, eliteStdErr, bestResult.a.a);
+                    bestResult = new Pair<>(new Pair<>(eliteWinRate, eliteStdErr), elites.get(0));}
                 }
             }
         }
