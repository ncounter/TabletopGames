--- conflicted
+++ resolved
@@ -1,6 +1,5 @@
 package evaluation;
 
-import core.AbstractParameters;
 import core.AbstractPlayer;
 import core.Game;
 import games.GameType;
@@ -83,15 +82,10 @@
      * @param gamesPerMatchUp - number of games for each combination of players.
      * @param selfPlay        - true if agents are allowed to play copies of themselves.
      */
-<<<<<<< HEAD
-    public RoundRobinTournament(LinkedList<AbstractPlayer> agents, GameType gameToPlay,
-                                int playersPerGame, int gamesPerMatchUp, boolean selfPlay) {
-=======
     public RoundRobinTournament(LinkedList<AbstractPlayer> agents, GameType gameToPlay, int playersPerGame,
                                 int gamesPerMatchUp, boolean selfPlay) {
->>>>>>> fe137d58
         super(agents, gameToPlay, playersPerGame);
-        if (!selfPlay && playersPerGame > this.agents.size()) {
+        if (!selfPlay && playersPerGame >= this.agents.size()) {
             throw new IllegalArgumentException("Not enough agents to fill a match without self-play." +
                     "Either add more agents, reduce the number of players per game, or allow self-play.");
         }
@@ -151,11 +145,7 @@
      * @param agentIDs - IDs of agents participating in this run.
      * @param gameIdx  - index of game to play in this evaluation.
      */
-<<<<<<< HEAD
-    private void evaluateMatchUp(LinkedList<Integer> agentIDs, int gameIdx) {
-=======
     protected void evaluateMatchUp(List<Integer> agentIDs, int gameIdx) {
->>>>>>> fe137d58
         System.out.println("Evaluate " + agentIDs.toString());
         LinkedList<AbstractPlayer> matchUpPlayers = new LinkedList<>();
         for (int agentID : agentIDs)
