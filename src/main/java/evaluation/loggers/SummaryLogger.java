--- conflicted
+++ resolved
@@ -189,11 +189,7 @@
             String group = "Other";
             if (split.length == expectedColonChunks)
                 group = split[expectedColonChunks-1];
-<<<<<<< HEAD
             else
-=======
-            else 
->>>>>>> 4cfca4bd
                 group = split[split.length-1];
             if (!groupedData.containsKey(group))
                 groupedData.put(group, new HashMap<>());
@@ -204,11 +200,7 @@
             String[] split2 = split[0].split("\\(");
             String metricName = split2[0];
             if(split.length > 2)
-<<<<<<< HEAD
                 metricName += ":" + split[1];
-=======
-                 metricName += ":" + split[1];
->>>>>>> 4cfca4bd
 
             String params = "";
             if (split2.length == 2)
