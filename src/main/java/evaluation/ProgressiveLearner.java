--- conflicted
+++ resolved
@@ -164,22 +164,11 @@
         List<AbstractPlayer> finalAgents = Arrays.stream(agentsPerGeneration).collect(Collectors.toList());
         finalAgents.add(basePlayer);
         finalAgents.forEach(AbstractPlayer::clearDecorators); // remove any random moves
-<<<<<<< HEAD
-        RoundRobinTournament tournament = new RandomRRTournament(finalAgents, gameToPlay, nPlayers,  true, false, finalMatchups,
-                finalMatchups, System.currentTimeMillis(), params, dataDir, dataDir);
-
-        tournament.setListeners(new ArrayList<>());
-        IStatisticLogger logger = new FileStatsLogger(prefix + "_Final.txt");
-        IGameListener gameTracker = IGameListener.createListener("evaluation.listeners.MetricsGameListener", logger, null);
-        tournament.getListeners().add(gameTracker);
-        tournament.run();
-=======
         RoundRobinTournament tournament = new RandomRRTournament(finalAgents, gameToPlay, nPlayers,  SELF_PLAY, finalMatchups,
                 finalMatchups, System.currentTimeMillis(), params);
 
         tournament.setListeners(new ArrayList<>());
         tournament.runTournament();
->>>>>>> 4cfca4bd
         int winnerIndex = tournament.getWinnerIndex();
         if (winnerIndex != finalAgents.size() - 1) {
             // if the basePlayer won, then meh!
@@ -225,13 +214,8 @@
 
     private void runGamesWithAgents() {
         // Run!
-<<<<<<< HEAD
-        RoundRobinTournament tournament = new RandomRRTournament(agents, gameToPlay, nPlayers,  true, false, matchups,
-                matchups, System.currentTimeMillis(), params, dataDir, dataDir);
-=======
         RoundRobinTournament tournament = new RandomRRTournament(agents, gameToPlay, nPlayers,  SELF_PLAY, matchups,
                 matchups, System.currentTimeMillis(), params);
->>>>>>> 4cfca4bd
         tournament.verbose = false;
         double exploreEpsilon = maxExplore * (iterations - iter - 1) / (iterations - 1);
         System.out.println("Explore = " + exploreEpsilon);
@@ -241,7 +225,7 @@
         dataFilesByIteration[iter] = fileName;
         StateFeatureListener dataTracker = new StateFeatureListener(new FileStatsLogger(fileName), phi, frequency, currentPlayerOnly);
         tournament.setListeners(Collections.singletonList(dataTracker));
-        tournament.run();
+        tournament.runTournament();
     }
 
     private void learnFromNewData() {
