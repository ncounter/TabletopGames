package evaluation;

import core.AbstractParameters;
import core.AbstractPlayer;
import core.interfaces.*;
import evaluation.listeners.*;
import evaluation.loggers.FileStatsLogger;
import evaluation.metrics.Event;
import evaluation.tournaments.RandomRRTournament;
import evaluation.tournaments.RoundRobinTournament;
import games.GameType;
import org.apache.commons.io.FileUtils;
import players.PlayerFactory;
import players.decorators.EpsilonRandom;
import players.learners.AbstractLearner;
<<<<<<< HEAD
import utilities.JSONUtils;
=======
import utilities.Pair;
import utilities.Utils;
>>>>>>> ded478d8

import java.io.File;
import java.io.IOException;
import java.util.*;
import java.util.regex.Pattern;
import java.util.stream.Collectors;
import java.util.stream.IntStream;

import static evaluation.tournaments.AbstractTournament.TournamentMode.SELF_PLAY;
import static utilities.Utils.getArg;

public class ProgressiveLearner {

    GameType gameToPlay;
    String dataDir, player, heuristic;
    AbstractParameters params;
    List<AbstractPlayer> agents;
    EpsilonRandom randomExplorer;
    ILearner learner;
    FeatureListener listener;
    int nPlayers, matchups, iterations, iter, finalMatchups;
    double maxExplore;
    AbstractPlayer basePlayer;
    AbstractPlayer[] agentsPerGeneration;
    String[] dataFilesByIteration;
    String[] learnedFilesByIteration;
    String prefix;
    int elite;
    boolean verbose;
    List<Integer> currentElite = new ArrayList<>();

    public ProgressiveLearner(String[] args) {

        /* 1. Settings for the tournament */

        try {
            gameToPlay = GameType.valueOf(getArg(args, "game", ""));
        } catch (IllegalArgumentException e) {
            throw new IllegalArgumentException("A Game must be specified");
        }

        nPlayers = getArg(args, "nPlayers", 2);
        matchups = getArg(args, "matchups", 1);
        finalMatchups = getArg(args, "finalMatchups", 1000);
        iterations = getArg(args, "iterations", 100);
        maxExplore = getArg(args, "explore", 0.0);
        verbose = getArg(args, "verbose", false);
        elite = getArg(args, "elite", iterations + 1);
        agentsPerGeneration = new AbstractPlayer[iterations];
        dataFilesByIteration = new String[iterations];
<<<<<<< HEAD
        String learnerClass = getArg(args, "learner", "");
        if (learnerClass.equals(""))
            throw new IllegalArgumentException("Must specify a learner class");
        learner = JSONUtils.loadClassFromString(learnerClass);
        if (learner instanceof AbstractLearner) {
            ((AbstractLearner) learner).setGamma(getArg(args, "gamma", 1.0));
            ((AbstractLearner) learner).setTarget(getArg(args, "target", AbstractLearner.Target.WIN));
        }
=======
        String learnerDefinition = getArg(args, "learner", "");
        if (learnerDefinition.equals(""))
            throw new IllegalArgumentException("Must specify a learner file");
        learner = Utils.loadClassFromFile(learnerDefinition);
        String listenerDefinition = getArg(args, "listener", "");
        if (listenerDefinition.equals(""))
            throw new IllegalArgumentException("Must specify a listener file");
        listener = Utils.loadClassFromFile(listenerDefinition);
        prefix = getArg(args, "prefix", "ProgLearn");
>>>>>>> ded478d8

        learnedFilesByIteration = new String[iterations];
        player = getArg(args, "player", "");
        String gameParams = getArg(args, "gameParams", "");
        dataDir = getArg(args, "dir", "");

        params = AbstractParameters.createFromFile(gameToPlay, gameParams);

<<<<<<< HEAD
        phiClass = getArg(args, "statePhi", "");
        if (phiClass.equals(""))
            throw new IllegalArgumentException("Must specify a state feature vector");
        phi = JSONUtils.loadClassFromString(phiClass);
        prefix = getArg(args, "fileName", String.format("%tF-%s", System.currentTimeMillis(), phi.getClass().getSimpleName()));
        defaultHeuristic = getArg(args, "defaultHeuristic", "players.heuristics.NullHeuristic");
        heuristic = getArg(args, "heuristic", "players.heuristics.LinearStateHeuristic");
        currentPlayerOnly = getArg(args, "stateCPO", false);
        frequency = Event.GameEvent.valueOf(getArg(args, "stateFreq", "ACTION_TAKEN"));
=======
        heuristic = getArg(args, "heuristic", "");
>>>>>>> ded478d8
    }

    public static void main(String[] args) {
        List<String> argsList = Arrays.asList(args);
        if (argsList.contains("--help") || argsList.contains("-h") || argsList.isEmpty()) {
            System.out.println(
                    "There are a number of possible arguments:\n" +
                            "\tgame=          The name of the game to play. Required. \n" +
                            "\tnPlayers=      The number of players in each game. Defaults to the minimum for the game.\n" +
                            "\tplayer=        The JSON file of the agent definition to be used. \n" +
                            "\t               This will need to use a heuristic that takes a file input.\n" +
                            "\t               This location(s) for this injection in the JSON file must be marked with '*FILE*'\n" +
                            "\t               The content of the 'heuristic' argument will be injected to replace *HEURISTIC* in the file.\n" +
                            "\t               It can also optionally have the class to be used as FeatureVector marked with '*PHI*'\n" +
                            "\t               in which case the value specified in the statePhi argument will be injected.\n" +
                            "\tlistener=      A JSON file that contains the definition to be used for the FeatureListener.\n" +
                            "\tlearner=       The JSON file that specifies an ILearner implementation.\n" +
                            "\t               This learner must be compatible with the heuristic - in that it must \n" +
                            "\t               generate a file that the heuristic can read.\n" +
                            "\theuristic=     (optional) Class name that specifies the heuristic to be injected into Agents as described above.\n" +
                            "\tprefix=        Name to use as output directory.\n" +
                            "\texplore=       The starting exploration rate - at which random actions are taken by agents.\n" +
                            "\t               This will reduce linearly to zero for the final iteration.\n" +
                            "\tdir=           The directory containing agent JSON files for learned heuristics and raw data\n" +
                            "\tgameParams=    (Optional) A JSON file from which the game parameters will be initialised.\n" +
                            "\tmatchups=      Defaults to 1. The number of games to play before the learning process is called.\n" +
                            "\titerations=    Stop after this number of learning iterations. Defaults to 100.\n" +
                            "\tfinalMatchups= The number of games to run in a final tournament between all agents. Defaults to 1000.\n" +
                            "\telite=         The number of agents to keep in the tournament. Defaults to iterations.\n"
            );
            return;
        }

        ProgressiveLearner pl = new ProgressiveLearner(args);

        /*
        Once we train a heuristic we need to inject it in a standard fashion into the agents
        A flexible way to do this is to replace placeholders in the JSON file with the details of the heuristic;
         - class
         - constructor parameters (will need a file as a standard here)

         Then I insert the whole JSONObject - class name, plus the assumption of a single argument for a config file
         which is what we are learning. The name of this file can be controlled from here - say ILearner name, date, iteration
         The ILearner will generate the file - the idea is that we decide what data to use here; load it into memory, pass this
         to the ILearner, along with the name of the file it should create with the results.
         For the moment we will use a synchronous, single-threaded method, and wait between game runs.
         */

        pl.run();
    }

    public void run() {
        iter = 0;
        do {
            loadAgents();

            runGamesWithAgents();

            learnFromNewData();
            iter++;
        } while (iter < iterations);

        // Now we can run a tournament of everyone
        List<AbstractPlayer> finalAgents = Arrays.stream(agentsPerGeneration).collect(Collectors.toList());
        finalAgents.add(basePlayer);
        finalAgents.forEach(AbstractPlayer::clearDecorators); // remove any random moves
        RoundRobinTournament tournament = new RandomRRTournament(finalAgents, gameToPlay, nPlayers,  SELF_PLAY, finalMatchups,
                finalMatchups, System.currentTimeMillis(), params);

        tournament.setListeners(new ArrayList<>());
        tournament.run();
        int winnerIndex = tournament.getWinnerIndex();
        if (winnerIndex != finalAgents.size() - 1) {
            // if the basePlayer won, then meh!
            // In this case we need to check whether the winning file is a single file or a directory
            File winningLocation = new File(learnedFilesByIteration[winnerIndex]);
            if (winningLocation.exists() && winningLocation.isDirectory()) {
                try {
                    FileUtils.copyDirectory(winningLocation, new File(String.format("%s_OverallWinner", prefix)));
                } catch (IOException e) {
                    System.out.println("Error copying the final winning heuristic directory");
                    e.printStackTrace();
                }
            } else {
                File winningFile = new File(learnedFilesByIteration[winnerIndex] + ".txt");
                // just copy the file
                if (winningFile.exists()) {
                    String fileName = String.format("%s_OverallWinner.txt", prefix);
                    try {
                        FileUtils.copyFile(winningFile, new File(fileName));
                    } catch (IOException e) {
                        System.out.println("Error copying the final winning heuristic");
                        e.printStackTrace();
                    }
                } else
                    throw new AssertionError("No winning heuristic file found " + winningFile.getName());
            }
        }
    }

    private List<Integer> topNAgents(RoundRobinTournament tournament, int N) {
        return IntStream.range(0, tournament.getNumberOfAgents())
                .mapToObj(i -> new Pair<>(i, tournament.getOrdinalRank(i)))
                .sorted(Comparator.comparingDouble(p -> p.b))   // lower rank is better
                .limit(N).map(p -> p.a).collect(Collectors.toList());
    }

    private void loadAgents() {
        agents = new LinkedList<>();
        File playerLoc = new File(player);
        if (player.isEmpty())
            throw new IllegalArgumentException("No player file specified");
        if (playerLoc.isDirectory()) {
            throw new IllegalArgumentException("Not yet implemented for a directory of players");
        }
        if (iter == 0) {
            String fileName = learnedFilesByIteration[iter] == null ? "" : learnedFilesByIteration[iter];
            agents.add(PlayerFactory.createPlayer(player, rawJSON -> injectAgentAttributes(rawJSON, fileName)));
            basePlayer = agents.get(0);
            basePlayer.setName("Default Agent");
        } else {
            agents.add(basePlayer);
            agents.addAll(Arrays.asList(agentsPerGeneration).subList(0, iter));
        }

        randomExplorer = new EpsilonRandom();
        agents.forEach(a -> a.addDecorator(randomExplorer));
    }

    private String injectAgentAttributes(String rawJSON, String fileName) {
        return listener.injectAgentAttributes(rawJSON.replaceAll(Pattern.quote("*FILE*"), fileName)
                .replaceAll(Pattern.quote("*HEURISTIC*"), heuristic));
    }

    private void runGamesWithAgents() {
        // Run!
<<<<<<< HEAD
        RoundRobinTournament tournament = new RandomRRTournament(agents, gameToPlay, nPlayers,  SELF_PLAY, matchups,
                matchups, System.currentTimeMillis(), params);
=======
        // First we only put the elite agents into the tournament, and track their numbers
        if (currentElite.isEmpty()) {
            currentElite = IntStream.range(0, agents.size()).boxed().collect(Collectors.toList());
        }
        List<AbstractPlayer> agentsToPlay = currentElite.stream().map(i -> agents.get(i)).collect(Collectors.toList());

        RoundRobinTournament tournament = new RandomRRTournament(agentsToPlay, gameToPlay, nPlayers, SELF_PLAY, matchups,
                matchups, System.currentTimeMillis(), params, "", "");
>>>>>>> ded478d8
        tournament.verbose = false;
        double exploreEpsilon = maxExplore * (iterations - iter - 1) / (iterations - 1);
        System.out.println("Explore = " + exploreEpsilon);
        randomExplorer.setEpsilon(exploreEpsilon);

        String fileName = String.format("%s_%d.data", prefix, iter);
        dataFilesByIteration[iter] = fileName;
        listener.setLogger(new FileStatsLogger(fileName, "\t", false));
        tournament.setListeners(Collections.singletonList(listener));
        tournament.run();

        if (verbose) {
            for (int i = 0; i < agentsToPlay.size(); i++) {
                System.out.printf("Agent: %d %s\twins %.2f +/- %.3f\tOrd %.2f +/- %.2f%n", i, agentsToPlay.get(i).toString(),
                        tournament.getWinRate(i), tournament.getWinStdErr(i), tournament.getOrdinalRank(i), tournament.getOrdinalStdErr(i));
            }
        }
        List<Integer> eliteIndices = topNAgents(tournament, elite); // these are the indices within currentElite
        List<Integer> newElite = eliteIndices.stream().map(i -> currentElite.get(i))
                .collect(Collectors.toList());
        if (verbose) {
            System.out.println("Current elite = " + Arrays.toString(currentElite.toArray()));
            System.out.println("Elite indices = " + Arrays.toString(eliteIndices.toArray()));
            System.out.println("Elite agents  = " + Arrays.toString(newElite.toArray()));
        }
        if (elite < agentsToPlay.size()) {
            // we need to select the elite agents
            Set<Integer> removedAgents = new HashSet<>(currentElite);
            for (Integer i : newElite)
                removedAgents.remove(i); // generate a list of agents that were elite but now aren't
            if (verbose) {
                System.out.println("Elite agents = " + Arrays.toString(newElite.toArray()));
                System.out.println("Removed agents = " + Arrays.toString(removedAgents.toArray()));
            }
            currentElite = newElite;
        }
        currentElite.add(iter + 1); // add the new agent
    }

    private void learnFromNewData() {
        // for the moment we will just supply the most recent file
        learner.learnFrom(dataFilesByIteration[iter]);

        String iterationPrefix = String.format("%s_%d", prefix, iter);
        learnedFilesByIteration[iter] = iterationPrefix;
        learner.writeToFile(iterationPrefix);

        // if we only have one agent type, then we can create one agent as the result of this round
        agentsPerGeneration[iter] = PlayerFactory.createPlayer(player, rawJSON -> injectAgentAttributes(rawJSON, iterationPrefix));
        agentsPerGeneration[iter].setName(String.format("Iteration %2d", iter + 1));
        agentsPerGeneration[iter].addDecorator(randomExplorer);
    }
}<|MERGE_RESOLUTION|>--- conflicted
+++ resolved
@@ -13,12 +13,8 @@
 import players.PlayerFactory;
 import players.decorators.EpsilonRandom;
 import players.learners.AbstractLearner;
-<<<<<<< HEAD
-import utilities.JSONUtils;
-=======
 import utilities.Pair;
 import utilities.Utils;
->>>>>>> ded478d8
 
 import java.io.File;
 import java.io.IOException;
@@ -69,16 +65,6 @@
         elite = getArg(args, "elite", iterations + 1);
         agentsPerGeneration = new AbstractPlayer[iterations];
         dataFilesByIteration = new String[iterations];
-<<<<<<< HEAD
-        String learnerClass = getArg(args, "learner", "");
-        if (learnerClass.equals(""))
-            throw new IllegalArgumentException("Must specify a learner class");
-        learner = JSONUtils.loadClassFromString(learnerClass);
-        if (learner instanceof AbstractLearner) {
-            ((AbstractLearner) learner).setGamma(getArg(args, "gamma", 1.0));
-            ((AbstractLearner) learner).setTarget(getArg(args, "target", AbstractLearner.Target.WIN));
-        }
-=======
         String learnerDefinition = getArg(args, "learner", "");
         if (learnerDefinition.equals(""))
             throw new IllegalArgumentException("Must specify a learner file");
@@ -88,7 +74,6 @@
             throw new IllegalArgumentException("Must specify a listener file");
         listener = Utils.loadClassFromFile(listenerDefinition);
         prefix = getArg(args, "prefix", "ProgLearn");
->>>>>>> ded478d8
 
         learnedFilesByIteration = new String[iterations];
         player = getArg(args, "player", "");
@@ -97,19 +82,7 @@
 
         params = AbstractParameters.createFromFile(gameToPlay, gameParams);
 
-<<<<<<< HEAD
-        phiClass = getArg(args, "statePhi", "");
-        if (phiClass.equals(""))
-            throw new IllegalArgumentException("Must specify a state feature vector");
-        phi = JSONUtils.loadClassFromString(phiClass);
-        prefix = getArg(args, "fileName", String.format("%tF-%s", System.currentTimeMillis(), phi.getClass().getSimpleName()));
-        defaultHeuristic = getArg(args, "defaultHeuristic", "players.heuristics.NullHeuristic");
-        heuristic = getArg(args, "heuristic", "players.heuristics.LinearStateHeuristic");
-        currentPlayerOnly = getArg(args, "stateCPO", false);
-        frequency = Event.GameEvent.valueOf(getArg(args, "stateFreq", "ACTION_TAKEN"));
-=======
         heuristic = getArg(args, "heuristic", "");
->>>>>>> ded478d8
     }
 
     public static void main(String[] args) {
@@ -177,7 +150,7 @@
         finalAgents.add(basePlayer);
         finalAgents.forEach(AbstractPlayer::clearDecorators); // remove any random moves
         RoundRobinTournament tournament = new RandomRRTournament(finalAgents, gameToPlay, nPlayers,  SELF_PLAY, finalMatchups,
-                finalMatchups, System.currentTimeMillis(), params);
+                finalMatchups, System.currentTimeMillis(), params, "", "");
 
         tournament.setListeners(new ArrayList<>());
         tournament.run();
@@ -246,10 +219,6 @@
 
     private void runGamesWithAgents() {
         // Run!
-<<<<<<< HEAD
-        RoundRobinTournament tournament = new RandomRRTournament(agents, gameToPlay, nPlayers,  SELF_PLAY, matchups,
-                matchups, System.currentTimeMillis(), params);
-=======
         // First we only put the elite agents into the tournament, and track their numbers
         if (currentElite.isEmpty()) {
             currentElite = IntStream.range(0, agents.size()).boxed().collect(Collectors.toList());
@@ -258,7 +227,6 @@
 
         RoundRobinTournament tournament = new RandomRRTournament(agentsToPlay, gameToPlay, nPlayers, SELF_PLAY, matchups,
                 matchups, System.currentTimeMillis(), params, "", "");
->>>>>>> ded478d8
         tournament.verbose = false;
         double exploreEpsilon = maxExplore * (iterations - iter - 1) / (iterations - 1);
         System.out.println("Explore = " + exploreEpsilon);
