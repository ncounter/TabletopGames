--- conflicted
+++ resolved
@@ -154,12 +154,9 @@
         } else if (e == ROUND_OVER) {
             return "Round";
         } else if (e == TURN_OVER) {
-<<<<<<< HEAD
-=======
             // Turn number is cyclic (i.e. in each Round, it restarts at 0)
             // If we index on Turn number then this means we only record the data from the last TURN_OVER event for that number
             // Hence, we counter-intuitively index on the TICK, which will be unique across Turns
->>>>>>> f788b224
             return "Tick";
         } else if (e == ACTION_CHOSEN || e == ACTION_TAKEN || e == GAME_EVENT) {
             return "Tick";
