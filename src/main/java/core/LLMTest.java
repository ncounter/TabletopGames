package core;

import games.GameType;
import players.basicMCTS.BasicMCTSParams;
import players.basicMCTS.BasicMCTSPlayer;
import players.heuristics.StateHeuristicType;
import players.heuristics.StringHeuristic;
import players.human.ActionController;
import players.simple.OSLAParameters;
import players.simple.OSLAPlayer;
import utilities.Utils;

import java.util.ArrayList;


public class LLMTest {

    public enum Agent
    {
        OSLA,
        MCTS;

        Agent(){}

        public AbstractPlayer createPlayer(String evaluatorFileName, String className) {
            if (this == OSLA){
<<<<<<< HEAD
                OSLAParameters params = new OSLAParameters();
                params.heuristicFunc = new StringHeuristic("llm/TicTacToeEvaluator.java");
                params.heuristic = StateHeuristicType.StringHeuristic;
                return new OSLAPlayer(params);
=======
                return new OSLAPlayer(new StringHeuristic(evaluatorFileName, className));
>>>>>>> 7ac88c2b
            }
            else if (this == MCTS){
                BasicMCTSParams params = new BasicMCTSParams();
                params.heuristic = new StringHeuristic(evaluatorFileName, className);
                return new BasicMCTSPlayer(params);
            }
            return null;
        }
    }

    public static void main(String[] args) {
        evaluate(args, "LoveLetter", "llm/LoveLetterEvaluator.java", "LoveLetterEvaluator", Agent.OSLA);
//        evaluate(args, "TicTacToe", Agent.OSLA);
    }


    /**
     * The recommended way to run a game is via evaluations.Frontend, however that may not work on
     * some games for some screen sizes due to the vagaries of Java Swing...
     * <p>
     * Test class used to run a specific game. The user must specify:
     * 1. Action controller for GUI interactions / null for no visuals
     * 2. Random seed for the game
     * 3. Players for the game
     * 4. Game parameter configuration
     * 5. Mode of running
     * and then run this class.
     */
    private static void evaluate (String args[], String gameStr, String evaluatorFileName, String className, Agent agent)
    {
        GameType gameType = GameType.valueOf(Utils.getArg(args, "game", gameStr));
        boolean useGUI = Utils.getArg(args, "gui", true);
        int turnPause = Utils.getArg(args, "turnPause", 0);
        long seed = Utils.getArg(args, "seed", System.currentTimeMillis());
        ActionController ac = new ActionController();

        /* Set up players for the game */
        ArrayList<AbstractPlayer> players = new ArrayList<>();
//        players.add(new MCTSPlayer());
        players.add(new OSLAPlayer());
        players.add(agent.createPlayer(evaluatorFileName, className));

//        MCTSParams params = new MCTSParams();
//        params.heuristic = new StringHeuristic();
//        players.add(new MCTSPlayer(params));

        int nGames = 20;
        int wins = 0;
        int ties = 0;
        int playerToMonitor = 1;
        for (int i = 0; i < nGames; i++) {
            Game game = gameType.createGameInstance(players.size());
            game.reset(players);
            game.run();
            CoreConstants.GameResult[] results = game.getGameState().getPlayerResults();
            if (results[playerToMonitor] == CoreConstants.GameResult.WIN_GAME) {
                wins++;
            } else if (results[playerToMonitor] == CoreConstants.GameResult.DRAW_GAME) {
                ties++;
            }
        }
        System.out.println(wins*1.0/nGames + "," + ties*1.0/nGames);

        // TODO human in the loop with GUI
    }



}<|MERGE_RESOLUTION|>--- conflicted
+++ resolved
@@ -24,14 +24,10 @@
 
         public AbstractPlayer createPlayer(String evaluatorFileName, String className) {
             if (this == OSLA){
-<<<<<<< HEAD
                 OSLAParameters params = new OSLAParameters();
-                params.heuristicFunc = new StringHeuristic("llm/TicTacToeEvaluator.java");
+                params.heuristicFunc = new StringHeuristic(evaluatorFileName, className);
                 params.heuristic = StateHeuristicType.StringHeuristic;
                 return new OSLAPlayer(params);
-=======
-                return new OSLAPlayer(new StringHeuristic(evaluatorFileName, className));
->>>>>>> 7ac88c2b
             }
             else if (this == MCTS){
                 BasicMCTSParams params = new BasicMCTSParams();
