package core.observations;

<<<<<<< HEAD
import core.actions.IAction;
=======
import core.interfaces.IObservation;
import core.interfaces.IPrintable;
>>>>>>> 73cbf022

import java.util.Arrays;

class VectorObservation<T> implements IObservation, IPrintable {

    private T[] values;

    public VectorObservation(T[] arrayValues){
        this.values = arrayValues;
    }

    @Override
    public void printToConsole() {
        System.out.println(Arrays.toString(values));
    }

    @Override
    public IObservation copy() {
        return null;
    }

    @Override
    public IObservation next(IAction action) {
        return null;
    }
}<|MERGE_RESOLUTION|>--- conflicted
+++ resolved
@@ -1,11 +1,8 @@
 package core.observations;
 
-<<<<<<< HEAD
-import core.actions.IAction;
-=======
+import core.actions.AbstractAction;
 import core.interfaces.IObservation;
 import core.interfaces.IPrintable;
->>>>>>> 73cbf022
 
 import java.util.Arrays;
 
@@ -28,7 +25,7 @@
     }
 
     @Override
-    public IObservation next(IAction action) {
+    public IObservation next(AbstractAction action) {
         return null;
     }
 }