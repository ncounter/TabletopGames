package core;

import core.actions.AbstractAction;
import core.actions.LogEvent;
import core.components.*;
import core.interfaces.*;
import evaluation.listeners.IGameListener;
import evaluation.metrics.Event;
import games.GameType;
import utilities.ElapsedCpuChessTimer;

import java.util.*;
import java.util.function.*;

import static core.CoreConstants.GameResult.GAME_ONGOING;
import static java.util.stream.Collectors.toList;
import static core.CoreConstants.GameResult.*;

/**
 * Contains all game state information.
 * <p>
 * This is distinct from the Game, of which it is a component. The Game also controls the players in the game, and
 * this information is not present in (and must not be present in) the AbstractGameState.
 * <p>
 * A copy of the AbstractGameState is provided to each AbstractPlayer when it is their turn to act.
 * Separately the AbstractPlayer has a ForwardModel to be used if needed - this caters for the possibility that
 * agents may want to use a different/learned forward model in some use cases.
 */
public abstract class AbstractGameState {

    // Parameters, forward model and turn order for the game
    protected final AbstractParameters gameParameters;
    // Game being played
    protected final GameType gameType = _getGameType();
    private Area allComponents;

    // Game tick, number of iterations of game loop
    private int tick = 0;

    // Migrated from TurnOrder...may move later
    protected int roundCounter, turnCounter, turnOwner, firstPlayer;
    protected int nPlayers;
    protected List<IGameListener> listeners = new ArrayList<>();

    // Timers for all players
    protected ElapsedCpuChessTimer[] playerTimer;

    // A record of all actions taken to reach this game state
    private List<AbstractAction> history = new ArrayList<>();
    private List<String> historyText = new ArrayList<>();

    // Status of the game, and status for each player (in cooperative games, the game status is also each player's status)
    protected CoreConstants.GameResult gameStatus;
    protected CoreConstants.GameResult[] playerResults;
    // Current game phase
    protected IGamePhase gamePhase;
    // Stack for extended actions
    protected Stack<IExtendedSequence> actionsInProgress = new Stack<>();
    CoreParameters coreGameParameters;
    private int gameID;

    /**
     * @param gameParameters - game parameters.
     */
    public AbstractGameState(AbstractParameters gameParameters, int nPlayers) {
        this.nPlayers = nPlayers;
        this.gameParameters = gameParameters;
        this.coreGameParameters = new CoreParameters();
        reset();
    }
<<<<<<< HEAD
    protected AbstractGameState(AbstractParameters gameParameters, GameType type) {
        this.gameParameters = gameParameters;
        this.gameType = type;
        reset();
    }
=======
>>>>>>> 5387add5

    protected abstract GameType _getGameType();

    /**
     * Resets variables initialised for this game state.
     */
    void reset() {
        allComponents = new Area(-1, "All Components");
        gameStatus = GAME_ONGOING;
        playerResults = new CoreConstants.GameResult[getNPlayers()];
        Arrays.fill(playerResults, GAME_ONGOING);
        history = new ArrayList<>();
        historyText = new ArrayList<>();
        playerTimer = new ElapsedCpuChessTimer[getNPlayers()];
        tick = 0;
        turnOwner = 0;
        turnCounter = 0;
        roundCounter = 0;
        firstPlayer = 0;
        actionsInProgress.clear();
    }

    /**
     * Resets variables initialised for this game state.
     */
    void reset(long seed) {
        gameParameters.randomSeed = seed;
        reset();
    }

    // Getters
    public CoreParameters getCoreGameParameters() {
        return coreGameParameters;
    }
    public final CoreConstants.GameResult getGameStatus() {
        return gameStatus;
    }
    public final AbstractParameters getGameParameters() {
        return this.gameParameters;
    }
    public int getNPlayers() { return nPlayers; }
    public int getCurrentPlayer() {
        return isActionInProgress() ? actionsInProgress.peek().getCurrentPlayer(this) : turnOwner;
    }
    public final CoreConstants.GameResult[] getPlayerResults() {return playerResults;}
    public final IGamePhase getGamePhase() {
        return gamePhase;
    }
    public final ElapsedCpuChessTimer[] getPlayerTimer() {
        return playerTimer;
    }
    public final GameType getGameType() {
        return gameType;
    }

    /**
     * @return All actions that have been executed on this state since reset()/initialisation
     */
    public List<AbstractAction> getHistory() { return new ArrayList<>(history);}
    public List<String> getHistoryAsText() {
        return new ArrayList<>(historyText);
    }
    public int getGameID() {
        return gameID;
    }
    public int getRoundCounter() {return roundCounter;}
    public int getTurnCounter() {return turnCounter;}

    /**
     * In general getCurrentPlayer() should be used to find the current player.
     * getTurnOwner() will give a different answer if an Extended Action Sequence is in progress.
     * In this case getTurnOwner() returns the underlying player on whose turn the Action Sequence was initiated.
     * @return
     */
    public int getTurnOwner() {return turnOwner;}
    public int getFirstPlayer() {return firstPlayer;}

    // Setters
    void setCoreGameParameters(CoreParameters coreGameParameters) {
        this.coreGameParameters = coreGameParameters;
    }
    public final void setGameStatus(CoreConstants.GameResult status) {
        this.gameStatus = status;
    }
    public final void setPlayerResult(CoreConstants.GameResult result, int playerIdx) {
        this.playerResults[playerIdx] = result;
    }
    public final void setGamePhase(IGamePhase gamePhase) {
        this.gamePhase = gamePhase;
    }
    void setGameID(int id) {
        gameID = id;
    } // package level deliberately
    void advanceGameTick() {tick++;}

    public void setTurnOwner(int newTurnOwner) {turnOwner = newTurnOwner;}
    public void setFirstPlayer(int newFirstPlayer) {
        firstPlayer = newFirstPlayer;
        turnOwner = newFirstPlayer;
    }

    public void addListener(IGameListener listener) {
        if (!listeners.contains(listener))
            listeners.add(listener);
    }

    public void clearListeners() {
        listeners.clear();
    }

    /* Limited access final methods */
    public final boolean isNotTerminal() {
        return gameStatus == GAME_ONGOING;
    }

    public final boolean isNotTerminalForPlayer(int player) {
        return playerResults[player] == GAME_ONGOING && gameStatus == GAME_ONGOING;
    }
    public final int getGameTick() {return tick;}
    public final Component getComponentById(int id) {
        Component c = allComponents.getComponent(id);
        if (c == null) {
            try {
                addAllComponents();
                c = allComponents.getComponent(id);
            } catch (Exception ignored) {
            }  // Can crash from concurrent modifications if running with GUI TODO: this is an ugly fix
        }
        return c;
    }

    public final Area getAllComponents() {
        addAllComponents(); // otherwise the list of allComponents is only ever updated when we copy the state!
        return allComponents;
    }

    /**
     * While getAllComponents() returns an Area containing every component, this method
     * returns a list of just the top-level items. So, for example, a Deck of Cards appears once here, while
     * the Area returned by getAllComponents() will contain the Deck, and every single Card it contains too.
     *
     * @return Return
     */
    public final List<Component> getAllTopLevelComponents() {
        return _getAllComponents();
    }

    /**
     * Adds all components given by the game to the allComponents map in the correct way, first clearing the map.
     */
    public final void addAllComponents() {
        allComponents.clear();
        allComponents.putComponents(_getAllComponents());
    }

    /**
     * Public access copy method, which always does a full copy of the game state.
     * (I.e. with no shuffling of hidden data)
     * Implement _copy() for game-specific functionality
     *
     * @return - full copy of this game state.
     */
    public final AbstractGameState copy() {
        return copy(-1);
    }

    /**
     * Copies the current game state, including super class methods, given player ID.
     * Reduces state variables to only those that the player observes.
     *
     * @param playerId - player observing the state
     * @return - reduced copy of the game state.
     */
    public final AbstractGameState copy(int playerId) {
        AbstractGameState s = _copy(playerId);
        // Copy super class things
        s.allComponents = allComponents.emptyCopy();
        s.gameStatus = gameStatus;
        s.playerResults = playerResults.clone();
        s.gamePhase = gamePhase;
        s.coreGameParameters = coreGameParameters;
        s.tick = tick;
        s.nPlayers = nPlayers;
        s.roundCounter = roundCounter;
        s.turnCounter = turnCounter;
        s.turnOwner = turnOwner;
        s.firstPlayer = firstPlayer;

        if (!coreGameParameters.competitionMode) {
            s.history = new ArrayList<>(history);
            s.historyText = new ArrayList<>(historyText);
            // we do not copy individual actions in history, as these are now dead and should not change
            // History is for debugging and spectation of games. There is a risk that History might contain information
            // formally hidden to some participants. For this reason, in COMPETITION_MODE we explicitly do not copy
            // any history over in case a sneaky agent tries to take advantage of it.
            // If there is any information only available in History that could legitimately be used, then this should
            // be incorporated in the game-specific data in GameState where the correct hiding protocols can be enforced.
        }

        s.actionsInProgress = new Stack<>();
        actionsInProgress.forEach(
                a -> s.actionsInProgress.push(a.copy())
        );

        s.playerTimer = new ElapsedCpuChessTimer[getNPlayers()];
        for (int i = 0; i < getNPlayers(); i++) {
            s.playerTimer[i] = playerTimer[i].copy();
        }

        // Update the list of components for ID matching in actions.
        s.addAllComponents();
        return s;
    }

    /**
     * Used by ForwardModel.next() to log history (very useful for debugging)
     *
     * @param action The action that has just been applied (or is about to be applied) to the game state
     */
    protected final void recordAction(AbstractAction action, int player) {
        history.add(action);
        historyText.add("Player " + player + " : " + action.getString(this));
    }


    // helper function to avoid time-consuming string manipulations if the message is not actually
    // going to be logged anywhere
    public void logEvent(Supplier<String> eventText) {
        if (listeners.isEmpty() && !getCoreGameParameters().recordEventHistory)
            return; // to avoid expensive string manipulations
        logEvent(eventText.get());
    }
    public void logEvent(String eventText) {
        AbstractAction logAction = new LogEvent(eventText);
        listeners.forEach(l -> l.onEvent(Event.createEvent(Event.GameEvent.GAME_EVENT, this, logAction)));
        if (getCoreGameParameters().recordEventHistory) {
            recordHistory(eventText);
        }
    }

    public void recordHistory(String history) {
        historyText.add(history);
    }

    /* Methods dealing with ExtendedActions and the actionStack */

    public final IExtendedSequence currentActionInProgress() {
        return actionsInProgress.isEmpty() ? null : actionsInProgress.peek();
    }

    public final boolean isActionInProgress() {
        // This checkActionsInProgress is essential
        // When an action is completely executed this is marked on the Action (accessible via IExtendedSequence.executionComplete())
        // However this does not [currently] actively remove the action from the queue on the game state. Whenever we check the actionsInProgress queue, we
        // therefore first have to remove any completed actions (which is what checkActionsInProgress() does).
        checkActionsInProgress();
        return !actionsInProgress.empty();
    }

    public final void setActionInProgress(IExtendedSequence action) {
        if (action == null && !actionsInProgress.isEmpty())
            actionsInProgress.pop();
        else
            actionsInProgress.push(action);
    }

    final void checkActionsInProgress() {
        while (!actionsInProgress.isEmpty() &&
                currentActionInProgress().executionComplete(this)) {
            actionsInProgress.pop();
        }
    }
    public final Stack<IExtendedSequence> getActionsInProgress() {
        return actionsInProgress;
    }


    /* Methods to be implemented by subclass, protected access. */

    /**
     * Returns all components used in the game and referred to by componentId from actions or rules.
     * This method is called after initialising the game state.
     *
     * @return - List of components in the game.
     */
    protected abstract List<Component> _getAllComponents();

    /**
     * Create a copy of the game state containing only those components the given player can observe (if partial
     * observable).
     *
     * @param playerId - player observing this game state.
     */
    protected abstract AbstractGameState _copy(int playerId);

    /**
     * Provide a simple numerical assessment of the current game state, the bigger the better.
     * Subjective heuristic function definition.
     * This should generally be in the range [-1, +1], with +1 being a certain win, and -1 being a certain loss
     *
     * @param playerId - player observing the state.
     * @return - double, score of current state.
     */
    protected abstract double _getHeuristicScore(int playerId);

    /**
     * This provides the current score in game terms. This will only be relevant for games that have the concept
     * of victory points, etc.
     * If a game does not support this directly, then just return 0.0
     * (Unlike _getHeuristicScore(), there is no constraint on the range..whatever the game rules say.
     *
     * @param playerId - player observing the state.
     * @return - double, score of current state
     */
    public abstract double getGameScore(int playerId);

    /**
     * This is an optional implementation and is used in getOrdinalPosition() to break any ties based on pure game score
     * Implementing this may be a simpler approach in many cases than re-implementing getOrdinalPosition()
     * For example in ColtExpress, the tie break is the number of bullet cards in hand - and this only affects the outcome
     * if the score is a tie.
     *
     * @param playerId - the player observed
     * @return null by default - meaning no tiebreak set for the game; if overwriting, should return the player's tiebreak score
     */
    public double getTiebreak(int playerId) {
        return getTiebreak(playerId, 1);
    }

    /**
     * @param playerId - the player observed
     * @param tier - if multiple tiebreaks available in the game, this parameter can be used to specify what each one does, applied in the order 1,2,3 ...
     * @return Double.MAX_VALUE - meaning no tiebreak set for the game; if overwriting, should return the player's tiebreak score, given tier
     */
    public double getTiebreak(int playerId, int tier) {
        return Double.MAX_VALUE;
    }

    /**
     * This sets the number of tieBreak levels in a game.
     * If we reach this level then we stop recursing.
     * @return
     */
    public int getTiebreakLevels() {return 5;}

    /**
     * Returns the ordinal position of a player using getGameScore().
     * <p>
     * If a Game does not have a score, but does have the concept of player position (e.g. in a race)
     * then this method should be overridden.
     * This may also apply for games with important tie-breaking rules not visible in the raw score.
     *
     * @param playerId player ID
     * @return The ordinal position of the player; 1 is 1st, 2 is 2nd and so on.
     */
    public int getOrdinalPosition(int playerId, Function<Integer, Double> scoreFunction, BiFunction<Integer, Integer, Double> tiebreakFunction) {
        int ordinal = 1;
        double playerScore = scoreFunction.apply(playerId);
        for (int i = 0, n = getNPlayers(); i < n; i++) {
            double otherScore = scoreFunction.apply(i);
            if (otherScore > playerScore)
                ordinal++;
            else if (otherScore == playerScore && tiebreakFunction != null && tiebreakFunction.apply(i, 1) != Double.MAX_VALUE) {
                if (getOrdinalPositionTiebreak(i, tiebreakFunction, 1) > getOrdinalPositionTiebreak(playerId, tiebreakFunction, 1))
                    ordinal++;
            }
        }
        return ordinal;
    }

    public int getOrdinalPositionTiebreak(int playerId, BiFunction<Integer, Integer, Double> tiebreakFunction, int tier) {
        int ordinal = 1;
        Double playerScore = tiebreakFunction.apply(playerId, tier);
        if (playerScore == null) return ordinal;

        for (int i = 0, n = getNPlayers(); i < n; i++) {
            double otherScore = tiebreakFunction.apply(i, tier);
            if (otherScore > playerScore)
                ordinal++;
            else if (otherScore == playerScore && tier < getTiebreakLevels() && tiebreakFunction.apply(i, tier+1) != null) {
                if (getOrdinalPositionTiebreak(i, tiebreakFunction, tier+1) > getOrdinalPositionTiebreak(playerId, tiebreakFunction, tier+1))
                    ordinal++;
            }
        }
        return ordinal;
    }
    public int getOrdinalPosition(int playerId) {
        return getOrdinalPosition(playerId, this::getGameScore, this::getTiebreak);
    }

    /**
     * Provide a list of component IDs which are hidden in partially observable copies of games.
     * Depending on the game, in the copies these might be completely missing, or just randomized.
     * <p>
     * Generally speaking there is no need to implement this method if you consistently use PartialObservableDeck,
     * Deck, and IComponentContainer (for anything else that contains Components)
     * <p>
     * Only if you have some top-level item (say a single face-down Event Card that is not in a Deck), should you need to implement
     * this.
     *
     * @param playerId - ID of player observing the state.
     * @return - list of component IDs unobservable by the given player.
     */
    protected List<Integer> _getUnknownComponentsIds(int playerId) {
        return new ArrayList<>();
    }

    private List<Integer> unknownComponents(IComponentContainer<?> container, int player) {
        ArrayList<Integer> retValue = new ArrayList<>();
        if (container instanceof PartialObservableDeck<?>) {
            PartialObservableDeck<?> pod = (PartialObservableDeck<?>) container;
            for (int i = 0; i < pod.getSize(); i++) {
                if (!pod.getVisibilityForPlayer(i, player))
                    retValue.add(pod.get(i).getComponentID());
            }
        } else {
            switch (container.getVisibilityMode()) {
                case VISIBLE_TO_ALL:
                    break;
                case HIDDEN_TO_ALL:
                    retValue.addAll(container.getComponents().stream().map(Component::getComponentID).collect(toList()));
                    break;
                case VISIBLE_TO_OWNER:
                    if (((Component) container).getOwnerId() != player)
                        retValue.addAll(container.getComponents().stream().map(Component::getComponentID).collect(toList()));
                    break;
                case FIRST_VISIBLE_TO_ALL:
                    // add everything as unseen, and then remove the first element
                    retValue.addAll(container.getComponents().stream().map(Component::getComponentID).collect(toList()));
                    retValue.remove(container.getComponents().get(0).getComponentID());
                    break;
                case LAST_VISIBLE_TO_ALL:
                    // add in the ID of the last item only
                    int length = container.getComponents().size();
                    retValue.add(container.getComponents().get(length - 1).getComponentID());
                    break;
                case MIXED_VISIBILITY:
                    throw new AssertionError("If something uses this visibility mode, then you need to also add code to this method please!");
            }
        }
        // we also need to run through the contents in case that contains any Containers
        container.getComponents().stream().filter(c -> c instanceof IComponentContainer<?>).forEach(c ->
                retValue.addAll(unknownComponents((IComponentContainer<?>) c, player))
        );
        return retValue;
    }

    /**
     * Checks if the given object is the same as the current.
     *
     * @param o - other object to test equals for.
     * @return true if the two objects are equal, false otherwise
     */
    protected abstract boolean _equals(Object o);

    /**
     * Retrieves a simple numerical assessment of the current game state, the bigger the better.
     * Subjective heuristic function definition.
     * This should generally be in the range [-1, +1], with +1 being a certain win, and -1 being a certain loss
     * The default implementation calls the game-specific heuristic
     *
     * @param playerId - player observing the state.
     * @return - double, score of current state.
     */
    public final double getHeuristicScore(int playerId) {
        return _getHeuristicScore(playerId);
    }

    /**
     * Retrieves a list of component IDs which are hidden in partially observable copies of games.
     * Depending on the game, in the copies these might be completely missing, or just randomized.
     *
     * @param playerId - ID of player observing the state.
     * @return - list of component IDs unobservable by the given player.
     */
    public final List<Integer> getUnknownComponentsIds(int playerId) {
        // the default implementation assumes that IComponentContainer and PartialObservableDeck have all been
        // used correctly. In this situation there should be no need for any extra game-specific coding.
        // If there is, then use _getUnknownComponentsIds
        List<Component> everything = getAllTopLevelComponents();
        List<Integer> retValue = new ArrayList<>();

        for (Component c : everything) {
            if (c instanceof IComponentContainer<?>)
                retValue.addAll(unknownComponents((IComponentContainer<?>) c, playerId));
        }
        retValue.addAll(_getUnknownComponentsIds(playerId));
        return retValue;
    }

    /**
     * The equals method is final, but is left here so it is next to hashcode, which is not final
     * @param o
     * @return
     */

    @Override
    public final boolean equals(Object o) {
        if (this == o) return true;
        if (!(o instanceof AbstractGameState)) return false;
        AbstractGameState gameState = (AbstractGameState) o;
        return Objects.equals(gameParameters, gameState.gameParameters) &&
                gameStatus == gameState.gameStatus &&
                nPlayers == gameState.nPlayers && roundCounter == gameState.roundCounter &&
                turnCounter == gameState.turnCounter && turnOwner == gameState.turnOwner &&
                firstPlayer == gameState.firstPlayer && tick == gameState.tick &&
                Arrays.equals(playerResults, gameState.playerResults) &&
                Objects.equals(gamePhase, gameState.gamePhase) &&
                Objects.equals(actionsInProgress, gameState.actionsInProgress) &&
                _equals(o);
        // we deliberately exclude history and allComponents from this equality check
        // this is because history is deliberately erased at times to hide hidden information (and is read-only)
        // and allComponents is not always populated (it is a convenience to get hold of all components in a game
        // at the superclass level - the actually important components are instantiated in sub-classes, and should be
        // included in the _equals() method implemented there
    }

    /**
     * Override the hashCode as needed for individual game states
     * (It is OK for two java objects to be not equal and have the same hashcode)
     *
     *         we deliberately exclude history and allComponents from the hashcode
     *         this is because history is deliberately erased at times to hide hidden information (and is read-only)
     *         and allComponents is not always populated (it is a convenience to get hold of all components in a game
     *         at the superclass level - the actually important components are instantiated in sub-classes, and should be
     *         included in the hashCode() method implemented there
     * @return
     */
    @Override
    public int hashCode() {
        int result = Objects.hash(gameParameters, gameStatus, gamePhase, actionsInProgress);
        result = 31 * result + Objects.hash(tick, nPlayers, roundCounter, turnCounter, turnOwner, firstPlayer);
        result = 31 * result + Arrays.hashCode(playerResults);
        return result;
    }
}<|MERGE_RESOLUTION|>--- conflicted
+++ resolved
@@ -68,15 +68,6 @@
         this.coreGameParameters = new CoreParameters();
         reset();
     }
-<<<<<<< HEAD
-    protected AbstractGameState(AbstractParameters gameParameters, GameType type) {
-        this.gameParameters = gameParameters;
-        this.gameType = type;
-        reset();
-    }
-=======
->>>>>>> 5387add5
-
     protected abstract GameType _getGameType();
 
     /**
