--- conflicted
+++ resolved
@@ -8,14 +8,9 @@
     /**
      * Returns a score for the state that should be maximised by the player (the higher, the better).
      * Ideally bounded between [-1, 1].
-<<<<<<< HEAD
-     * @param state - game state to evaluate and score.
-     * @param playerId
-=======
      * @param gs - game state to evaluate and score.
      * @param playerId - id of the player we're evaluating the game for.
->>>>>>> 118d7667
      * @return - value of given state.
      */
-    double evaluateState(AbstractGameState state, int playerId);
+    double evaluateState(AbstractGameState gs, int playerId);
 }