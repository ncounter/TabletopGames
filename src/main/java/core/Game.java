package core;

import core.actions.AbstractAction;
import core.actions.DoNothing;
import core.interfaces.IGameListener;
import core.interfaces.IPrintable;
import core.turnorders.ReactiveTurnOrder;
import games.GameType;
import gui.AbstractGUIManager;
import gui.GUI;
import gui.GamePanel;
import io.humble.video.*;
import io.humble.video.awt.MediaPictureConverter;
import io.humble.video.awt.MediaPictureConverterFactory;
import players.human.ActionController;
import players.human.HumanConsolePlayer;
import players.human.HumanGUIPlayer;
import players.mcts.MCTSParams;
import players.simple.RandomPlayer;
import players.mcts.MCTSPlayer;
import players.simple.OSLAPlayer;
import utilities.Pair;
import utilities.TAGStatSummary;
import utilities.Utils;

import javax.swing.*;
import javax.swing.Timer;
import java.awt.*;
import java.awt.image.BufferedImage;
import java.io.IOException;
import java.util.*;
import java.util.List;
import java.util.concurrent.atomic.AtomicInteger;

import static core.CoreConstants.*;
import static core.CoreConstants.GameEvents;
import static games.GameType.*;
import static utilities.Utils.componentToImage;

public class Game {

    private static final AtomicInteger idFountain = new AtomicInteger(0);
    // Type of game
    private final GameType gameType;
    // List of agents/players that play this game.
    protected List<AbstractPlayer> players;
    // Real game state and forward model
    protected AbstractGameState gameState;
    protected AbstractForwardModel forwardModel;
    protected List<IGameListener> listeners = new ArrayList<>();
    /* Game Statistics */
    private int lastPlayer; // used to track actions per 'turn'
    private JFrame frame;
    // Timers for various function calls
    private double nextTime, copyTime, agentTime, actionComputeTime;
    // Keeps track of action spaces for each game tick, pairs of (player ID, #actions)
    private ArrayList<Pair<Integer, Integer>> actionSpaceSize;
    // Game tick, number of iterations of game loop
    private int tick;
    // Number of times an agent is asked for decisions
    private int nDecisions;
    // Number of actions taken in a turn by a player
    private int nActionsPerTurn, nActionsPerTurnSum, nActionsPerTurnCount;

    private boolean pause, stop;
    private boolean debug = false;

    // Video recording
    private Rectangle areaBounds;
    private MediaPictureConverter converter = null;
    private MediaPacket packet;
    private MediaPicture picture;
    private Encoder encoder;
    private Muxer muxer;
    private boolean recordingVideo = false;
    String fileName = "output.mp4";
    String formatName = "mp4";
    String codecName = null;
    int snapsPerSecond = 10;
    private int turnPause;

    public boolean paused;

    /**
     * Game constructor. Receives a list of players, a forward model and a game state. Sets unique and final
     * IDs to all players in the game, and performs initialisation of the game state and forward model objects.
     *
     * @param players   - players taking part in this game.
     * @param realModel - forward model used to apply game rules.
     * @param gameState - object used to track the state of the game in a moment in time.
     */
    public Game(GameType type, List<AbstractPlayer> players, AbstractForwardModel realModel, AbstractGameState gameState) {
        this.gameType = type;
        this.gameState = gameState;
        this.forwardModel = realModel;
        reset(players);
    }

    /**
     * Game constructor. Receives a forward model and a game state.
     * Performs initialisation of the game state and forward model objects.
     *
     * @param model     - forward model used to apply game rules.
     * @param gameState - object used to track the state of the game in a moment in time.
     */
    public Game(GameType type, AbstractForwardModel model, AbstractGameState gameState) {
        this.gameType = type;
        this.forwardModel = model;
        this.gameState = gameState;
        reset(Collections.emptyList(), gameState.gameParameters.randomSeed);
    }

    /**
     * Runs one game.
     *
     * @param gameToPlay          - game to play
     * @param players             - list of players for the game
     * @param seed                - random seed for the game
     * @param randomizeParameters - if true, parameters are randomized for each run of each game (if possible).
     * @return - game instance created for the run
     */
    public static Game runOne(GameType gameToPlay, String parameterConfigFile, List<AbstractPlayer> players, long seed,
                              boolean randomizeParameters, List<IGameListener> listeners, ActionController ac, int turnPause) {
        // Creating game instance (null if not implemented)
        Game game;
        if (parameterConfigFile != null) {
            AbstractParameters params = ParameterFactory.createFromFile(gameToPlay, parameterConfigFile);
            game = gameToPlay.createGameInstance(players.size(), seed, params);
        }
        else game = gameToPlay.createGameInstance(players.size(), seed);
        if (game != null) {
            if (listeners != null)
                listeners.forEach(game::addListener);

            // Randomize parameters
            if (randomizeParameters) {
                AbstractParameters gameParameters = game.getGameState().getGameParameters();
                gameParameters.randomize();
            }

            // Reset game instance, passing the players for this game
            game.reset(players);
            game.setTurnPause(turnPause);

            if (ac != null) {
                // We spawn the GUI off in another thread

                GUI frame = new GUI();
                GamePanel gamePanel = new GamePanel();
                frame.setContentPane(gamePanel);

                AbstractGUIManager gui = gameToPlay.createGUIManager(gamePanel, game, ac);
                frame.setFrameProperties();

                // Video recording setup
                if (game.recordingVideo) {
                    game.areaBounds = new Rectangle(0, 0, frame.getWidth(), frame.getHeight());
                    game.setupVideoRecording(game.fileName, game.formatName, game.codecName, game.snapsPerSecond);
                }

                Timer guiUpdater = new Timer((int) game.getCoreParameters().frameSleepMS, event -> game.updateGUI(gui, frame));
                guiUpdater.start();

                game.run();
                guiUpdater.stop();
                // and update GUI to final game state
                game.updateGUI(gui, frame);

            } else {

                // Run!
                game.run();
            }
        } else {
            System.out.println("Error game: " + gameToPlay);
        }

        return game;
    }

    public void setTurnPause(int turnPause) {
        this.turnPause = turnPause;
    }

    /**
     * Runs several games with a given random seed.
     *
     * @param gamesToPlay         - list of games to play.
     * @param players             - list of players for the game.
     * @param nRepetitions        - number of repetitions of each game.
     * @param seed                - random seed for all games. If null, a new random seed is used for each game.
     * @param randomizeParameters - if true, game parameters are randomized for each run of each game (if possible).
     * @param detailedStatistics  - if true, detailed statistics are printed, otherwise just average of wins
     */
    public static void runMany(List<GameType> gamesToPlay, List<AbstractPlayer> players, Long seed,
                               int nRepetitions, boolean randomizeParameters,
                               boolean detailedStatistics, List<IGameListener> listeners, int turnPause) {
        int nPlayers = players.size();

        // Save win rate statistics over all games
        TAGStatSummary[] overall = new TAGStatSummary[nPlayers];
        String[] agentNames = new String[nPlayers];
        for (int i = 0; i < nPlayers; i++) {
            String[] split = players.get(i).getClass().toString().split("\\.");
            String agentName = split[split.length - 1] + "-" + i;
            overall[i] = new TAGStatSummary("Overall " + agentName);
            agentNames[i] = agentName;
        }

        // For each game...
        for (GameType gt : gamesToPlay) {

            // Save win rate statistics over all repetitions of this game
            TAGStatSummary[] statSummaries = new TAGStatSummary[nPlayers];
            for (int i = 0; i < nPlayers; i++) {
                statSummaries[i] = new TAGStatSummary("{Game: " + gt.name() + "; Player: " + agentNames[i] + "}");
            }

            // Play n repetitions of this game and record player results
            Game game = null;
            int offset = 0;
            for (int i = 0; i < nRepetitions; i++) {
                Long s = seed;
                if (s == null) s = System.currentTimeMillis();
                s += offset;
                game = runOne(gt, null, players, s, randomizeParameters, listeners, null, turnPause);
                if (game != null) {
                    recordPlayerResults(statSummaries, game);
                    offset = game.getGameState().getTurnOrder().getRoundCounter() * game.getGameState().getNPlayers();
                } else {
                    break;
                }
                // System.out.println("Game " + i + "/" + nRepetitions);
            }

            if (game != null) {
                System.out.println("---------------------");
                for (int i = 0; i < nPlayers; i++) {
                    // Print statistics for this game
                    if (detailedStatistics) {
                        System.out.println(statSummaries[i].toString());
                    } else {
                        System.out.println(statSummaries[i].name + ": " + statSummaries[i].mean() + " (n=" + statSummaries[i].n() + ")");
                    }

                    // Record in overall statistics
                    overall[i].add(statSummaries[i]);
                }
            }
        }

        // Print final statistics
        System.out.println("\n=====================\n");
        for (int i = 0; i < nPlayers; i++) {
            // Print statistics for this game
            if (detailedStatistics) {
                System.out.println(overall[i].toString());
            } else {
                System.out.println(overall[i].name + ": " + overall[i].mean());
            }
        }
    }

    /**
     * Runs several games with a set of random seeds, one for each repetition of a game.
     *
     * @param gamesToPlay         - list of games to play.
     * @param players             - list of players for the game.
     * @param nRepetitions        - number of repetitions of each game.
     * @param seeds               - random seeds array, one for each repetition of a game.
     * @param ac                  - action controller for GUI interactions, null if playing without visuals.
     * @param randomizeParameters - if true, game parameters are randomized for each run of each game (if possible).
     */
    public static void runMany(List<GameType> gamesToPlay, List<AbstractPlayer> players, int nRepetitions,
                               long[] seeds, ActionController ac, boolean randomizeParameters, List<IGameListener> listeners, int turnPause) {
        int nPlayers = players.size();

        // Save win rate statistics over all games
        TAGStatSummary[] overall = new TAGStatSummary[nPlayers];
        for (int i = 0; i < nPlayers; i++) {
            overall[i] = new TAGStatSummary("Overall Player " + i);
        }

        // For each game...
        for (GameType gt : gamesToPlay) {

            // Save win rate statistics over all repetitions of this game
            TAGStatSummary[] statSummaries = new TAGStatSummary[nPlayers];
            for (int i = 0; i < nPlayers; i++) {
                statSummaries[i] = new TAGStatSummary("Game: " + gt.name() + "; Player: " + i);
            }

            // Play n repetitions of this game and record player results
            for (int i = 0; i < nRepetitions; i++) {
                Game game = runOne(gt, null, players, seeds[i], randomizeParameters, listeners, null, turnPause);
                if (game != null) {
                    recordPlayerResults(statSummaries, game);
                }
            }

            for (int i = 0; i < nPlayers; i++) {
                // Print statistics for this game
                System.out.println(statSummaries[i].toString());

                // Record in overall statistics
                overall[i].add(statSummaries[i]);
            }
        }

        // Print final statistics
        System.out.println("\n---------------------\n");
        for (int i = 0; i < nPlayers; i++) {
            // Print statistics for this game
            System.out.println(overall[i].toString());
        }
    }

    /**
     * Records statistics of given game into the given StatSummary objects. Only WIN, LOSE or DRAW are valid results
     * recorded.
     *
     * @param statSummaries - object recording statistics
     * @param game          - finished game
     */
    public static void recordPlayerResults(TAGStatSummary[] statSummaries, Game game) {
        int nPlayers = statSummaries.length;
        Utils.GameResult[] results = game.getGameState().getPlayerResults();
        for (int p = 0; p < nPlayers; p++) {
            if (results[p] == Utils.GameResult.WIN || results[p] == Utils.GameResult.LOSE || results[p] == Utils.GameResult.DRAW) {
                statSummaries[p].add(results[p].value);
            }
        }
    }


    /**
     * Performs GUI update.
     *
     * @param gui - gui to update.
     */
    public void updateGUI(AbstractGUIManager gui, JFrame frame) {
        // synchronise on game to avoid updating GUI in middle of action being taken
        AbstractGameState gameState = getGameState();
        int currentPlayer = gameState.getCurrentPlayer();
        AbstractPlayer player = getPlayers().get(currentPlayer);
        if (gui != null) {
            gui.update(player, gameState, isHumanToMove());
            frame.repaint();
            videoRecordFrame(frame);
        }
    }

    public final void reset(List<AbstractPlayer> players) {
        reset(players, gameState.gameParameters.randomSeed);
    }

    /**
     * Resets the game. Sets up the game state to the initial state as described by game rules, assigns players
     * and their IDs, and initialises all players.
     *
     * @param players       - new players for the game
     * @param newRandomSeed - random seed is updated in the game parameters object and used throughout the game.
     */
    public final void reset(List<AbstractPlayer> players, long newRandomSeed) {
        gameState.reset(newRandomSeed);
        forwardModel.abstractSetup(gameState);
        if (players.size() == gameState.getNPlayers()) {
            this.players = players;
        } else if (players.isEmpty()) {
            // keep existing players
        } else
            throw new IllegalArgumentException("PlayerList provided to Game.reset() must be empty, or have the same number of entries as there are players");
        int id = 0;
        if (this.players != null)
            for (AbstractPlayer player : this.players) {
                // Create a FM copy for this player (different random seed)
                player.setForwardModel(this.forwardModel.copy());
                // Create initial state observation
                AbstractGameState observation = gameState.copy(id);
                // Give player their ID
                player.playerID = id++;
                // Allow player to initialize

                player.initializePlayer(observation);
            }
        int gameID = idFountain.incrementAndGet();
        gameState.setGameID(gameID);
        resetStats();
    }

    /**
     * All timers and game tick set to 0.
     */
    public void resetStats() {
        nextTime = 0;
        copyTime = 0;
        agentTime = 0;
        actionComputeTime = 0;
        tick = 0;
        nDecisions = 0;
        actionSpaceSize = new ArrayList<>();
        nActionsPerTurnSum = 0;
        nActionsPerTurn = 1;
        nActionsPerTurnCount = 0;
        lastPlayer = -1;
        listeners.forEach(l -> l.onGameEvent(GameEvents.ABOUT_TO_START, this));
    }

    /**
     * Runs the game,
     */
    public final void run() {

        boolean firstEnd = true;

        while (gameState.isNotTerminal() && !stop) {

            synchronized (this) {

                // Now synchronized with possible intervention from the GUI
                // This is only relevant if the game has been paused...so should not affect
                // performance in non-GUI situations
                try {
                    while (pause && !isHumanToMove()) {
                        wait();
                    }
                } catch (InterruptedException e) {
                    // Meh.
                }
                int activePlayer = gameState.getCurrentPlayer();
                if (debug) System.out.printf("Entered synchronized block in Game for player %s%n", activePlayer);

                AbstractPlayer currentPlayer = players.get(activePlayer);

                // we check via a volatile boolean, otherwise GUI button presses do not trigger this
                // as the JVM hoists pause and isHumanToMove() ouside the while loop on the basis that
                // they cannot be changed in this thread....


                /*
                 * The Game is responsible for tracking the players and the current game state
                 * It is important that the Game never passes the main AbstractGameState to the individual players,
                 * but instead always uses copy(playerId) to both:
                 * i) shuffle any hidden data they cannot see
                 * ii) ensure that any changes the player makes to the game state do not affect the genuine game state
                 *
                 * Players should never have access to the Game, or the main AbstractGameState, or to each other!
                 */

                // Get player to ask for actions next
                boolean reacting = (gameState.getTurnOrder() instanceof ReactiveTurnOrder
                        && ((ReactiveTurnOrder) gameState.getTurnOrder()).getReactivePlayers().size() > 0);

                // Check if this is the same player as last, count number of actions per turn
                if (!reacting) {
                    if (currentPlayer != null && activePlayer == lastPlayer) {
                        nActionsPerTurn++;
                    } else {
                        nActionsPerTurnSum += nActionsPerTurn;
                        nActionsPerTurn = 1;
                        nActionsPerTurnCount++;
                    }
                }

                if (gameState.isNotTerminal()) {

                    if (debug) System.out.printf("Invoking oneAction from Game for player %d%n", activePlayer);
                    oneAction();

                } else {
                    if (firstEnd) {
                        if (gameState.coreGameParameters.verbose) {
                            System.out.println("Ended");
                        }
                        terminate();
                        firstEnd = false;
                    }
                }

                if (debug) System.out.println("Exiting synchronized block in Game");
            }
        }
        if (firstEnd) {
            if (gameState.coreGameParameters.verbose) {
                System.out.println("Ended");
            }
            terminate();
        }
    }

    public final boolean isHumanToMove() {
        int activePlayer = gameState.getCurrentPlayer();
        return this.getPlayers().get(activePlayer) instanceof HumanGUIPlayer;
    }

    public final AbstractAction oneAction() {

        // we pause before each action is taken if running with a delay (e.g. for video recording with random players)
        if (turnPause > 0)
            synchronized (this) {
                try {
                    wait(turnPause);
                } catch (InterruptedException e) {
                    e.printStackTrace();
                }
            }

        // This is the next player to be asked for a decision
        int activePlayer = gameState.getCurrentPlayer();
        AbstractPlayer currentPlayer = players.get(activePlayer);
        if (debug) System.out.printf("Starting oneAction for player %s%n", activePlayer);

        // Get player observation, and time how long it takes
        double s = System.nanoTime();
        // copying the gamestate also copies the game parameters and resets the random seed (so agents cannot use this
        // to reconstruct the starting hands etc.)
        AbstractGameState observation = gameState.copy(activePlayer);
        copyTime += (System.nanoTime() - s);

        // Get actions for the player
        s = System.nanoTime();
        List<AbstractAction> observedActions = forwardModel.computeAvailableActions(observation);
        actionComputeTime += (System.nanoTime() - s);
        actionSpaceSize.add(new Pair<>(activePlayer, observedActions.size()));

        if (gameState.coreGameParameters.verbose) {
            System.out.println("Round: " + gameState.getTurnOrder().getRoundCounter());
        }

        if (observation instanceof IPrintable && gameState.coreGameParameters.verbose) {
            ((IPrintable) observation).printToConsole();
        }

        // Start the timer for this decision
        gameState.playerTimer[activePlayer].resume();

        // Either ask player which action to use or, in case no actions are available, report the updated observation
        AbstractAction action = null;
        if (observedActions.size() > 0) {
            if (observedActions.size() == 1 && (!(currentPlayer instanceof HumanGUIPlayer || currentPlayer instanceof HumanConsolePlayer) || observedActions.get(0) instanceof DoNothing)) {
                // Can only do 1 action, so do it.
                action = observedActions.get(0);
                currentPlayer.registerUpdatedObservation(observation);
            } else {
                // Get action from player, and time it
                s = System.nanoTime();
                if (debug) System.out.printf("About to get action for player %d%n", gameState.getCurrentPlayer());
                action = currentPlayer.getAction(observation, observedActions);
                agentTime += (System.nanoTime() - s);
                nDecisions++;
            }
            if (gameState.coreGameParameters.competitionMode && action != null && !observedActions.contains(action)) {
                System.out.printf("Action played that was not in the list of available actions: %s%n", action.getString(gameState));
                action = null;
            }
            // We publish an ACTION_CHOSEN message before we implement the action, so that observers can record the state that led to the decision
            AbstractAction finalAction = action;
            listeners.forEach(l -> l.onEvent(GameEvents.ACTION_CHOSEN, gameState, finalAction));
        } else {
            currentPlayer.registerUpdatedObservation(observation);
        }

        // End the timer for this decision
        gameState.playerTimer[activePlayer].pause();
        gameState.playerTimer[activePlayer].incrementAction();

        if (gameState.coreGameParameters.verbose && !(action == null)) {
            System.out.println(action);
        }
        if (action == null)
            throw new AssertionError("We have a NULL action in the Game loop");

        // Check player timeout
        if (observation.playerTimer[activePlayer].exceededMaxTime()) {
            forwardModel.disqualifyOrRandomAction(gameState.coreGameParameters.disqualifyPlayerOnTimeout, gameState);
        } else {
            // Resolve action and game rules, time it
            s = System.nanoTime();
            forwardModel.next(gameState, action);
            nextTime += (System.nanoTime() - s);
        }
        tick++;

        lastPlayer = activePlayer;

        // We publish an ACTION_TAKEN message once the action is taken so that observers can record the result of the action
        // (such as the next player)
        AbstractAction finalAction1 = action;
        listeners.forEach(l -> l.onEvent(GameEvents.ACTION_TAKEN, gameState.copy(), finalAction1.copy()));
        if (debug) System.out.printf("Finishing oneAction for player %s%n", activePlayer);
        return action;
    }

    /**
     * Called at the end of game loop execution, when the game is over.
     */
    private void terminate() {
        // Print last state
        if (gameState instanceof IPrintable && gameState.coreGameParameters.verbose) {
            ((IPrintable) gameState).printToConsole();
        }

        // Perform any end of game computations as required by the game
        forwardModel.endGame(gameState);
        listeners.forEach(l -> l.onGameEvent(GameEvents.GAME_OVER, this));
        if (gameState.coreGameParameters.verbose) {
            System.out.println("Game Over");
        }

        // Allow players to terminate
        for (AbstractPlayer player : players) {
            player.finalizePlayer(gameState.copy(player.getPlayerID()));
        }

        // Timers should average
        terminateTimers();

        // Close video recording writer
        terminateVideoRecording();
    }

    /**
     * Timers average at the end of the game.
     */
    private void terminateTimers() {
        nextTime /= tick;
        copyTime /= tick;
        actionComputeTime /= tick;
        agentTime /= nDecisions;
        if (nActionsPerTurnCount > 0)
            nActionsPerTurnSum /= nActionsPerTurnCount;
    }

    /**
     * Retrieves the current game state.
     *
     * @return - current game state.
     */
    public final AbstractGameState getGameState() {
        return gameState;
    }

    /**
     * Retrieves the forward model.
     *
     * @return - forward model.
     */
    public AbstractForwardModel getForwardModel() {
        return forwardModel;
    }

    /**
     * Retrieves agent timer value, i.e. how long the AI players took to make decisions in this game.
     *
     * @return - agent time
     */
    public double getAgentTime() {
        return agentTime;
    }

    /**
     * Retrieves the copy timer value, i.e. how long the game state took to produce player observations in this game.
     *
     * @return - copy time
     */
    public double getCopyTime() {
        return copyTime;
    }

    /**
     * Retrieves the next timer value, i.e. how long the forward model took to advance the game state with an action.
     *
     * @return - next time
     */
    public double getNextTime() {
        return nextTime;
    }

    /**
     * Retrieves the action compute timer value, i.e. how long the forward model took to compute the available actions
     * in a game state.
     *
     * @return - action compute time
     */
    public double getActionComputeTime() {
        return actionComputeTime;
    }

    /**
     * Retrieves the number of game loop repetitions performed in this game.
     *
     * @return - tick number
     */
    public int getTick() {
        return tick;
    }

    /**
     * Retrieves number of decisions made by the AI players in the game.
     *
     * @return - number of decisions
     */
    public int getNDecisions() {
        return nDecisions;
    }

    /**
     * Number of actions taken in a turn by a player, before turn moves to another.
     *
     * @return - number of actions per turn
     */
    public int getNActionsPerTurn() {
        return nActionsPerTurnSum;
    }

    /**
     * Retrieves a list with one entry per game tick, each a pair (player ID, # actions)
     *
     * @return - list of action space sizes
     */
    public ArrayList<Pair<Integer, Integer>> getActionSpaceSize() {
        return actionSpaceSize;
    }

    /**
     * Which game is this?
     *
     * @return type of game.
     */
    public GameType getGameType() {
        return gameType;
    }

    public void addListener(IGameListener listener) {
        if (!listeners.contains(listener)) {
            listeners.add(listener);
            gameState.turnOrder.addListener(listener);
        }
    }

    public void clearListeners() {
        listeners.clear();
        getGameState().turnOrder.clearListeners();
    }

    /**
     * Retrieves the list of players in the game.
     *
     * @return - players list
     */
    public List<AbstractPlayer> getPlayers() {
        return players;
    }

    public boolean isPaused() {
        return pause;
    }

    public void flipPaused() {
        this.paused = !this.paused;
    }

    public void setPaused(boolean paused) {
        this.pause = paused;
    }

    public boolean isStopped() {
        return stop;
    }

    public void setStopped(boolean stopped) {
        this.stop = stopped;
    }

    public CoreParameters getCoreParameters() {
        return gameState.coreGameParameters;
    }

    public void setCoreParameters(CoreParameters coreParameters) {
        this.gameState.setCoreGameParameters(coreParameters);
    }

    @Override
    public String toString() {
        return gameType.toString();
    }

    public void setupVideoRecording(String filename, String formatname,
                                    String codecname, int snapsPerSecond) {
        if (recordingVideo) {
            try {
                final Rational framerate = Rational.make(1, snapsPerSecond);

                // First we create a muxer using the passed in filename and formatname if given.
                muxer = Muxer.make(filename, null, formatname);

                /* Now, we need to decide what type of codec to use to encode video. Muxers
                 * have limited sets of codecs they can use. We're going to pick the first one that
                 * works, or if the user supplied a codec name, we're going to force-fit that
                 * in instead.
                 */
                final MuxerFormat format = muxer.getFormat();
                final Codec codec;
                if (codecname != null) {
                    codec = Codec.findEncodingCodecByName(codecname);
                } else {
                    codec = Codec.findEncodingCodec(format.getDefaultVideoCodecId());
                }

                // Now that we know what codec, we need to create an encoder
                encoder = Encoder.make(codec);

                /*
                 * Video encoders need to know at a minimum:
                 *   width
                 *   height
                 *   pixel format
                 * Some also need to know frame-rate (older codecs that had a fixed rate at which video files could
                 * be written needed this). There are many other options you can set on an encoder, but we're
                 * going to keep it simpler here.
                 */
                encoder.setWidth(areaBounds.width);
                encoder.setHeight(areaBounds.height);
                // We are going to use 420P as the format because that's what most video formats these days use
                final PixelFormat.Type pixelformat = PixelFormat.Type.PIX_FMT_YUV420P;
                encoder.setPixelFormat(pixelformat);
                encoder.setTimeBase(framerate);

                /* An annoynace of some formats is that they need global (rather than per-stream) headers,
                 * and in that case you have to tell the encoder. And since Encoders are decoupled from
                 * Muxers, there is no easy way to know this beyond
                 */
                if (format.getFlag(MuxerFormat.Flag.GLOBAL_HEADER))
                    encoder.setFlag(Encoder.Flag.FLAG_GLOBAL_HEADER, true);

                // Open the encoder.
                encoder.open(null, null);
                // Add this stream to the muxer.
                muxer.addNewStream(encoder);
                // And open the muxer for business.
                muxer.open(null, null);

                /* Next, we need to make sure we have the right MediaPicture format objects
                 * to encode data with. Java (and most on-screen graphics programs) use some
                 * variant of Red-Green-Blue image encoding (a.k.a. RGB or BGR). Most video
                 * codecs use some variant of YCrCb formatting. So we're going to have to
                 * convert. To do that, we'll introduce a MediaPictureConverter object later. object.
                 */
                picture = MediaPicture.make(
                        encoder.getWidth(),
                        encoder.getHeight(),
                        pixelformat);
                picture.setTimeBase(framerate);

                /* Now begin our main loop of taking screen snaps.
                 * We're going to encode and then write out any resulting packets. */
                packet = MediaPacket.make();
            } catch (IOException | InterruptedException e) {
                e.printStackTrace();
            }
        }
    }

    private void videoRecordFrame(JFrame gui) {
        if (recordingVideo) {
            // Make the screen capture && convert image to TYPE_3BYTE_BGR
            final BufferedImage screen = componentToImage(gui, BufferedImage.TYPE_3BYTE_BGR);

            // This is LIKELY not in YUV420P format, so we're going to convert it using some handy utilities.
            if (converter == null)
                converter = MediaPictureConverterFactory.createConverter(screen, picture);
            converter.toPicture(picture, screen, tick);

            do {
                encoder.encode(packet, picture);
                if (packet.isComplete())
                    muxer.write(packet, false);
            } while (packet.isComplete());
        }
    }

    private void terminateVideoRecording() {
        if (recordingVideo) {
            /* Encoders, like decoders, sometimes cache pictures so it can do the right key-frame optimizations.
             * So, they need to be flushed as well. As with the decoders, the convention is to pass in a null
             * input until the output is not complete.
             */
            do {
                encoder.encode(packet, null);
                if (packet.isComplete())
                    muxer.write(packet, false);
            } while (packet.isComplete());

            // Finally, let's clean up after ourselves.
            muxer.close();
        }
    }


    /**
     * The recommended way to run a game is via evaluations.Frontend, however that may not work on
     * some games for some screen sizes due to the vagaries of Java Swing...
     * <p>
     * Test class used to run a specific game. The user must specify:
     * 1. Action controller for GUI interactions / null for no visuals
     * 2. Random seed for the game
     * 3. Players for the game
     * 4. Game parameter configuration
     * 5. Mode of running
     * and then run this class.
     */
    public static void main(String[] args) {
<<<<<<< HEAD
        String gameType = Utils.getArg(args, "game", "Descent2e");
=======
        String gameType = Utils.getArg(args, "game", "TerraformingMars");
>>>>>>> b50074b9
        boolean useGUI = Utils.getArg(args, "gui", true);
        int playerCount = Utils.getArg(args, "nPlayers", 2);
        int turnPause = Utils.getArg(args, "turnPause", 0);
        long seed = Utils.getArg(args, "seed", System.currentTimeMillis());

        ActionController ac = new ActionController(); //null;

        /* Set up players for the game */
        ArrayList<AbstractPlayer> players = new ArrayList<>(playerCount);

<<<<<<< HEAD
        MCTSParams params1 = new MCTSParams();

=======
        players.add(new RandomPlayer());
>>>>>>> b50074b9
//        players.add(new RandomPlayer());
//        players.add(new MCTSPlayer());
//        MCTSParams params1 = new MCTSParams();
//        players.add(new MCTSPlayer(params1));
//        players.add(new OSLAPlayer());
//        players.add(new RMHCPlayer());
        players.add(new HumanGUIPlayer(ac));
<<<<<<< HEAD
        players.add(new RandomPlayer());
=======
>>>>>>> b50074b9
//        players.add(new HumanConsolePlayer());
//        players.add(new FirstActionPlayer());
//        players.add(new HumanConsolePlayer());

        /* 4. Game parameter configuration. Set to null to ignore and use default parameters */
<<<<<<< HEAD
        String gameParams = null; //"data/pandemic/param-config.json"; //null;
=======
        String gameParams = null;
>>>>>>> b50074b9

        /* 5. Run! */
        runOne(GameType.valueOf(gameType), gameParams, players, seed, false, null, useGUI ? ac : null, turnPause);

//        ArrayList<GameType> games = new ArrayList<>(Arrays.asList(GameType.values()));
//        games.remove(LoveLetter);
//        games.remove(Pandemic);
//        games.remove(TicTacToe);
//        runMany(games, players, 100L, 100, false, false, null, turnPause);
//        runMany(new ArrayList<GameType>() {{add(Uno);}}, players, 100L, 100, false, false, null, turnPause);
    }

}<|MERGE_RESOLUTION|>--- conflicted
+++ resolved
@@ -910,11 +910,7 @@
      * and then run this class.
      */
     public static void main(String[] args) {
-<<<<<<< HEAD
         String gameType = Utils.getArg(args, "game", "Descent2e");
-=======
-        String gameType = Utils.getArg(args, "game", "TerraformingMars");
->>>>>>> b50074b9
         boolean useGUI = Utils.getArg(args, "gui", true);
         int playerCount = Utils.getArg(args, "nPlayers", 2);
         int turnPause = Utils.getArg(args, "turnPause", 0);
@@ -925,12 +921,7 @@
         /* Set up players for the game */
         ArrayList<AbstractPlayer> players = new ArrayList<>(playerCount);
 
-<<<<<<< HEAD
-        MCTSParams params1 = new MCTSParams();
-
-=======
         players.add(new RandomPlayer());
->>>>>>> b50074b9
 //        players.add(new RandomPlayer());
 //        players.add(new MCTSPlayer());
 //        MCTSParams params1 = new MCTSParams();
@@ -938,20 +929,13 @@
 //        players.add(new OSLAPlayer());
 //        players.add(new RMHCPlayer());
         players.add(new HumanGUIPlayer(ac));
-<<<<<<< HEAD
         players.add(new RandomPlayer());
-=======
->>>>>>> b50074b9
 //        players.add(new HumanConsolePlayer());
 //        players.add(new FirstActionPlayer());
 //        players.add(new HumanConsolePlayer());
 
         /* 4. Game parameter configuration. Set to null to ignore and use default parameters */
-<<<<<<< HEAD
         String gameParams = null; //"data/pandemic/param-config.json"; //null;
-=======
-        String gameParams = null;
->>>>>>> b50074b9
 
         /* 5. Run! */
         runOne(GameType.valueOf(gameType), gameParams, players, seed, false, null, useGUI ? ac : null, turnPause);
