package core;

import core.actions.AbstractAction;
import core.interfaces.IGameListener;
import core.interfaces.IPrintable;
import core.turnorders.ReactiveTurnOrder;
import evaluation.GameLogger;
import games.GameType;
<<<<<<< HEAD
import games.dominion.DominionGameAttributes;
=======
>>>>>>> ed1c0910
import players.PlayerConstants;
import players.human.ActionController;
import players.human.HumanGUIPlayer;
import players.mcts.MCTSEnums;
import players.mcts.MCTSParams;
import players.mcts.MCTSPlayer;
<<<<<<< HEAD
=======
import players.rmhc.RMHCPlayer;
>>>>>>> ed1c0910
import players.simple.RandomPlayer;
import utilities.*;

import java.util.*;
import java.util.concurrent.atomic.AtomicInteger;

import static core.CoreConstants.*;
import static games.GameType.*;
<<<<<<< HEAD
import static games.dominion.DominionGameAttributes.*;
=======
>>>>>>> ed1c0910
import static java.util.stream.Collectors.*;

public class Game {

    // Type of game
    private GameType gameType;

    // List of agents/players that play this game.
    protected List<AbstractPlayer> players;
    // Current player acting
    AbstractPlayer currentPlayer;

    // Real game state and forward model
    protected AbstractGameState gameState;
    protected AbstractForwardModel forwardModel;
    protected List<IGameListener> listeners = new ArrayList<>();

    /* Game Statistics */

    // Timers for various function calls
    private double nextTime, copyTime, agentTime, actionComputeTime;
    // Keeps track of action spaces for each game tick, pairs of (player ID, #actions)
    private ArrayList<Pair<Integer, Integer>> actionSpaceSize;
    // Game tick, number of iterations of game loop
    private int tick;
    // Number of times an agent is asked for decisions
    private int nDecisions;
    // Number of actions taken in a turn by a player
    private int nActionsPerTurn, nActionsPerTurnSum, nActionsPerTurnCount;

    private static final AtomicInteger idFountain = new AtomicInteger(0);
    private int gameID;

    /**
     * Game constructor. Receives a list of players, a forward model and a game state. Sets unique and final
     * IDs to all players in the game, and performs initialisation of the game state and forward model objects.
     *
     * @param players   - players taking part in this game.
     * @param realModel - forward model used to apply game rules.
     * @param gameState - object used to track the state of the game in a moment in time.
     */
    public Game(GameType type, List<AbstractPlayer> players, AbstractForwardModel realModel, AbstractGameState gameState) {
        this.gameType = type;
        this.gameState = gameState;
        this.forwardModel = realModel;
        reset(players);
    }

    /**
     * Game constructor. Receives a forward model and a game state.
     * Performs initialisation of the game state and forward model objects.
     *
     * @param model     - forward model used to apply game rules.
     * @param gameState - object used to track the state of the game in a moment in time.
     */
    public Game(GameType type, AbstractForwardModel model, AbstractGameState gameState) {
        this.gameType = type;
        this.forwardModel = model;
        this.gameState = gameState;
        reset();
    }

    /**
     * Resets the game. Sets up the game state to the initial state as described by game rules,
     * and initialises all players.
     */
    public final void reset() {
        gameState.reset();
        forwardModel.abstractSetup(gameState);
        if (players != null) {
            for (AbstractPlayer player : players) {
                AbstractGameState observation = gameState.copy(player.getPlayerID());
                player.initializePlayer(observation);
            }
        }
        resetStats();
    }

    /**
     * Resets the game. Sets up the game state to the initial state as described by game rules, assigns players
     * and their IDs, and initialises all players.
     *
     * @param players - new players for the game
     */
    public final void reset(List<AbstractPlayer> players) {
        gameState.reset();
        forwardModel.abstractSetup(gameState);
        this.players = players;
        int id = 0;
        for (AbstractPlayer player : players) {
            // Create a FM copy for this player (different random seed)
            player.forwardModel = this.forwardModel.copy();
            // Create initial state observation
            AbstractGameState observation = gameState.copy(id);
            // Give player their ID
            player.playerID = id++;
            // Allow player to initialize

            player.initializePlayer(observation);
        }
        gameID = idFountain.incrementAndGet();
        gameState.setGameID(gameID);

        resetStats();
    }

    /**
     * Resets the game. Sets up the game state to the initial state as described by game rules, assigns players
     * and their IDs, and initialises all players.
     *
     * @param players       - new players for the game
     * @param newRandomSeed - random seed is updated in the game parameters object and used throughout the game.
     */
    public final void reset(List<AbstractPlayer> players, long newRandomSeed) {
        gameState.reset(newRandomSeed);
        forwardModel.abstractSetup(gameState);
        this.players = players;
        int id = 0;
        for (AbstractPlayer player : players) {
            // Create a FM copy for this player (different random seed)
            player.forwardModel = this.forwardModel.copy();
            // Create initial state observation
            AbstractGameState observation = gameState.copy(id);
            // Give player their ID
            player.playerID = id++;
            // Allow player to initialize

            player.initializePlayer(observation);
        }
        gameID = idFountain.incrementAndGet();
        gameState.setGameID(gameID);
        resetStats();
    }

    /**
     * All timers and game tick set to 0.
     */
    public void resetStats() {
        nextTime = 0;
        copyTime = 0;
        agentTime = 0;
        actionComputeTime = 0;
        tick = 0;
        nDecisions = 0;
        actionSpaceSize = new ArrayList<>();
        nActionsPerTurnSum = 0;
        nActionsPerTurn = 1;
        nActionsPerTurnCount = 0;
    }

    /**
     * Runs the game, given a GUI. If this is null, the game runs automatically without visuals.
     *
     * @param gui - graphical user interface.
     */
    public final void run(AbstractGUI gui) {

        boolean firstEnd = true;

        while (gameState.isNotTerminal() || gui != null && gui.isWindowOpen()) {
            if (gui != null && !gui.isWindowOpen()) {
                // Playing with GUI and closed window
                terminate();
                break;
            }

            // Get player to ask for actions next
            boolean reacting = (gameState.getTurnOrder() instanceof ReactiveTurnOrder
                    && ((ReactiveTurnOrder) gameState.getTurnOrder()).getReactivePlayers().size() > 0);
            int activePlayer = gameState.getCurrentPlayer();

            // Check if this is the same player as last, count number of actions per turn
            if (!reacting) {
                if (currentPlayer != null && activePlayer == currentPlayer.getPlayerID()) {
                    nActionsPerTurn++;
                } else {
                    nActionsPerTurnSum += nActionsPerTurn;
                    nActionsPerTurn = 1;
                    nActionsPerTurnCount++;
                }
            }

            // This is the next player to be asked for a decision
            currentPlayer = players.get(activePlayer);

            // Get player observation, and time how long it takes
            double s = System.nanoTime();
            AbstractGameState observation = gameState.copy(activePlayer);
            copyTime += (System.nanoTime() - s);

            // Get actions for the player
            s = System.nanoTime();
            List<AbstractAction> observedActions = forwardModel.computeAvailableActions(observation);
            actionComputeTime += (System.nanoTime() - s);
            actionSpaceSize.add(new Pair<>(activePlayer, observedActions.size()));

            // GUI update
            updateGUI(gui);

            if (gameState.isNotTerminal()) {
                if (VERBOSE) {
                    System.out.println("Round: " + gameState.getTurnOrder().getRoundCounter());
                }

                if (observation instanceof IPrintable && VERBOSE) {
                    ((IPrintable) observation).printToConsole();
                }

                // Either ask player which action to use or, in case no actions are available, report the updated observation
                AbstractAction action = null;
                if (observedActions.size() > 0) {
                    if (observedActions.size() == 1 && !(currentPlayer instanceof HumanGUIPlayer)) {
                        // Can only do 1 action, so do it.
                        action = observedActions.get(0);
                        currentPlayer.registerUpdatedObservation(observation);
                    } else {
                        if (currentPlayer instanceof HumanGUIPlayer && gui != null) {
                            while (action == null && gui.isWindowOpen()) {
                                action = currentPlayer.getAction(observation, observedActions);
                                updateGUI(gui);
                            }
                        } else {
                            // Get action from player, and time it
                            s = System.nanoTime();
                            action = currentPlayer.getAction(observation, observedActions);
                            agentTime += (System.nanoTime() - s);
                            nDecisions++;
                        }
                    }
                    AbstractAction finalAction = action;
                    listeners.forEach(l -> l.onEvent(GameEvents.ACTION_CHOSEN, gameState, finalAction));
                } else {
                    currentPlayer.registerUpdatedObservation(observation);
                }

                if (VERBOSE) {
                    if (action != null) {
                        System.out.println(action.toString());
                    } else {
                        System.out.println("NULL action (player " + activePlayer + ")");
                    }
                }

                // Resolve action and game rules, time it
                s = System.nanoTime();
                forwardModel.next(gameState, action);
                nextTime += (System.nanoTime() - s);
            } else {
                if (firstEnd) {
                    if (VERBOSE) {
                        System.out.println("Ended");
                    }
                    terminate();
                    firstEnd = false;
                }
            }
            tick++;
        }

        if (gui == null) {
            if (VERBOSE) {
                System.out.println("Ended");
            }
            terminate();
        }
    }

    // Run function shortcut
    public final void run() {
        run(null);
    }

    /**
     * Performs GUI update.
     *
     * @param gui - gui to update.
     */
    private void updateGUI(AbstractGUI gui) {
        if (gui != null) {
            gui.update(currentPlayer, gameState);
            try {
                Thread.sleep(FRAME_SLEEP_MS);
            } catch (Exception e) {
                System.out.println("EXCEPTION " + e);
            }
        }
    }

    /**
     * Called at the end of game loop execution, when the game is over.
     */
    private void terminate() {
        // Print last state
        if (gameState instanceof IPrintable && VERBOSE) {
            ((IPrintable) gameState).printToConsole();
        }

        // Perform any end of game computations as required by the game
        forwardModel.endGame(gameState);
        listeners.forEach(l -> l.onEvent(GameEvents.GAME_OVER, gameState, null));
        if (VERBOSE) {
            System.out.println("Game Over");
        }

        // Allow players to terminate
        for (AbstractPlayer player : players) {
            player.finalizePlayer(gameState.copy(player.getPlayerID()));
        }

        // Timers should average
        terminateTimers();
    }

    /**
     * Timers average at the end of the game.
     */
    private void terminateTimers() {
        nextTime /= tick;
        copyTime /= tick;
        actionComputeTime /= tick;
        agentTime /= nDecisions;
        if (nActionsPerTurnCount > 0)
            nActionsPerTurnSum /= nActionsPerTurnCount;
    }

    /**
     * Retrieves the current game state.
     *
     * @return - current game state.
     */
    public final AbstractGameState getGameState() {
        return gameState;
    }

    /**
     * Retrieves the forward model.
     *
     * @return - forward model.
     */
    public AbstractForwardModel getForwardModel() {
        return forwardModel;
    }

    /**
     * Retrieves agent timer value, i.e. how long the AI players took to make decisions in this game.
     *
     * @return - agent time
     */
    public double getAgentTime() {
        return agentTime;
    }

    /**
     * Retrieves the copy timer value, i.e. how long the game state took to produce player observations in this game.
     *
     * @return - copy time
     */
    public double getCopyTime() {
        return copyTime;
    }

    /**
     * Retrieves the next timer value, i.e. how long the forward model took to advance the game state with an action.
     *
     * @return - next time
     */
    public double getNextTime() {
        return nextTime;
    }

    /**
     * Retrieves the action compute timer value, i.e. how long the forward model took to compute the available actions
     * in a game state.
     *
     * @return - action compute time
     */
    public double getActionComputeTime() {
        return actionComputeTime;
    }

    /**
     * Retrieves the number of game loop repetitions performed in this game.
     *
     * @return - tick number
     */
    public int getTick() {
        return tick;
    }

    /**
     * Retrieves number of decisions made by the AI players in the game.
     *
     * @return - number of decisions
     */
    public int getNDecisions() {
        return nDecisions;
    }

    /**
     * Number of actions taken in a turn by a player, before turn moves to another.
     *
     * @return - number of actions per turn
     */
    public int getNActionsPerTurn() {
        return nActionsPerTurnSum;
    }

    /**
     * Retrieves a list with one entry per game tick, each a pair (player ID, # actions)
     *
     * @return - list of action space sizes
     */
    public ArrayList<Pair<Integer, Integer>> getActionSpaceSize() {
        return actionSpaceSize;
    }

    /**
     * Which game is this?
     *
     * @return type of game.
     */
    public GameType getGameType() {
        return gameType;
    }

    public void addListener(IGameListener listener) {
        if (!listeners.contains(listener)) {
            listeners.add(listener);
            gameState.turnOrder.addListener(listener);
        }
    }

    public void clearListeners() {
        listeners.clear();
        getGameState().turnOrder.clearListeners();
    }

    /**
     * Retrieves the list of players in the game.
     *
     * @return - players list
     */
    public List<AbstractPlayer> getPlayers() {
        return players;
    }

    @Override
    public String toString() {
        return gameType.toString();
    }


    /**
     * Runs one game.
     *
     * @param gameToPlay          - game to play
     * @param players             - list of players for the game
     * @param seed                - random seed for the game
     * @param ac                  - Action Controller object allowing GUI interaction. If null, runs without visuals.
     * @param randomizeParameters - if true, parameters are randomized for each run of each game (if possible).
     * @return - game instance created for the run
     */
    public static Game runOne(GameType gameToPlay, List<AbstractPlayer> players, long seed, ActionController ac,
                              boolean randomizeParameters, List<IGameListener> listeners) {
        // Creating game instance (null if not implemented)
        Game game = gameToPlay.createGameInstance(players.size(), seed);
        if (game != null) {
            if (listeners != null)
                listeners.forEach(game::addListener);

            // Randomize parameters
            if (randomizeParameters) {
                AbstractParameters gameParameters = game.getGameState().getGameParameters();
                gameParameters.randomize();
            }

            // Reset game instance, passing the players for this game
            game.reset(players);

            AbstractGUI gui = null;
            if (ac != null) {
                // Create GUI (null if not implemented; running without visuals)
                gui = gameToPlay.createGUI(game, ac);
            }

            // Run!
            game.run(gui);
        } else {
            System.out.println("Error game: " + gameToPlay);
        }

        return game;
    }

    /**
     * Runs several games with a given random seed.
     *
     * @param gamesToPlay         - list of games to play.
     * @param players             - list of players for the game.
     * @param nRepetitions        - number of repetitions of each game.
     * @param seed                - random seed for all games. If null, a new random seed is used for each game.
     * @param ac                  - action controller for GUI interactions, null if playing without visuals.
     * @param randomizeParameters - if true, game parameters are randomized for each run of each game (if possible).
     * @param detailedStatistics  - if true, detailed statistics are printed, otherwise just average of wins
     */
    public static void runMany(List<GameType> gamesToPlay, List<AbstractPlayer> players, Long seed,
                               int nRepetitions, ActionController ac, boolean randomizeParameters,
                               boolean detailedStatistics, List<IGameListener> listeners) {
        int nPlayers = players.size();

        // Save win rate statistics over all games
        StatSummary[] overall = new StatSummary[nPlayers];
        String[] agentNames = new String[nPlayers];
        for (int i = 0; i < nPlayers; i++) {
            String[] split = players.get(i).getClass().toString().split("\\.");
            String agentName = split[split.length - 1] + "-" + i;
            overall[i] = new StatSummary("Overall " + agentName);
            agentNames[i] = agentName;
        }

        // For each game...
        for (GameType gt : gamesToPlay) {

            // Save win rate statistics over all repetitions of this game
            StatSummary[] statSummaries = new StatSummary[nPlayers];
            for (int i = 0; i < nPlayers; i++) {
                statSummaries[i] = new StatSummary("{Game: " + gt.name() + "; Player: " + agentNames[i] + "}");
            }

            // Play n repetitions of this game and record player results
            Game game = null;
            int offset = 0;
            for (int i = 0; i < nRepetitions; i++) {
                Long s = seed;
                if (s == null) s = System.currentTimeMillis();
                s += offset;
                game = runOne(gt, players, s, ac, randomizeParameters, listeners);
                if (game != null) {
                    recordPlayerResults(statSummaries, game);
                    offset = game.getGameState().getTurnOrder().getRoundCounter() * game.getGameState().getNPlayers();
                } else {
                    break;
                }
            }

            if (game != null) {
                System.out.println("---------------------");
                for (int i = 0; i < nPlayers; i++) {
                    // Print statistics for this game
                    if (detailedStatistics) {
                        System.out.println(statSummaries[i].toString());
                    } else {
                        System.out.println(statSummaries[i].name + ": " + statSummaries[i].mean() + " (n=" + statSummaries[i].n() + ")");
                    }

                    // Record in overall statistics
                    overall[i].add(statSummaries[i]);
                }
            }
        }

        // Print final statistics
        System.out.println("\n=====================\n");
        for (int i = 0; i < nPlayers; i++) {
            // Print statistics for this game
            if (detailedStatistics) {
                System.out.println(overall[i].toString());
            } else {
                System.out.println(overall[i].name + ": " + overall[i].mean());
            }
        }
    }

    /**
     * Runs several games with a set of random seeds, one for each repetition of a game.
     *
     * @param gamesToPlay         - list of games to play.
     * @param players             - list of players for the game.
     * @param nRepetitions        - number of repetitions of each game.
     * @param seeds               - random seeds array, one for each repetition of a game.
     * @param ac                  - action controller for GUI interactions, null if playing without visuals.
     * @param randomizeParameters - if true, game parameters are randomized for each run of each game (if possible).
     */
    public static void runMany(List<GameType> gamesToPlay, List<AbstractPlayer> players, int nRepetitions,
                               long[] seeds, ActionController ac, boolean randomizeParameters, List<IGameListener> listeners) {
        int nPlayers = players.size();

        // Save win rate statistics over all games
        StatSummary[] overall = new StatSummary[nPlayers];
        for (int i = 0; i < nPlayers; i++) {
            overall[i] = new StatSummary("Overall Player " + i);
        }

        // For each game...
        for (GameType gt : gamesToPlay) {

            // Save win rate statistics over all repetitions of this game
            StatSummary[] statSummaries = new StatSummary[nPlayers];
            for (int i = 0; i < nPlayers; i++) {
                statSummaries[i] = new StatSummary("Game: " + gt.name() + "; Player: " + i);
            }

            // Play n repetitions of this game and record player results
            for (int i = 0; i < nRepetitions; i++) {
                Game game = runOne(gt, players, seeds[i], ac, randomizeParameters, listeners);
                if (game != null) {
                    recordPlayerResults(statSummaries, game);
                }
            }

            for (int i = 0; i < nPlayers; i++) {
                // Print statistics for this game
                System.out.println(statSummaries[i].toString());

                // Record in overall statistics
                overall[i].add(statSummaries[i]);
            }
        }

        // Print final statistics
        System.out.println("\n---------------------\n");
        for (int i = 0; i < nPlayers; i++) {
            // Print statistics for this game
            System.out.println(overall[i].toString());
        }
    }

    /**
     * Records statistics of given game into the given StatSummary objects. Only WIN, LOSE or DRAW are valid results
     * recorded.
     *
     * @param statSummaries - object recording statistics
     * @param game          - finished game
     */
    public static void recordPlayerResults(StatSummary[] statSummaries, Game game) {
        int nPlayers = statSummaries.length;
        Utils.GameResult[] results = game.getGameState().getPlayerResults();
        for (int p = 0; p < nPlayers; p++) {
            if (results[p] == Utils.GameResult.WIN || results[p] == Utils.GameResult.LOSE || results[p] == Utils.GameResult.DRAW) {
                statSummaries[p].add(results[p].value);
            }
        }
    }

    /**
     * Main class used to run the framework. The user must specify:
     * 1. Action controller for GUI interactions / null for no visuals
     * 2. Random seed for the game
     * 3. Players for the game
     * 4. Mode of running
     * and then run this class.
     */
    public static void main(String[] args) {
        /* 1. Action controller for GUI interactions. If set to null, running without visuals. */
        ActionController ac = new ActionController(); //null;

        /* 2. Game seed */
        long seed = System.currentTimeMillis(); //0;

        /* 3. Set up players for the game */
        ArrayList<AbstractPlayer> players = new ArrayList<>();

        MCTSParams params1 = new MCTSParams();
<<<<<<< HEAD
        MCTSParams params2 = new MCTSParams();
        params2.redeterminise = true;
        params2.openLoop = true;
        params2.rolloutLength = 100;
        params2.selectionPolicy = MCTSEnums.SelectionPolicy.SIMPLE;
        params2.K = 10.0;
        params2.maxTreeDepth = 3;
        params2.opponentTreePolicy = MCTSEnums.OpponentTreePolicy.SelfOnly;
        params2.budgetType = PlayerConstants.BUDGET_TIME;
        params2.timeBudget = 2000;

        MCTSParams params3 = (MCTSParams) params2.copy();
        params3.opponentTreePolicy = MCTSEnums.OpponentTreePolicy.MaxN;
        params3.maxTreeDepth = 10;
        params3.K = 3.0;

        List<IGameListener> listeners = new ArrayList<>();
        List<DominionGameAttributes> perGame = Arrays.asList(GAME_ID, GAME_ROUND, PLAYER, PROVINCES_LEFT, DUCHIES_LEFT, ESTATES_LEFT, EMPTY_SUPPLY_SLOTS);
        List<DominionGameAttributes> perAction = Arrays.asList(GAME_ID, GAME_ROUND, PLAYER, ACTION_TYPE, ACTION_DESCRIPTION);
        GameLogger gameOverLogger = new GameLogger(Arrays.asList(GameEvents.GAME_OVER), "DominionGames.txt", false);
        gameOverLogger.addAttributes(perGame.stream().map(DominionGameAttributes::getAttribute).collect(toList()));
        listeners.add(gameOverLogger);
        GameLogger actionLogger = new GameLogger(Arrays.asList(GameEvents.ACTION_CHOSEN), "DominionActions.txt", false);
        actionLogger.addAttributes(perAction.stream().map(DominionGameAttributes::getAttribute).collect(toList()));
        listeners.add(actionLogger);
        GameLogger roundLogger = new GameLogger(Arrays.asList(GameEvents.ROUND_OVER), "DominionRounds.txt", false);
        roundLogger.addAttributes(perGame.stream().map(DominionGameAttributes::getAttribute).collect(toList()));
        listeners.add(roundLogger);

        // players.add(new RandomPlayer());
        //     players.add(new RMHCPlayer());
        players.add(new MCTSPlayer(params1));
        players.add(new MCTSPlayer(params2));
        players.add(new MCTSPlayer(params3));
=======

        players.add(new RandomPlayer());
        players.add(new RMHCPlayer());
        players.add(new MCTSPlayer(params1));
>>>>>>> ed1c0910
        players.add(new HumanGUIPlayer(ac));
//        players.add(new HumanConsolePlayer());

        /* 4. Run! */
<<<<<<< HEAD
        runOne(DominionSizeDistortion, players, seed, ac, false, null);
        //       runMany(Collections.singletonList(Dominion), players, 100L,100, null, false, false, listeners);

=======
        runOne(LoveLetter, players, seed, ac, false, null);
        //       runMany(Collections.singletonList(Dominion), players, 100L,100, null, false, false, listeners);
>>>>>>> ed1c0910
//        ArrayList<GameType> games = new ArrayList<>();
//        games.add(TicTacToe);
//        games.add(ExplodingKittens);
//        games.add(LoveLetter);
//        runMany(games, players, null, 50, null, false, false);

//        ArrayList<GameType> games = new ArrayList<>(Arrays.asList(GameType.values()));
//        games.remove(LoveLetter);
//        games.remove(Pandemic);
//        games.remove(TicTacToe);
//        runMany(games, players, null, 100, ac, false, true);
//        runMany(new ArrayList<GameType>() {{add(Uno);}}, players, null, 1000, null, false, false);

<<<<<<< HEAD
        listeners.forEach(l -> ((GameLogger) l).close());

=======
>>>>>>> ed1c0910
    }
}<|MERGE_RESOLUTION|>--- conflicted
+++ resolved
@@ -6,20 +6,13 @@
 import core.turnorders.ReactiveTurnOrder;
 import evaluation.GameLogger;
 import games.GameType;
-<<<<<<< HEAD
-import games.dominion.DominionGameAttributes;
-=======
->>>>>>> ed1c0910
 import players.PlayerConstants;
 import players.human.ActionController;
 import players.human.HumanGUIPlayer;
 import players.mcts.MCTSEnums;
 import players.mcts.MCTSParams;
 import players.mcts.MCTSPlayer;
-<<<<<<< HEAD
-=======
 import players.rmhc.RMHCPlayer;
->>>>>>> ed1c0910
 import players.simple.RandomPlayer;
 import utilities.*;
 
@@ -28,10 +21,6 @@
 
 import static core.CoreConstants.*;
 import static games.GameType.*;
-<<<<<<< HEAD
-import static games.dominion.DominionGameAttributes.*;
-=======
->>>>>>> ed1c0910
 import static java.util.stream.Collectors.*;
 
 public class Game {
@@ -695,59 +684,16 @@
         ArrayList<AbstractPlayer> players = new ArrayList<>();
 
         MCTSParams params1 = new MCTSParams();
-<<<<<<< HEAD
-        MCTSParams params2 = new MCTSParams();
-        params2.redeterminise = true;
-        params2.openLoop = true;
-        params2.rolloutLength = 100;
-        params2.selectionPolicy = MCTSEnums.SelectionPolicy.SIMPLE;
-        params2.K = 10.0;
-        params2.maxTreeDepth = 3;
-        params2.opponentTreePolicy = MCTSEnums.OpponentTreePolicy.SelfOnly;
-        params2.budgetType = PlayerConstants.BUDGET_TIME;
-        params2.timeBudget = 2000;
-
-        MCTSParams params3 = (MCTSParams) params2.copy();
-        params3.opponentTreePolicy = MCTSEnums.OpponentTreePolicy.MaxN;
-        params3.maxTreeDepth = 10;
-        params3.K = 3.0;
-
-        List<IGameListener> listeners = new ArrayList<>();
-        List<DominionGameAttributes> perGame = Arrays.asList(GAME_ID, GAME_ROUND, PLAYER, PROVINCES_LEFT, DUCHIES_LEFT, ESTATES_LEFT, EMPTY_SUPPLY_SLOTS);
-        List<DominionGameAttributes> perAction = Arrays.asList(GAME_ID, GAME_ROUND, PLAYER, ACTION_TYPE, ACTION_DESCRIPTION);
-        GameLogger gameOverLogger = new GameLogger(Arrays.asList(GameEvents.GAME_OVER), "DominionGames.txt", false);
-        gameOverLogger.addAttributes(perGame.stream().map(DominionGameAttributes::getAttribute).collect(toList()));
-        listeners.add(gameOverLogger);
-        GameLogger actionLogger = new GameLogger(Arrays.asList(GameEvents.ACTION_CHOSEN), "DominionActions.txt", false);
-        actionLogger.addAttributes(perAction.stream().map(DominionGameAttributes::getAttribute).collect(toList()));
-        listeners.add(actionLogger);
-        GameLogger roundLogger = new GameLogger(Arrays.asList(GameEvents.ROUND_OVER), "DominionRounds.txt", false);
-        roundLogger.addAttributes(perGame.stream().map(DominionGameAttributes::getAttribute).collect(toList()));
-        listeners.add(roundLogger);
-
-        // players.add(new RandomPlayer());
-        //     players.add(new RMHCPlayer());
-        players.add(new MCTSPlayer(params1));
-        players.add(new MCTSPlayer(params2));
-        players.add(new MCTSPlayer(params3));
-=======
 
         players.add(new RandomPlayer());
         players.add(new RMHCPlayer());
         players.add(new MCTSPlayer(params1));
->>>>>>> ed1c0910
         players.add(new HumanGUIPlayer(ac));
 //        players.add(new HumanConsolePlayer());
 
         /* 4. Run! */
-<<<<<<< HEAD
-        runOne(DominionSizeDistortion, players, seed, ac, false, null);
-        //       runMany(Collections.singletonList(Dominion), players, 100L,100, null, false, false, listeners);
-
-=======
         runOne(LoveLetter, players, seed, ac, false, null);
         //       runMany(Collections.singletonList(Dominion), players, 100L,100, null, false, false, listeners);
->>>>>>> ed1c0910
 //        ArrayList<GameType> games = new ArrayList<>();
 //        games.add(TicTacToe);
 //        games.add(ExplodingKittens);
@@ -761,10 +707,5 @@
 //        runMany(games, players, null, 100, ac, false, true);
 //        runMany(new ArrayList<GameType>() {{add(Uno);}}, players, null, 1000, null, false, false);
 
-<<<<<<< HEAD
-        listeners.forEach(l -> ((GameLogger) l).close());
-
-=======
->>>>>>> ed1c0910
     }
 }