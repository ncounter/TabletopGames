--- conflicted
+++ resolved
@@ -863,25 +863,12 @@
 //        players.add(new BasicMCTSPlayer());
 //        players.add(new BasicMCTSPlayer());
 
-<<<<<<< HEAD
         players.add(new OSLAPlayer());
         players.add(new OSLAPlayer());
         players.add(new OSLAPlayer());
         players.add(new OSLAPlayer());
         players.add(new OSLAPlayer());
-=======
-        players.add(new BasicMCTSPlayer());
-        players.add(new BasicMCTSPlayer());
-        players.add(new BasicMCTSPlayer());
-        players.add(new BasicMCTSPlayer());
-        players.add(new BasicMCTSPlayer());
-
-//        players.add(new OSLAPlayer());
-//        players.add(new OSLAPlayer());
-//        players.add(new OSLAPlayer());
-//        players.add(new OSLAPlayer());
-//        players.add(new OSLAPlayer());
->>>>>>> 2fecb0ac
+
 //        players.add(new RMHCPlayer());
 //        players.add(new RMHCPlayer());
 //        players.add(new RMHCPlayer());
