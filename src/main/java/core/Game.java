package core;

import core.actions.AbstractAction;
import core.actions.DoNothing;
import core.interfaces.IPrintable;
import core.turnorders.ReactiveTurnOrder;
import evaluation.metrics.Event;
<<<<<<< HEAD
import evaluation.listeners.GameListener;
=======
import evaluation.metrics.GameListener;
>>>>>>> 9dc3b92a
import evaluation.summarisers.TAGNumericStatSummary;
import games.GameType;
import gui.AbstractGUIManager;
import gui.GUI;
import gui.GamePanel;
import io.humble.video.*;
import io.humble.video.awt.MediaPictureConverter;
import io.humble.video.awt.MediaPictureConverterFactory;
import players.human.ActionController;
import players.human.HumanConsolePlayer;
import players.human.HumanGUIPlayer;
import players.simple.RandomPlayer;
import utilities.Pair;
import utilities.Utils;

import javax.swing.*;
import javax.swing.Timer;
import java.awt.*;
import java.awt.image.BufferedImage;
import java.io.IOException;
import java.util.ArrayList;
import java.util.Collections;
import java.util.List;
import java.util.concurrent.atomic.AtomicInteger;
<<<<<<< HEAD

=======
import evaluation.metrics.*;
>>>>>>> 9dc3b92a
import static utilities.Utils.componentToImage;

public class Game {

    private static final AtomicInteger idFountain = new AtomicInteger(0);
    // Type of game
    private final GameType gameType;
    public boolean paused;
    // List of agents/players that play this game.
    protected List<AbstractPlayer> players;
    // Real game state and forward model
    protected AbstractGameState gameState;
    protected AbstractForwardModel forwardModel;
    private List<GameListener> listeners = new ArrayList<>();

    /* Game Statistics */
    private int lastPlayer; // used to track actions per 'turn'
    private JFrame frame;
    // Timers for various function calls
    private double nextTime, copyTime, agentTime, actionComputeTime;
    // Keeps track of action spaces for each game tick, pairs of (player ID, #actions)
    private ArrayList<Pair<Integer, Integer>> actionSpaceSize;
    // Number of times an agent is asked for decisions
    private int nDecisions;
    // Number of actions taken in a turn by a player
    private int nActionsPerTurn, nActionsPerTurnSum, nActionsPerTurnCount;
    private boolean pause, stop;
    private boolean debug = false;
    // Video recording
    private Rectangle areaBounds;
    private MediaPictureConverter converter = null;
    private MediaPacket packet;
    private MediaPicture picture;
    private Encoder encoder;
    private Muxer muxer;
    private boolean recordingVideo = false;
    String fileName = "output.mp4";
    String formatName = "mp4";
    String codecName = null;
    int snapsPerSecond = 10;
    private int turnPause;

    /**
     * Game constructor. Receives a list of players, a forward model and a game state. Sets unique and final
     * IDs to all players in the game, and performs initialisation of the game state and forward model objects.
     *
     * @param players   - players taking part in this game.
     * @param realModel - forward model used to apply game rules.
     * @param gameState - object used to track the state of the game in a moment in time.
     */
    public Game(GameType type, List<AbstractPlayer> players, AbstractForwardModel realModel, AbstractGameState gameState) {
        this.gameType = type;
        this.gameState = gameState;
        this.forwardModel = realModel;
        reset(players);
    }

    /**
     * Game constructor. Receives a forward model and a game state.
     * Performs initialisation of the game state and forward model objects.
     *
     * @param model     - forward model used to apply game rules.
     * @param gameState - object used to track the state of the game in a moment in time.
     */
    public Game(GameType type, AbstractForwardModel model, AbstractGameState gameState) {
        this.gameType = type;
        this.forwardModel = model;
        this.gameState = gameState;
        reset(Collections.emptyList(), gameState.gameParameters.randomSeed);
    }

    /**
     * Runs one game.
     *
     * @param gameToPlay          - game to play
     * @param players             - list of players for the game
     * @param seed                - random seed for the game
     * @param randomizeParameters - if true, parameters are randomized for each run of each game (if possible).
     * @return - game instance created for the run
     */
    public static Game runOne(GameType gameToPlay, String parameterConfigFile, List<AbstractPlayer> players, long seed,
                              boolean randomizeParameters, List<GameListener> listeners, ActionController ac, int turnPause) {
        // Creating game instance (null if not implemented)
        Game game;
        if (parameterConfigFile != null) {
            AbstractParameters params = AbstractParameters.createFromFile(gameToPlay, parameterConfigFile);
            game = gameToPlay.createGameInstance(players.size(), seed, params);
        } else game = gameToPlay.createGameInstance(players.size(), seed);
        if (game != null) {
            if (listeners != null)
                listeners.forEach(game::addListener);

            // Randomize parameters
            if (randomizeParameters) {
                AbstractParameters gameParameters = game.getGameState().getGameParameters();
                gameParameters.randomize();
            }

            // Reset game instance, passing the players for this game
            game.reset(players);
            game.setTurnPause(turnPause);

            if (ac != null) {
                // We spawn the GUI off in another thread

                GUI frame = new GUI();
                GamePanel gamePanel = new GamePanel();
                frame.setContentPane(gamePanel);

                AbstractGUIManager gui = gameToPlay.createGUIManager(gamePanel, game, ac);

                frame.setFrameProperties();
                frame.validate();
                frame.pack();

                // Video recording setup
                if (game.recordingVideo) {
                    game.areaBounds = new Rectangle(0, 0, frame.getWidth(), frame.getHeight());
                    game.setupVideoRecording(game.fileName, game.formatName, game.codecName, game.snapsPerSecond);
                }

                Timer guiUpdater = new Timer((int) game.getCoreParameters().frameSleepMS, event -> game.updateGUI(gui, frame));
                guiUpdater.start();

                game.run();
                guiUpdater.stop();
                // and update GUI to final game state
                game.updateGUI(gui, frame);

            } else {

                // Run!
                game.run();
            }
        } else {
            System.out.println("Error game: " + gameToPlay);
        }

        return game;
    }

    /**
     * Runs several games with a given random seed.
     *
     * @param gamesToPlay         - list of games to play.
     * @param players             - list of players for the game.
     * @param nRepetitions        - number of repetitions of each game.
     * @param seed                - random seed for all games. If null, a new random seed is used for each game.
     * @param randomizeParameters - if true, game parameters are randomized for each run of each game (if possible).
     * @param detailedStatistics  - if true, detailed statistics are printed, otherwise just average of wins
     */
    public static void runMany(List<GameType> gamesToPlay, List<AbstractPlayer> players, Long seed,
                               int nRepetitions, boolean randomizeParameters,
                               boolean detailedStatistics, List<GameListener> listeners, int turnPause) {
        int nPlayers = players.size();

        // Save win rate statistics over all games
        TAGNumericStatSummary[] overall = new TAGNumericStatSummary[nPlayers];
        String[] agentNames = new String[nPlayers];
        for (int i = 0; i < nPlayers; i++) {
            String[] split = players.get(i).getClass().toString().split("\\.");
            String agentName = split[split.length - 1] + "-" + i;
            overall[i] = new TAGNumericStatSummary("Overall " + agentName);
            agentNames[i] = agentName;
        }

        // For each game...
        for (GameType gt : gamesToPlay) {

            // Save win rate statistics over all repetitions of this game
            TAGNumericStatSummary[] statSummaries = new TAGNumericStatSummary[nPlayers];
            for (int i = 0; i < nPlayers; i++) {
                statSummaries[i] = new TAGNumericStatSummary("{Game: " + gt.name() + "; Player: " + agentNames[i] + "}");
            }

            // Play n repetitions of this game and record player results
            Game game = null;
            int offset = 0;
            for (int i = 0; i < nRepetitions; i++) {
                Long s = seed;
                if (s == null) s = System.currentTimeMillis();
                s += offset;
                game = runOne(gt, null, players, s, randomizeParameters, listeners, null, turnPause);
                if (game != null) {
                    recordPlayerResults(statSummaries, game);
                    offset = game.getGameState().getRoundCounter() * game.getGameState().getNPlayers();
                } else {
                    break;
                }
                // System.out.println("Game " + i + "/" + nRepetitions);
            }

            if (game != null) {
                System.out.println("---------------------");
                for (int i = 0; i < nPlayers; i++) {
                    // Print statistics for this game
                    if (detailedStatistics) {
                        System.out.println(statSummaries[i].toString());
                    } else {
                        System.out.println(statSummaries[i].name + ": " + statSummaries[i].mean() + " (n=" + statSummaries[i].n() + ")");
                    }

                    // Record in overall statistics
                    overall[i].add(statSummaries[i]);
                }
            }
        }

        // Print final statistics
        System.out.println("\n=====================\n");
        for (int i = 0; i < nPlayers; i++) {
            // Print statistics for this game
            if (detailedStatistics) {
                System.out.println(overall[i].toString());
            } else {
                System.out.println(overall[i].name + ": " + overall[i].mean());
            }
        }
    }

    /**
     * Runs several games with a set of random seeds, one for each repetition of a game.
     *
     * @param gamesToPlay         - list of games to play.
     * @param players             - list of players for the game.
     * @param nRepetitions        - number of repetitions of each game.
     * @param seeds               - random seeds array, one for each repetition of a game.
     * @param ac                  - action controller for GUI interactions, null if playing without visuals.
     * @param randomizeParameters - if true, game parameters are randomized for each run of each game (if possible).
     */
    public static void runMany(List<GameType> gamesToPlay, List<AbstractPlayer> players, int nRepetitions,
                               long[] seeds, ActionController ac, boolean randomizeParameters, List<GameListener> listeners, int turnPause) {
        int nPlayers = players.size();

        // Save win rate statistics over all games
        TAGNumericStatSummary[] overall = new TAGNumericStatSummary[nPlayers];
        for (int i = 0; i < nPlayers; i++) {
            overall[i] = new TAGNumericStatSummary("Overall Player " + i);
        }

        // For each game...
        for (GameType gt : gamesToPlay) {

            // Save win rate statistics over all repetitions of this game
            TAGNumericStatSummary[] statSummaries = new TAGNumericStatSummary[nPlayers];
            for (int i = 0; i < nPlayers; i++) {
                statSummaries[i] = new TAGNumericStatSummary("Game: " + gt.name() + "; Player: " + i);
            }

            // Play n repetitions of this game and record player results
            for (int i = 0; i < nRepetitions; i++) {
                Game game = runOne(gt, null, players, seeds[i], randomizeParameters, listeners, null, turnPause);
                if (game != null) {
                    recordPlayerResults(statSummaries, game);
                }
            }

            for (int i = 0; i < nPlayers; i++) {
                // Print statistics for this game
                System.out.println(statSummaries[i].toString());

                // Record in overall statistics
                overall[i].add(statSummaries[i]);
            }
        }

        // Print final statistics
        System.out.println("\n---------------------\n");
        for (int i = 0; i < nPlayers; i++) {
            // Print statistics for this game
            System.out.println(overall[i].toString());
        }
    }

    /**
     * Records statistics of given game into the given StatSummary objects. Only WIN, LOSE or DRAW are valid results
     * recorded.
     *
     * @param statSummaries - object recording statistics
     * @param game          - finished game
     */
    public static void recordPlayerResults(TAGNumericStatSummary[] statSummaries, Game game) {
        int nPlayers = statSummaries.length;
        CoreConstants.GameResult[] results = game.getGameState().getPlayerResults();
        for (int p = 0; p < nPlayers; p++) {
            if (results[p] == CoreConstants.GameResult.WIN || results[p] == CoreConstants.GameResult.LOSE || results[p] == CoreConstants.GameResult.DRAW) {
                statSummaries[p].add(results[p].value);
            }
        }
    }

<<<<<<< HEAD
=======
    /**
     * The recommended way to run a game is via evaluations.Frontend, however that may not work on
     * some games for some screen sizes due to the vagaries of Java Swing...
     * <p>
     * Test class used to run a specific game. The user must specify:
     * 1. Action controller for GUI interactions / null for no visuals
     * 2. Random seed for the game
     * 3. Players for the game
     * 4. Game parameter configuration
     * 5. Mode of running
     * and then run this class.
     */
    public static void main(String[] args) {
        String gameType = Utils.getArg(args, "game", "TerraformingMars");
        boolean useGUI = Utils.getArg(args, "gui", true);
        int playerCount = Utils.getArg(args, "nPlayers", 2);
        int turnPause = Utils.getArg(args, "turnPause", 0);
        long seed = Utils.getArg(args, "seed", System.currentTimeMillis());

        ActionController ac = new ActionController(); //null;

        /* Set up players for the game */
        ArrayList<AbstractPlayer> players = new ArrayList<>(playerCount);

        players.add(new RandomPlayer());
//        players.add(new RandomPlayer());
//        players.add(new MCTSPlayer());
//        MCTSParams params1 = new MCTSParams();
//        players.add(new MCTSPlayer(params1));
//        players.add(new OSLAPlayer());
//        players.add(new RMHCPlayer());
        players.add(new HumanGUIPlayer(ac));
//        players.add(new HumanConsolePlayer());
//        players.add(new FirstActionPlayer());
//        players.add(new HumanConsolePlayer());

        /* 4. Game parameter configuration. Set to null to ignore and use default parameters */
        String gameParams = null;

        /* 5. Run! */
        runOne(GameType.valueOf(gameType), gameParams, players, seed, false, null, useGUI ? ac : null, turnPause);

//        ArrayList<GameType> games = new ArrayList<>(Arrays.asList(GameType.values()));
//        games.remove(LoveLetter);
//        games.remove(Pandemic);
//        games.remove(TicTacToe);
//        runMany(games, players, 100L, 100, false, false, null, turnPause);
//        runMany(new ArrayList<GameType>() {{add(Uno);}}, players, 100L, 100, false, false, null, turnPause);
    }

>>>>>>> 9dc3b92a
    public void setTurnPause(int turnPause) {
        this.turnPause = turnPause;
    }

    /**
     * Performs GUI update.
     *
     * @param gui - gui to update.
     */
    private void updateGUI(AbstractGUIManager gui, JFrame frame) {
        // synchronise on game to avoid updating GUI in middle of action being taken
        AbstractGameState gameState = getGameState();
        int currentPlayer = gameState.getCurrentPlayer();
        AbstractPlayer player = getPlayers().get(currentPlayer);
        if (gui != null) {
            gui.update(player, gameState, isHumanToMove());
            frame.repaint();
            videoRecordFrame(frame);
        }
    }

    public final void reset(List<AbstractPlayer> players) {
        reset(players, gameState.gameParameters.randomSeed);
    }

    /**
     * Resets the game. Sets up the game state to the initial state as described by game rules, assigns players
     * and their IDs, and initialises all players.
     *
     * @param players       - new players for the game
     * @param newRandomSeed - random seed is updated in the game parameters object and used throughout the game.
     */
    public final void reset(List<AbstractPlayer> players, long newRandomSeed) {
        gameState.reset(newRandomSeed);
        forwardModel.abstractSetup(gameState);
        if (players.size() == gameState.getNPlayers()) {
            this.players = players;
        } else if (players.isEmpty()) {
            // keep existing players
        } else
            throw new IllegalArgumentException("PlayerList provided to Game.reset() must be empty, or have the same number of entries as there are players");
        int id = 0;
        if (this.players != null)
            for (AbstractPlayer player : this.players) {
                // Create a FM copy for this player (different random seed)
                player.setForwardModel(this.forwardModel.copy());
                // Create initial state observation
                AbstractGameState observation = gameState.copy(id);
                // Give player their ID
                player.playerID = id++;
                // Allow player to initialize

                player.initializePlayer(observation);
            }
        int gameID = idFountain.incrementAndGet();
        gameState.setGameID(gameID);
        resetStats();
    }

    /**
     * All timers and game tick set to 0.
     */
    public void resetStats() {
        nextTime = 0;
        copyTime = 0;
        agentTime = 0;
        actionComputeTime = 0;
        nDecisions = 0;
        actionSpaceSize = new ArrayList<>();
        nActionsPerTurnSum = 0;
        nActionsPerTurn = 1;
        nActionsPerTurnCount = 0;
        lastPlayer = -1;
        listeners.forEach(l -> l.onEvent(Event.createEvent(Event.GameEvent.ABOUT_TO_START, gameState)));
    }

    /**
     * Runs the game,
     */
    public final void run() {

        boolean firstEnd = true;

        while (gameState.isNotTerminal() && !stop) {

            synchronized (this) {

                // Now synchronized with possible intervention from the GUI
                // This is only relevant if the game has been paused...so should not affect
                // performance in non-GUI situations
                try {
                    while (pause && !isHumanToMove()) {
                        wait();
                    }
                } catch (InterruptedException e) {
                    // Meh.
                }
                int activePlayer = gameState.getCurrentPlayer();
                if (debug) System.out.printf("Entered synchronized block in Game for player %s%n", activePlayer);

                AbstractPlayer currentPlayer = players.get(activePlayer);

                // we check via a volatile boolean, otherwise GUI button presses do not trigger this
                // as the JVM hoists pause and isHumanToMove() ouside the while loop on the basis that
                // they cannot be changed in this thread....


                /*
                 * The Game is responsible for tracking the players and the current game state
                 * It is important that the Game never passes the main AbstractGameState to the individual players,
                 * but instead always uses copy(playerId) to both:
                 * i) shuffle any hidden data they cannot see
                 * ii) ensure that any changes the player makes to the game state do not affect the genuine game state
                 *
                 * Players should never have access to the Game, or the main AbstractGameState, or to each other!
                 */

                // Get player to ask for actions next (This horrendous line is for backwards compatibility).
                boolean reacting = (gameState instanceof AbstractGameStateWithTurnOrder && ((AbstractGameStateWithTurnOrder)gameState).getTurnOrder() instanceof ReactiveTurnOrder
                        && ((ReactiveTurnOrder) ((AbstractGameStateWithTurnOrder)gameState).getTurnOrder()).getReactivePlayers().size() > 0);

                // Check if this is the same player as last, count number of actions per turn
                if (!reacting) {
                    if (currentPlayer != null && activePlayer == lastPlayer) {
                        nActionsPerTurn++;
                    } else {
                        nActionsPerTurnSum += nActionsPerTurn;
                        nActionsPerTurn = 1;
                        nActionsPerTurnCount++;
                    }
                }

                if (gameState.isNotTerminal()) {

                    if (debug) System.out.printf("Invoking oneAction from Game for player %d%n", activePlayer);
                    oneAction();

                } else {
                    if (firstEnd) {
                        if (gameState.coreGameParameters.verbose) {
                            System.out.println("Ended");
                        }
                        terminate();
                        firstEnd = false;
                    }
                }

                if (debug) System.out.println("Exiting synchronized block in Game");
            }
        }
        if (firstEnd) {
            if (gameState.coreGameParameters.verbose) {
                System.out.println("Ended");
            }
            terminate();
        }
    }

    public final boolean isHumanToMove() {
        int activePlayer = gameState.getCurrentPlayer();
        return this.getPlayers().get(activePlayer) instanceof HumanGUIPlayer;
    }

    public final AbstractAction oneAction() {

        // we pause before each action is taken if running with a delay (e.g. for video recording with random players)
        if (turnPause > 0)
            synchronized (this) {
                try {
                    wait(turnPause);
                } catch (InterruptedException e) {
                    e.printStackTrace();
                }
            }

        // This is the next player to be asked for a decision
        int activePlayer = gameState.getCurrentPlayer();
        AbstractPlayer currentPlayer = players.get(activePlayer);
        if (debug) System.out.printf("Starting oneAction for player %s%n", activePlayer);

        // Get player observation, and time how long it takes
        double s = System.nanoTime();
        // copying the gamestate also copies the game parameters and resets the random seed (so agents cannot use this
        // to reconstruct the starting hands etc.)
        AbstractGameState observation = gameState.copy(activePlayer);
        copyTime += (System.nanoTime() - s);

        // Get actions for the player
        s = System.nanoTime();
        List<AbstractAction> observedActions = forwardModel.computeAvailableActions(observation);
        actionComputeTime += (System.nanoTime() - s);
        actionSpaceSize.add(new Pair<>(activePlayer, observedActions.size()));

        if (gameState.coreGameParameters.verbose) {
            System.out.println("Round: " + gameState.getRoundCounter());
        }

        if (observation instanceof IPrintable && gameState.coreGameParameters.verbose) {
            ((IPrintable) observation).printToConsole();
        }

        // Start the timer for this decision
        gameState.playerTimer[activePlayer].resume();

        // Either ask player which action to use or, in case no actions are available, report the updated observation
        AbstractAction action = null;
        if (observedActions.size() > 0) {
            if (observedActions.size() == 1 && (!(currentPlayer instanceof HumanGUIPlayer || currentPlayer instanceof HumanConsolePlayer) || observedActions.get(0) instanceof DoNothing)) {
                // Can only do 1 action, so do it.
                action = observedActions.get(0);
                currentPlayer.registerUpdatedObservation(observation);
            } else {
                // Get action from player, and time it
                s = System.nanoTime();
                if (debug) System.out.printf("About to get action for player %d%n", gameState.getCurrentPlayer());
                action = currentPlayer.getAction(observation, observedActions);
                agentTime += (System.nanoTime() - s);
                nDecisions++;
            }
            if (gameState.coreGameParameters.competitionMode && action != null && !observedActions.contains(action)) {
                System.out.printf("Action played that was not in the list of available actions: %s%n", action.getString(gameState));
                action = null;
            }
            // We publish an ACTION_CHOSEN message before we implement the action, so that observers can record the state that led to the decision
            AbstractAction finalAction = action;
            listeners.forEach(l -> l.onEvent(Event.createEvent(Event.GameEvent.ACTION_CHOSEN, gameState, finalAction)));
        } else {
            currentPlayer.registerUpdatedObservation(observation);
        }

        // End the timer for this decision
        gameState.playerTimer[activePlayer].pause();
        gameState.playerTimer[activePlayer].incrementAction();

        if (gameState.coreGameParameters.verbose && !(action == null)) {
            System.out.println(action);
        }
        if (action == null)
            throw new AssertionError("We have a NULL action in the Game loop");

        // Check player timeout
        if (observation.playerTimer[activePlayer].exceededMaxTime()) {
            forwardModel.disqualifyOrRandomAction(gameState.coreGameParameters.disqualifyPlayerOnTimeout, gameState);
        } else {
            // Resolve action and game rules, time it
            s = System.nanoTime();
            forwardModel.next(gameState, action);
            nextTime += (System.nanoTime() - s);
        }

        lastPlayer = activePlayer;

        // We publish an ACTION_TAKEN message once the action is taken so that observers can record the result of the action
        // (such as the next player)
        AbstractAction finalAction1 = action;
        listeners.forEach(l -> l.onEvent(Event.createEvent(Event.GameEvent.ACTION_TAKEN, gameState, finalAction1.copy())));

        if (debug) System.out.printf("Finishing oneAction for player %s%n", activePlayer);
        return action;
    }

    /**
     * Called at the end of game loop execution, when the game is over.
     */
    private void terminate() {
        // Print last state
        if (gameState instanceof IPrintable && gameState.coreGameParameters.verbose) {
            ((IPrintable) gameState).printToConsole();
        }

        // Timers should average
        terminateTimers();

        // Perform any end of game computations as required by the game
        forwardModel.endGame(gameState);
        listeners.forEach(l -> l.onEvent(Event.createEvent(Event.GameEvent.GAME_OVER, gameState)));
        if (gameState.coreGameParameters.recordEventHistory) {
            gameState.recordHistory(Event.GameEvent.GAME_OVER.name());
        }
        if (gameState.coreGameParameters.verbose) {
            System.out.println("Game Over");
        }

        // Allow players to terminate
        for (AbstractPlayer player : players) {
            player.finalizePlayer(gameState.copy(player.getPlayerID()));
        }

        // Close video recording writer
        terminateVideoRecording();

        // Inform listeners of game end
//        for (GameListener gameTracker : listeners) {
//            gameTracker.allGamesFinished();
//        }
    }

    /**
     * Timers average at the end of the game.
     */
    private void terminateTimers() {
        nextTime /= gameState.getGameTick();
        copyTime /= gameState.getGameTick();
        actionComputeTime /= gameState.getGameTick();
        agentTime /= nDecisions;
        if (nActionsPerTurnCount > 0)
            nActionsPerTurnSum /= nActionsPerTurnCount;
    }

    /**
     * Retrieves the current game state.
     *
     * @return - current game state.
     */
    public final AbstractGameState getGameState() {
        return gameState;
    }

    /**
     * Retrieves the forward model.
     *
     * @return - forward model.
     */
    public AbstractForwardModel getForwardModel() {
        return forwardModel;
    }

    /**
     * Retrieves agent timer value, i.e. how long the AI players took to make decisions in this game.
     *
     * @return - agent time
     */
    public double getAgentTime() {
        return agentTime;
    }

    /**
     * Retrieves the copy timer value, i.e. how long the game state took to produce player observations in this game.
     *
     * @return - copy time
     */
    public double getCopyTime() {
        return copyTime;
    }

    /**
     * Retrieves the next timer value, i.e. how long the forward model took to advance the game state with an action.
     *
     * @return - next time
     */
    public double getNextTime() {
        return nextTime;
    }

    /**
     * Retrieves the action compute timer value, i.e. how long the forward model took to compute the available actions
     * in a game state.
     *
     * @return - action compute time
     */
    public double getActionComputeTime() {
        return actionComputeTime;
    }

    /**
     * Retrieves the number of game loop repetitions performed in this game.
     *
     * @return - tick number
     */
    public int getTick() {
        return gameState.getGameTick();
    }

    /**
     * Retrieves number of decisions made by the AI players in the game.
     *
     * @return - number of decisions
     */
    public int getNDecisions() {
        return nDecisions;
    }

    /**
     * Number of actions taken in a turn by a player, before turn moves to another.
     *
     * @return - number of actions per turn
     */
    public int getNActionsPerTurn() {
        return nActionsPerTurnSum;
    }

    /**
     * Retrieves a list with one entry per game tick, each a pair (player ID, # actions)
     *
     * @return - list of action space sizes
     */
    public ArrayList<Pair<Integer, Integer>> getActionSpaceSize() {
        return actionSpaceSize;
    }

    /**
     * Which game is this?
     *
     * @return type of game.
     */
    public GameType getGameType() {
        return gameType;
    }

    public void addListener(GameListener listener) {
        if (!listeners.contains(listener)) {
            listeners.add(listener);
            gameState.addListener(listener);
            listener.setGame(this);
        }
    }
    public List<GameListener> getListeners() {
        return listeners;
    }

    public void clearListeners() {
        listeners.clear();
        getGameState().clearListeners();
    }

    /**
     * Retrieves the list of players in the game.
     *
     * @return - players list
     */
    public List<AbstractPlayer> getPlayers() {
        return players;
    }

    public boolean isPaused() {
        return pause;
    }

    public void setPaused(boolean paused) {
        this.pause = paused;
    }

    public void flipPaused() {
        this.paused = !this.paused;
    }

    public boolean isStopped() {
        return stop;
    }

    public void setStopped(boolean stopped) {
        this.stop = stopped;
    }

    public CoreParameters getCoreParameters() {
        return gameState.coreGameParameters;
    }

    public void setCoreParameters(CoreParameters coreParameters) {
        this.gameState.setCoreGameParameters(coreParameters);
    }

    @Override
    public String toString() {
        return gameType.toString();
    }

    public void setupVideoRecording(String filename, String formatname,
                                    String codecname, int snapsPerSecond) {
        if (recordingVideo) {
            try {
                final Rational framerate = Rational.make(1, snapsPerSecond);

                // First we create a muxer using the passed in filename and formatname if given.
                muxer = Muxer.make(filename, null, formatname);

                /* Now, we need to decide what type of codec to use to encode video. Muxers
                 * have limited sets of codecs they can use. We're going to pick the first one that
                 * works, or if the user supplied a codec name, we're going to force-fit that
                 * in instead.
                 */
                final MuxerFormat format = muxer.getFormat();
                final Codec codec;
                if (codecname != null) {
                    codec = Codec.findEncodingCodecByName(codecname);
                } else {
                    codec = Codec.findEncodingCodec(format.getDefaultVideoCodecId());
                }

                // Now that we know what codec, we need to create an encoder
                encoder = Encoder.make(codec);

                /*
                 * Video encoders need to know at a minimum:
                 *   width
                 *   height
                 *   pixel format
                 * Some also need to know frame-rate (older codecs that had a fixed rate at which video files could
                 * be written needed this). There are many other options you can set on an encoder, but we're
                 * going to keep it simpler here.
                 */
                encoder.setWidth(areaBounds.width);
                encoder.setHeight(areaBounds.height);
                // We are going to use 420P as the format because that's what most video formats these days use
                final PixelFormat.Type pixelformat = PixelFormat.Type.PIX_FMT_YUV420P;
                encoder.setPixelFormat(pixelformat);
                encoder.setTimeBase(framerate);

                /* An annoynace of some formats is that they need global (rather than per-stream) headers,
                 * and in that case you have to tell the encoder. And since Encoders are decoupled from
                 * Muxers, there is no easy way to know this beyond
                 */
                if (format.getFlag(MuxerFormat.Flag.GLOBAL_HEADER))
                    encoder.setFlag(Encoder.Flag.FLAG_GLOBAL_HEADER, true);

                // Open the encoder.
                encoder.open(null, null);
                // Add this stream to the muxer.
                muxer.addNewStream(encoder);
                // And open the muxer for business.
                muxer.open(null, null);

                /* Next, we need to make sure we have the right MediaPicture format objects
                 * to encode data with. Java (and most on-screen graphics programs) use some
                 * variant of Red-Green-Blue image encoding (a.k.a. RGB or BGR). Most video
                 * codecs use some variant of YCrCb formatting. So we're going to have to
                 * convert. To do that, we'll introduce a MediaPictureConverter object later. object.
                 */
                picture = MediaPicture.make(
                        encoder.getWidth(),
                        encoder.getHeight(),
                        pixelformat);
                picture.setTimeBase(framerate);

                /* Now begin our main loop of taking screen snaps.
                 * We're going to encode and then write out any resulting packets. */
                packet = MediaPacket.make();
            } catch (IOException | InterruptedException e) {
                e.printStackTrace();
            }
        }
    }

    private void videoRecordFrame(JFrame gui) {
        if (recordingVideo) {
            // Make the screen capture && convert image to TYPE_3BYTE_BGR
            final BufferedImage screen = componentToImage(gui, BufferedImage.TYPE_3BYTE_BGR);

            // This is LIKELY not in YUV420P format, so we're going to convert it using some handy utilities.
            if (converter == null)
                converter = MediaPictureConverterFactory.createConverter(screen, picture);
            converter.toPicture(picture, screen, gameState.getGameTick());

            do {
                encoder.encode(packet, picture);
                if (packet.isComplete())
                    muxer.write(packet, false);
            } while (packet.isComplete());
        }
    }

    private void terminateVideoRecording() {
        if (recordingVideo) {
            /* Encoders, like decoders, sometimes cache pictures so it can do the right key-frame optimizations.
             * So, they need to be flushed as well. As with the decoders, the convention is to pass in a null
             * input until the output is not complete.
             */
            do {
                encoder.encode(packet, null);
                if (packet.isComplete())
                    muxer.write(packet, false);
            } while (packet.isComplete());

            // Finally, let's clean up after ourselves.
            muxer.close();
        }
    }

<<<<<<< HEAD


    /**
     * The recommended way to run a game is via evaluations.Frontend, however that may not work on
     * some games for some screen sizes due to the vagaries of Java Swing...
     * <p>
     * Test class used to run a specific game. The user must specify:
     * 1. Action controller for GUI interactions / null for no visuals
     * 2. Random seed for the game
     * 3. Players for the game
     * 4. Game parameter configuration
     * 5. Mode of running
     * and then run this class.
     */
    public static void main(String[] args) {
        String gameType = Utils.getArg(args, "game", "GameTemplate");
        boolean useGUI = Utils.getArg(args, "gui", true);
        int playerCount = Utils.getArg(args, "nPlayers", 2);
        int turnPause = Utils.getArg(args, "turnPause", 0);
        long seed = Utils.getArg(args, "seed", System.currentTimeMillis());

        ActionController ac = new ActionController(); //null;

        /* Set up players for the game */
        ArrayList<AbstractPlayer> players = new ArrayList<>(playerCount);

        players.add(new RandomPlayer());
//        players.add(new RandomPlayer());
//        players.add(new MCTSPlayer());
//        MCTSParams params1 = new MCTSParams();
//        players.add(new MCTSPlayer(params1));
//        players.add(new OSLAPlayer());
//        players.add(new RMHCPlayer());
        players.add(new HumanGUIPlayer(ac));
//        players.add(new HumanConsolePlayer());
//        players.add(new FirstActionPlayer());
//        players.add(new HumanConsolePlayer());

        /* 4. Game parameter configuration. Set to null to ignore and use default parameters */
        String gameParams = null;

        /* 5. Run! */
        runOne(GameType.valueOf(gameType), gameParams, players, seed, false, null, useGUI ? ac : null, turnPause);

//        ArrayList<GameType> games = new ArrayList<>(Arrays.asList(GameType.values()));
//        games.remove(LoveLetter);
//        games.remove(Pandemic);
//        games.remove(TicTacToe);
//        runMany(games, players, 100L, 100, false, false, null, turnPause);
//        runMany(new ArrayList<GameType>() {{add(Uno);}}, players, 100L, 100, false, false, null, turnPause);
    }

=======
>>>>>>> 9dc3b92a
}<|MERGE_RESOLUTION|>--- conflicted
+++ resolved
@@ -5,11 +5,7 @@
 import core.interfaces.IPrintable;
 import core.turnorders.ReactiveTurnOrder;
 import evaluation.metrics.Event;
-<<<<<<< HEAD
-import evaluation.listeners.GameListener;
-=======
 import evaluation.metrics.GameListener;
->>>>>>> 9dc3b92a
 import evaluation.summarisers.TAGNumericStatSummary;
 import games.GameType;
 import gui.AbstractGUIManager;
@@ -34,11 +30,8 @@
 import java.util.Collections;
 import java.util.List;
 import java.util.concurrent.atomic.AtomicInteger;
-<<<<<<< HEAD
-
-=======
+
 import evaluation.metrics.*;
->>>>>>> 9dc3b92a
 import static utilities.Utils.componentToImage;
 
 public class Game {
@@ -330,59 +323,6 @@
         }
     }
 
-<<<<<<< HEAD
-=======
-    /**
-     * The recommended way to run a game is via evaluations.Frontend, however that may not work on
-     * some games for some screen sizes due to the vagaries of Java Swing...
-     * <p>
-     * Test class used to run a specific game. The user must specify:
-     * 1. Action controller for GUI interactions / null for no visuals
-     * 2. Random seed for the game
-     * 3. Players for the game
-     * 4. Game parameter configuration
-     * 5. Mode of running
-     * and then run this class.
-     */
-    public static void main(String[] args) {
-        String gameType = Utils.getArg(args, "game", "TerraformingMars");
-        boolean useGUI = Utils.getArg(args, "gui", true);
-        int playerCount = Utils.getArg(args, "nPlayers", 2);
-        int turnPause = Utils.getArg(args, "turnPause", 0);
-        long seed = Utils.getArg(args, "seed", System.currentTimeMillis());
-
-        ActionController ac = new ActionController(); //null;
-
-        /* Set up players for the game */
-        ArrayList<AbstractPlayer> players = new ArrayList<>(playerCount);
-
-        players.add(new RandomPlayer());
-//        players.add(new RandomPlayer());
-//        players.add(new MCTSPlayer());
-//        MCTSParams params1 = new MCTSParams();
-//        players.add(new MCTSPlayer(params1));
-//        players.add(new OSLAPlayer());
-//        players.add(new RMHCPlayer());
-        players.add(new HumanGUIPlayer(ac));
-//        players.add(new HumanConsolePlayer());
-//        players.add(new FirstActionPlayer());
-//        players.add(new HumanConsolePlayer());
-
-        /* 4. Game parameter configuration. Set to null to ignore and use default parameters */
-        String gameParams = null;
-
-        /* 5. Run! */
-        runOne(GameType.valueOf(gameType), gameParams, players, seed, false, null, useGUI ? ac : null, turnPause);
-
-//        ArrayList<GameType> games = new ArrayList<>(Arrays.asList(GameType.values()));
-//        games.remove(LoveLetter);
-//        games.remove(Pandemic);
-//        games.remove(TicTacToe);
-//        runMany(games, players, 100L, 100, false, false, null, turnPause);
-//        runMany(new ArrayList<GameType>() {{add(Uno);}}, players, 100L, 100, false, false, null, turnPause);
-    }
-
->>>>>>> 9dc3b92a
     public void setTurnPause(int turnPause) {
         this.turnPause = turnPause;
     }
@@ -961,7 +901,6 @@
         }
     }
 
-<<<<<<< HEAD
 
 
     /**
@@ -1014,6 +953,4 @@
 //        runMany(new ArrayList<GameType>() {{add(Uno);}}, players, 100L, 100, false, false, null, turnPause);
     }
 
-=======
->>>>>>> 9dc3b92a
 }