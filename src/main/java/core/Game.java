--- conflicted
+++ resolved
@@ -913,11 +913,7 @@
      * and then run this class.
      */
     public static void main(String[] args) {
-<<<<<<< HEAD
         String gameType = Utils.getArg(args, "game", "Descent2e");
-=======
-        String gameType = Utils.getArg(args, "game", "LoveLetter");
->>>>>>> 5387add5
         boolean useGUI = Utils.getArg(args, "gui", true);
         int turnPause = Utils.getArg(args, "turnPause", 0);
         long seed = Utils.getArg(args, "seed", System.currentTimeMillis());
@@ -932,22 +928,11 @@
 //        players.add(new MCTSPlayer(params1));
 //        players.add(new OSLAPlayer());
 //        players.add(new RMHCPlayer());
-<<<<<<< HEAD
         players.add(new HumanGUIPlayer(ac));
         players.add(new RandomPlayer());
-=======
-//        players.add(new HumanGUIPlayer(ac));
->>>>>>> 5387add5
-//        players.add(new HumanConsolePlayer());
-//        players.add(new FirstActionPlayer());
-
-<<<<<<< HEAD
-        /* 4. Game parameter configuration. Set to null to ignore and use default parameters */
-        String gameParams = null; //"data/pandemic/param-config.json"; //null;
-=======
+
         /* Game parameter configuration. Set to null to ignore and use default parameters */
         String gameParams = null;
->>>>>>> 5387add5
 
         /* Run! */
         runOne(GameType.valueOf(gameType), gameParams, players, seed, false, null, useGUI ? ac : null, turnPause);
