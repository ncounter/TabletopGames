--- conflicted
+++ resolved
@@ -16,11 +16,8 @@
     protected Random rnd = new Random(System.currentTimeMillis());
     // Forward model for the game
     private AbstractForwardModel forwardModel;
-<<<<<<< HEAD
     private PlayerParameters parameters = new PlayerParameters(System.currentTimeMillis());
-=======
     protected List<AbstractPlayerDecorator> decorators = new ArrayList<>();
->>>>>>> 5387add5
 
     /* Final methods */
 
@@ -79,10 +76,10 @@
      * Then we apply any decorators to the chosen action.
      *
      * @param gameState
-     * @param possibleActions
      * @return
      */
-    public final AbstractAction getAction(AbstractGameState gameState, List<AbstractAction> possibleActions) {
+    public final AbstractAction getAction(AbstractGameState gameState) {
+        List<AbstractAction> possibleActions = forwardModel.computeAvailableActions(gameState, parameters.actionSpace);
         for (AbstractPlayerDecorator decorator : decorators) {
             possibleActions = decorator.actionFilter(gameState, possibleActions);
         }
@@ -120,28 +117,6 @@
         this.forwardModel = model;
     }
 
-<<<<<<< HEAD
-    /**
-     * This is the main method called by Game to get an Action. It implements an epsilon-Greedy wrapper around
-     * of the main agent policy. In most cases exploreEpsilon will be zero; but this is useful where we
-     * with to implement noise in the game - the main current example of this is in evaluation.ProgressiveLearner.
-     * @param gameState
-     * @param possibleActions
-     * @return
-     */
-    public final AbstractAction getAction(AbstractGameState gameState, List<AbstractAction> possibleActions) {
-        boolean explore = rnd.nextDouble() < parameters.exploreEpsilon;
-        if (explore) {
-            int roll = rnd.nextInt(possibleActions.size());
-            return possibleActions.get(roll);
-        } else {
-            return _getAction(gameState);
-        }
-    }
-
-=======
->>>>>>> 5387add5
-
     /* Methods that should be implemented in subclass */
 
     /**
@@ -150,7 +125,7 @@
      *
      * @param gameState observation of the current game state
      */
-    public abstract AbstractAction _getAction(AbstractGameState gameState);
+    public abstract AbstractAction _getAction(AbstractGameState gameState, List<AbstractAction> possibleActions);
 
     /* Methods that can be implemented in subclass */
 
@@ -189,22 +164,8 @@
     public Map<AbstractAction, Map<String, Object>> getDecisionStats() {
         return Collections.emptyMap();
     }
-<<<<<<< HEAD
-    /**
-     * Sets the epsilon to be used for exploration in all games in the tournament
-     * This is when we want to add noise at the environmental level (e.g. for exploration during learning)
-     * independently of any exploration at the individual agent level
-     *
-     * @param epsilon
-     */
-    public void setExploration(double epsilon) {
-        parameters.exploreEpsilon = epsilon;
-    }
 
     public PlayerParameters getParameters() {
         return parameters;
     }
-=======
-
->>>>>>> 5387add5
 }