--- conflicted
+++ resolved
@@ -1,13 +1,6 @@
 package core;
 
-<<<<<<< HEAD
-=======
-import core.actions.AbstractAction;
-import core.interfaces.IObservation;
 
-import java.util.List;
-
->>>>>>> 5afafa82
 public abstract class AbstractPlayer {
 
     int playerID;
@@ -17,16 +10,11 @@
      * Retrieves this player's ID, as set by the game.
      * @return - int, player ID
      */
-<<<<<<< HEAD
     public final int getPlayerID() {
-=======
-    public int getPlayerID() {
->>>>>>> 5afafa82
         return playerID;
     }
 
     /**
-<<<<<<< HEAD
      * Retrieves the forward model for current game being played.
      * @return - ForwardModel
      */
@@ -39,41 +27,26 @@
      * @param observation observation of the initial game-state
      */
     public abstract int getAction(AbstractGameState observation);
-=======
-     * Initialize agent given an observation of the initial game-state.
-     * @param observation observation of the initial game-state
-     */
-    public abstract int getAction(IObservation observation, List<AbstractAction> actions);
->>>>>>> 5afafa82
 
     /**
      * Initialize agent given an observation of the initial game-state.
      * e.g. load weights, initialize neural network
      * @param observation observation of the initial game-state
      */
-<<<<<<< HEAD
     public void initializePlayer(AbstractGameState observation) {}
-=======
-    public void initializePlayer(IObservation observation) {}
->>>>>>> 5afafa82
+
 
     /**
      * Finalize agent given an observation of the final game-state.
      * e.g. store variables after training, modify weights, etc.
      * @param observation observation of the final game-state
      */
-<<<<<<< HEAD
     public void finalizePlayer(AbstractGameState observation) {}
-=======
-    public void finalizePlayer(IObservation observation) {}
->>>>>>> 5afafa82
+
 
     /**
      * Receive an updated game-state for which it is not required to respond with an action.
      */
-<<<<<<< HEAD
     public void registerUpdatedObservation(AbstractGameState observation) {}
-=======
-    public void registerUpdatedObservation(IObservation observation) {}
->>>>>>> 5afafa82
+
 }