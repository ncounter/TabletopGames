package core;

import evaluation.TunableParameters;
import games.GameType;
import games.battlelore.BattleloreGameParameters;
import games.blackjack.BlackjackParameters;
import games.cantstop.CantStopParameters;
import games.catan.CatanParameters;
import games.coltexpress.ColtExpressParameters;
<<<<<<< HEAD
import games.descent2e.DescentParameters;
=======
import games.connect4.Connect4GameParameters;
>>>>>>> b50074b9
import games.diamant.DiamantParameters;
import games.dicemonastery.DiceMonasteryParams;
import games.dominion.DominionParameters;
import games.dotsboxes.DBParameters;
import games.explodingkittens.ExplodingKittensParameters;
import games.loveletter.LoveLetterParameters;
import games.pandemic.PandemicParameters;
import games.poker.PokerGameParameters;
import games.stratego.StrategoParams;
import games.sushigo.SGParameters;
import games.terraformingmars.TMGameParameters;
import games.tictactoe.TicTacToeGameParameters;
import games.uno.UnoGameParameters;
import games.virus.VirusGameParameters;

public class ParameterFactory {

    static public AbstractParameters getDefaultParams(GameType game, long seed) {
        switch (game) {
            case Pandemic:
                return new PandemicParameters("data/pandemic/", seed);
            case TicTacToe:
                return new TicTacToeGameParameters(seed);
            case Connect4:
                return new Connect4GameParameters(seed);
            case ExplodingKittens:
                return new ExplodingKittensParameters(seed);
            case LoveLetter:
                return new LoveLetterParameters(seed);
            case Uno:
                return new UnoGameParameters(seed);
            case Virus:
                return new VirusGameParameters(seed);
            case ColtExpress:
                return new ColtExpressParameters(seed);
            case DotsAndBoxes:
                return new DBParameters(seed);
            case Diamant:
                return new DiamantParameters(seed);
            case Dominion:
                return DominionParameters.firstGame(seed);
            case DominionSizeDistortion:
                return DominionParameters.sizeDistortion(seed);
            case DominionImprovements:
                return DominionParameters.improvements(seed);
            case Poker:
                return new PokerGameParameters(seed);
            case Blackjack:
                return new BlackjackParameters(seed);
            case Battlelore:
                return new BattleloreGameParameters("data/battlelore/", seed);
            case DiceMonastery:
                return new DiceMonasteryParams(seed);
            case SushiGo:
                return new SGParameters(seed);
            case Catan:
                return new CatanParameters(seed);
            case Stratego:
                return new StrategoParams(seed);
<<<<<<< HEAD
            case Descent2e:
                return new DescentParameters(seed);
=======
            case TerraformingMars:
                return new TMGameParameters(seed);
            case CantStop:
                return new CantStopParameters(seed);
>>>>>>> b50074b9
        }
        throw new AssertionError("No default Parameters specified for Game " + game);

    }

    static public AbstractParameters createFromFile(GameType game, String fileName) {
        AbstractParameters params = getDefaultParams(game, System.currentTimeMillis());
        if (fileName.isEmpty())
            return params;
        if (params instanceof TunableParameters) {
            TunableParameters.loadFromJSONFile((TunableParameters) params, fileName);
            return params;
        } else {
            throw new AssertionError("JSON parameter initialisation not supported for " + game);
        }
    }

}<|MERGE_RESOLUTION|>--- conflicted
+++ resolved
@@ -7,11 +7,8 @@
 import games.cantstop.CantStopParameters;
 import games.catan.CatanParameters;
 import games.coltexpress.ColtExpressParameters;
-<<<<<<< HEAD
 import games.descent2e.DescentParameters;
-=======
 import games.connect4.Connect4GameParameters;
->>>>>>> b50074b9
 import games.diamant.DiamantParameters;
 import games.dicemonastery.DiceMonasteryParams;
 import games.dominion.DominionParameters;
@@ -71,15 +68,12 @@
                 return new CatanParameters(seed);
             case Stratego:
                 return new StrategoParams(seed);
-<<<<<<< HEAD
             case Descent2e:
                 return new DescentParameters(seed);
-=======
             case TerraformingMars:
                 return new TMGameParameters(seed);
             case CantStop:
                 return new CantStopParameters(seed);
->>>>>>> b50074b9
         }
         throw new AssertionError("No default Parameters specified for Game " + game);
 
