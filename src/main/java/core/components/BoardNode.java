package core.components;

import core.CoreConstants;
import core.properties.Property;
import org.json.simple.JSONArray;
import org.json.simple.JSONObject;

import java.util.HashMap;

public class BoardNode extends Component {

<<<<<<< HEAD
    final static double defaultCost = 1.0;
    private HashMap<Integer, Double> neighbours;  // Neighbours of this board node, <component IDs, cost to traverse>
    private HashMap<Integer, Integer> neighbourSideMapping;  // Neighbours mapping to a side of this board node, component ID -> side idx
    private int maxNeighbours;  // Maximum number of neighbours for this board node
=======
    protected HashSet<BoardNode> neighbours;  // Neighbours of this board node
    private HashMap<BoardNode, Integer> neighbourSideMapping;  // Neighbours mapping to a side of this board node
    protected int maxNeighbours;  // Maximum number of neighbours for this board node
>>>>>>> 5c4f0fbe


    public BoardNode(int maxNeighbours, String name) {
        super(CoreConstants.ComponentType.BOARD_NODE, name);
        this.maxNeighbours = maxNeighbours;
        this.neighbours = new HashMap<>();
        this.neighbourSideMapping = new HashMap<>();
    }

    public BoardNode() {
        this(-1, "");
    }

    protected BoardNode(int maxNeighbours, String name, int ID) {
        super(CoreConstants.ComponentType.BOARD_NODE, name, ID);
        this.maxNeighbours = maxNeighbours;
        this.neighbours = new HashMap<>();
        this.neighbourSideMapping = new HashMap<>();
    }

    /**
     * Adds a neighbour for this node.
     * @param neighbour - new neighbour of this node.
     */
    public void addNeighbourWithCost(BoardNode neighbour) {
        addNeighbourWithCost(neighbour, defaultCost);
    }


    /**
     * Adds a neighbour for this node, with a cost to reach it.
     * @param neighbour - new neighbour of this node.
     * @param cost - cost to reach this neighbour from 'this'
     */
    public void addNeighbourWithCost(BoardNode neighbour, double cost) {
        if (neighbours.size() <= maxNeighbours || maxNeighbours == -1) {
            neighbours.put(neighbour.componentID, cost);
        }
    }

    /**
     * Removes neighbour of this node.
     * @param neighbour - neighbour to remove.
     * @return - true if removed successfully, false otherwise. may fail if neighbour didn't exist in the first place.
     */
    public boolean removeNeighbour(BoardNode neighbour) {
        if (neighbours.containsKey(neighbour.componentID)) {
            neighbours.remove(neighbour.componentID);
            neighbourSideMapping.remove(neighbour.componentID);
            return true;
        }
        return false;
    }

    /**
     * Adds neighbour to specific side of this node.
     * @param neighbour - new neighbour to be added.
     * @param side - side of this node to be added in.
     * @return - true if added successfully, false otherwise. may fail if too many neighbours added already.
     */
    public boolean addNeighbourOnSide(BoardNode neighbour, int side) {
        return addNeighbourOnSideWithCost(neighbour, side, defaultCost);
    }

    /**
     * Adds neighbour to specific side of this node.
     * @param neighbour - new neighbour to be added.
     * @param side - side of this node to be added in.
     * @param cost - cost to reach this neighbour from 'this'
     * @return - true if added successfully, false otherwise. may fail if too many neighbours added already.
     */
    public boolean addNeighbourOnSideWithCost(BoardNode neighbour, int side, double cost) {
        if (neighbours.size() <= maxNeighbours && side <= maxNeighbours || maxNeighbours == -1) {
            if (!(neighbours.containsKey(neighbour.componentID)) && !(neighbourSideMapping.containsKey(neighbour.componentID))) {
                neighbours.put(neighbour.componentID, cost);
                neighbourSideMapping.put(neighbour.componentID, side);
                return true;
            }
        }
        return false;
    }

    /**
     * Copies all node properties to a new instance of this node.
     * @return - a new instance of this node.
     */
    @Override
    public BoardNode copy() {
        BoardNode bn = new BoardNode(maxNeighbours, componentName, componentID);
        bn.neighbours = new HashMap<>(neighbours);
        bn.neighbourSideMapping = new HashMap<>(neighbourSideMapping);
        copyComponentTo(bn);
        return bn;
    }
    public BoardNode copyNewID() {
        BoardNode bn = new BoardNode(maxNeighbours, componentName);
        bn.neighbours = new HashMap<>(neighbours);
        bn.neighbourSideMapping = new HashMap<>(neighbourSideMapping);
        copyComponentTo(bn);
        return bn;
    }

    /**
     * @return the neighbours of this node.
     */
    public HashMap<Integer, Double> getNeighbours() {
        return neighbours;
    }

    public void clearNeighbours() {
        neighbours.clear();
        neighbourSideMapping.clear();
    }

    /**
     * Returns the cost of a neighbour to this node. Throws exception if the neighbour is not.
     * @param neighbour neighbour to return the cost of traveling to that neighbour
     * @return the cost.
     */
    public double getNeighbourCost(BoardNode neighbour)
    {
        if(neighbours.containsKey(neighbour.componentID))
            return neighbours.get(neighbour.componentID);
        throw new RuntimeException("BoardNode.getNeighbourCost(): Accessing cost of a non-neighbour");
    }
    public double getNeighbourCost(int neighbourID) {
        if(neighbours.containsKey(neighbourID))
            return neighbours.get(neighbourID);
        throw new RuntimeException("BoardNode.getNeighbourCost(): Accessing cost of a non-neighbour");
    }

    /**
     * @return the neighbours mapping to sides of this node.
     */
    public HashMap<Integer, Integer> getNeighbourSideMapping() {
        return neighbourSideMapping;
    }

    /**
     * @return - maximum number of neighbours for this board node.
     */
    public int getMaxNeighbours() {
        return maxNeighbours;
    }

    /**
     * Set the maximum number of neighbours.
     * @param maxNeighbours - new maximum.
     */
    public void setMaxNeighbours(int maxNeighbours) {
        this.maxNeighbours = maxNeighbours;
    }

    public void loadBoardNode(JSONObject node) {
        this.componentName = (String) ( (JSONArray) node.get("name")).get(1);
        parseComponent(this, node);
    }

    @Override
    public String toString() {

        StringBuilder sb = new StringBuilder();
        sb.append("{id: " + componentID + "; maxNeighbours: " + maxNeighbours + "; ");
        for(int prop_key : properties.keySet()) {
            Property prop = properties.get(prop_key);
            sb.append(prop.getHashString() + ": " + prop + "; ");
        }

        return sb.toString();
    }

    @Override
    public int hashCode() {
        return componentID;
    }
}<|MERGE_RESOLUTION|>--- conflicted
+++ resolved
@@ -9,17 +9,10 @@
 
 public class BoardNode extends Component {
 
-<<<<<<< HEAD
     final static double defaultCost = 1.0;
-    private HashMap<Integer, Double> neighbours;  // Neighbours of this board node, <component IDs, cost to traverse>
-    private HashMap<Integer, Integer> neighbourSideMapping;  // Neighbours mapping to a side of this board node, component ID -> side idx
+    private HashMap<BoardNode, Double> neighbours;  // Neighbours of this board node, <component IDs, cost to traverse>
+    private HashMap<BoardNode, Integer> neighbourSideMapping;  // Neighbours mapping to a side of this board node, component ID -> side idx
     private int maxNeighbours;  // Maximum number of neighbours for this board node
-=======
-    protected HashSet<BoardNode> neighbours;  // Neighbours of this board node
-    private HashMap<BoardNode, Integer> neighbourSideMapping;  // Neighbours mapping to a side of this board node
-    protected int maxNeighbours;  // Maximum number of neighbours for this board node
->>>>>>> 5c4f0fbe
-
 
     public BoardNode(int maxNeighbours, String name) {
         super(CoreConstants.ComponentType.BOARD_NODE, name);
@@ -55,7 +48,7 @@
      */
     public void addNeighbourWithCost(BoardNode neighbour, double cost) {
         if (neighbours.size() <= maxNeighbours || maxNeighbours == -1) {
-            neighbours.put(neighbour.componentID, cost);
+            neighbours.put(neighbour, cost);
         }
     }
 
@@ -65,9 +58,9 @@
      * @return - true if removed successfully, false otherwise. may fail if neighbour didn't exist in the first place.
      */
     public boolean removeNeighbour(BoardNode neighbour) {
-        if (neighbours.containsKey(neighbour.componentID)) {
-            neighbours.remove(neighbour.componentID);
-            neighbourSideMapping.remove(neighbour.componentID);
+        if (neighbours.containsKey(neighbour)) {
+            neighbours.remove(neighbour);
+            neighbourSideMapping.remove(neighbour);
             return true;
         }
         return false;
@@ -92,9 +85,9 @@
      */
     public boolean addNeighbourOnSideWithCost(BoardNode neighbour, int side, double cost) {
         if (neighbours.size() <= maxNeighbours && side <= maxNeighbours || maxNeighbours == -1) {
-            if (!(neighbours.containsKey(neighbour.componentID)) && !(neighbourSideMapping.containsKey(neighbour.componentID))) {
-                neighbours.put(neighbour.componentID, cost);
-                neighbourSideMapping.put(neighbour.componentID, side);
+            if (!(neighbours.containsKey(neighbour)) && !(neighbourSideMapping.containsKey(neighbour))) {
+                neighbours.put(neighbour, cost);
+                neighbourSideMapping.put(neighbour, side);
                 return true;
             }
         }
@@ -124,7 +117,7 @@
     /**
      * @return the neighbours of this node.
      */
-    public HashMap<Integer, Double> getNeighbours() {
+    public HashMap<BoardNode, Double> getNeighbours() {
         return neighbours;
     }
 
@@ -140,20 +133,15 @@
      */
     public double getNeighbourCost(BoardNode neighbour)
     {
-        if(neighbours.containsKey(neighbour.componentID))
-            return neighbours.get(neighbour.componentID);
-        throw new RuntimeException("BoardNode.getNeighbourCost(): Accessing cost of a non-neighbour");
-    }
-    public double getNeighbourCost(int neighbourID) {
-        if(neighbours.containsKey(neighbourID))
-            return neighbours.get(neighbourID);
+        if(neighbours.containsKey(neighbour))
+            return neighbours.get(neighbour);
         throw new RuntimeException("BoardNode.getNeighbourCost(): Accessing cost of a non-neighbour");
     }
 
     /**
      * @return the neighbours mapping to sides of this node.
      */
-    public HashMap<Integer, Integer> getNeighbourSideMapping() {
+    public HashMap<BoardNode, Integer> getNeighbourSideMapping() {
         return neighbourSideMapping;
     }
 
