--- conflicted
+++ resolved
@@ -56,10 +56,6 @@
         GraphBoard b = new GraphBoard(componentName, componentID);
         HashMap<Integer, BoardNode> nodeCopies = new HashMap<>();
         // Copy board nodes
-<<<<<<< HEAD
-        for (BoardNode bn: boardNodes) {
-            nodeCopies.put(bn.getComponentID(), bn.copy());
-=======
         for (BoardNode bn: boardNodes.values()) {
             BoardNode bnCopy = new BoardNode(bn.getMaxNeighbours(), "", bn.getComponentID());
             bn.copyComponentTo(bnCopy);
@@ -68,13 +64,12 @@
         // Assign neighbours
         for (BoardNode bn: boardNodes.values()) {
             BoardNode bnCopy = nodeCopies.get(bn.getComponentID());
-            for (BoardNode neighbour: bn.getNeighbours()) {
-                bnCopy.addNeighbour(nodeCopies.get(neighbour.getComponentID()));
+            for (BoardNode neighbour: bn.getNeighbours().keySet()) {
+                bnCopy.addNeighbourWithCost(nodeCopies.get(neighbour.getComponentID()));
             }
             for (Map.Entry<BoardNode, Integer> e: bn.getNeighbourSideMapping().entrySet()) {
-                bnCopy.addNeighbour(nodeCopies.get(e.getKey().componentID), e.getValue());
-            }
->>>>>>> 5c4f0fbe
+                bnCopy.addNeighbourWithCost(nodeCopies.get(e.getKey().componentID), e.getValue());
+            }
         }
         // Assign new neighbours
         b.setBoardNodes(new ArrayList<>(nodeCopies.values()));
@@ -155,14 +150,8 @@
 
         // Check if they have at least 1 more neighbour on this board. If not, remove node from this board
         boolean inBoard = false;
-<<<<<<< HEAD
-        for (int nid: bn1.getNeighbours().keySet()) {
-            BoardNode n = (BoardNode) gs.getComponentById(nid);
-            if (boardNodes.contains(n)) {
-=======
-        for (BoardNode n: bn1.getNeighbours()) {
+        for (BoardNode n: bn1.getNeighbours().keySet()) {
             if (boardNodes.containsKey(n.componentID)) {
->>>>>>> 5c4f0fbe
                 inBoard = true;
                 break;
             }
@@ -170,14 +159,8 @@
         if (!inBoard) boardNodes.remove(bn1.componentID);
 
         inBoard = false;
-<<<<<<< HEAD
-        for (int nid: bn2.getNeighbours().keySet()) {
-            BoardNode n = (BoardNode) gs.getComponentById(nid);
-            if (boardNodes.contains(n)) {
-=======
-        for (BoardNode n: bn2.getNeighbours()) {
+        for (BoardNode n: bn2.getNeighbours().keySet()) {
             if (boardNodes.containsKey(n.componentID)) {
->>>>>>> 5c4f0fbe
                 inBoard = true;
                 break;
             }
@@ -186,17 +169,10 @@
     }
 
     public void addConnection(BoardNode bn1, BoardNode bn2) {
-<<<<<<< HEAD
         bn1.addNeighbourWithCost(bn2);
         bn2.addNeighbourWithCost(bn1);
-        if (!boardNodes.contains(bn1)) {
-            boardNodes.add(bn1);
-=======
-        bn1.addNeighbour(bn2);
-        bn2.addNeighbour(bn1);
         if (!boardNodes.containsKey(bn1.componentID)) {
             boardNodes.put(bn1.componentID, bn1);
->>>>>>> 5c4f0fbe
         }
         if (!boardNodes.containsKey(bn2.componentID)) {
             boardNodes.put(bn1.componentID, bn2);
@@ -204,8 +180,8 @@
     }
 
     public void addConnection(BoardNode bn1, BoardNode bn2, int edgeValue) {
-        bn1.addNeighbour(bn2, edgeValue);
-        bn2.addNeighbour(bn1, edgeValue);
+        bn1.addNeighbourWithCost(bn2, edgeValue);
+        bn2.addNeighbourWithCost(bn1, edgeValue);
         if (!boardNodes.containsKey(bn1.componentID)) {
             boardNodes.put(bn1.componentID, bn1);
         }
