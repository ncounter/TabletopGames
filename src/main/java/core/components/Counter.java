--- conflicted
+++ resolved
@@ -53,23 +53,13 @@
      * @param amount - how much to add to this counter.
      * @return - true if succeeded, false if capped at max
      */
-<<<<<<< HEAD
-    public void increment(int value) {
-        this.value += value;
-        if (this.value > this.maximum) {
-            this.value = this.maximum;
-        }
-        if (this.value < this.minimum) {
-            this.value = this.minimum;
-        }
-    }
-    public void increment() {
-        increment(1);
-=======
     public boolean increment(int amount) {
         this.valueIdx += amount;
         return clamp();
->>>>>>> b50074b9
+    }
+
+    public void increment() {
+        increment(1);
     }
 
     /**
@@ -77,15 +67,6 @@
      * @param amount - how much to decrease this counter by.
      * @return - true if succeeded, false if capped at min
      */
-<<<<<<< HEAD
-    public void decrement(int value) {
-        this.value -= value;
-        if (this.value > this.maximum) {
-            this.value = this.maximum;
-        }
-        if (this.value < this.minimum) {
-            this.value = this.minimum;
-=======
     public boolean decrement(int amount) {
         this.valueIdx -= amount;
         return clamp();
@@ -95,7 +76,6 @@
         if (this.valueIdx > this.maximum) {
             this.valueIdx = this.maximum;
             return false;
->>>>>>> b50074b9
         }
         if (this.valueIdx < this.minimum) {
             this.valueIdx = this.minimum;
@@ -103,6 +83,7 @@
         }
         return true;
     }
+
     public void decrement() {
         decrement(1);
     }
@@ -184,11 +165,11 @@
     }
 
     public void setToMax() {
-        this.value = maximum;
+        this.valueIdx = maximum;
     }
 
     public void setToMin() {
-        this.value = minimum;
+        this.valueIdx = minimum;
     }
 
     /**
