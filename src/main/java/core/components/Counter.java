--- conflicted
+++ resolved
@@ -63,23 +63,11 @@
         return increment(1);
     }
 
-<<<<<<< HEAD
-    public void increment() {
-        increment(1);
-    }
-
     /**
      * Decrement the value of this counter.
      * @param amount - how much to decrease this counter by.
      * @return - true if succeeded, false if capped at min
      */
-=======
-        /**
-         * Decrement the value of this counter.
-         * @param amount - how much to decrease this counter by.
-         * @return - true if succeeded, false if capped at min
-         */
->>>>>>> 5387add5
     public boolean decrement(int amount) {
         this.valueIdx -= amount;
         return clamp();
@@ -100,10 +88,6 @@
         return true;
     }
 
-    public void decrement() {
-        decrement(1);
-    }
-
     /**
      * Checks if this counter is at its minimum value.
      * @return true if minimum value, false otherwise.
