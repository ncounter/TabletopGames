--- conflicted
+++ resolved
@@ -13,13 +13,8 @@
 
     protected transient final int componentID;  // Unique ID of this component
     protected final ComponentType type;  // Type of this component
-<<<<<<< HEAD
-    protected final Map<Integer, Property> properties;  // Maps between integer key for the property and the property object
-    protected int ownerId = -1;  // By default belongs to the game
-=======
     protected HashMap<Integer, Property> properties;  // Maps between integer key for the property and the property object
     protected transient int ownerId = -1;  // By default belongs to the game
->>>>>>> b50074b9
     protected String componentName;  // Name of this component
 
     public Component(ComponentType type, String name) {
