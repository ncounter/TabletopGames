--- conflicted
+++ resolved
@@ -1,11 +1,8 @@
 package core;
 
-<<<<<<< HEAD
-=======
 import core.actions.IAction;
 import players.ActionController;
 
->>>>>>> 16eb9da3
 import javax.swing.*;
 import java.awt.*;
 import java.util.Collection;
@@ -18,9 +15,6 @@
     protected ActionController ac;
     protected JLabel gameStatus, turnOwner, turn, currentPlayer;
 
-<<<<<<< HEAD
-    public void update(AbstractGameState gameState){}
-=======
     public GUI(ActionController ac, int maxActionSpace) {
         this.ac = ac;
         this.maxActionSpace = maxActionSpace;
@@ -29,7 +23,6 @@
         turn = new JLabel();
         currentPlayer = new JLabel();
     }
->>>>>>> 16eb9da3
 
     /**
      * Updates all GUI elements. Must be implemented by subclass.
