--- conflicted
+++ resolved
@@ -124,19 +124,9 @@
      */
     public final void next(AbstractGameState currentState, AbstractAction action) {
         if (action != null) {
-<<<<<<< HEAD
-            if (currentState.isActionInProgress()) {
-                // we register the action with the currently active ActionSequence
-                currentState.currentActionInProgress().registerActionTaken(currentState, action);
-            }
-            currentState.recordAction(action);
-            _next(currentState, action);
-
-=======
             int player = currentState.getCurrentPlayer();
             currentState.recordAction(action, player);
             _next(currentState, action);
->>>>>>> 5387add5
         } else {
             if (currentState.coreGameParameters.verbose) {
                 System.out.println("Invalid action.");
