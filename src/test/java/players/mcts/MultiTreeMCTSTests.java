--- conflicted
+++ resolved
@@ -103,26 +103,15 @@
         TicTacToeGameState state = (TicTacToeGameState) ttt.getGameState();
         int board = state.getGridBoard().getComponentID();
 
-<<<<<<< HEAD
-        fm.next(state, new SetGridValueAction(board, 1, 0, x));
-        fm.next(state, new SetGridValueAction(board, 0, 0, o));
-        fm.next(state, new SetGridValueAction(board, 0, 2, x));
-        fm.next(state, new SetGridValueAction(board, 1, 1, o));
-=======
         fm.next(state, new SetGridValueAction<>(board, 1, 0, x.getComponentID()));
         fm.next(state, new SetGridValueAction<>(board, 0, 0, o.getComponentID()));
         fm.next(state, new SetGridValueAction<>(board, 0, 2, x.getComponentID()));
         fm.next(state, new SetGridValueAction<>(board, 1, 1, o.getComponentID()));
->>>>>>> f5b6a779
 
         // o (p1) is now set to win on their next turn
 
         AbstractAction action = mctsPlayer._getAction(state, fm.computeAvailableActions(state));
-<<<<<<< HEAD
-        assertEquals(new SetGridValueAction(board, 2, 2, x), action);
-=======
         assertEquals(new SetGridValueAction<>(board, 2, 2, x.getComponentID()), action);
->>>>>>> f5b6a779
         // this is the only logical move to prevent the o player winning on their turn
 
         SingleTreeNode root = mctsPlayer.getRoot(0);
@@ -147,26 +136,15 @@
         TicTacToeGameState state = (TicTacToeGameState) ttt.getGameState();
         int board = state.getGridBoard().getComponentID();
 
-<<<<<<< HEAD
-        fm.next(state, new SetGridValueAction(board, 1, 0, x));
-        fm.next(state, new SetGridValueAction(board, 0, 0, o));
-        fm.next(state, new SetGridValueAction(board, 0, 2, x));
-        fm.next(state, new SetGridValueAction(board, 1, 1, o));
-=======
         fm.next(state, new SetGridValueAction<>(board, 1, 0, x.getComponentID()));
         fm.next(state, new SetGridValueAction<>(board, 0, 0, o.getComponentID()));
         fm.next(state, new SetGridValueAction<>(board, 0, 2, x.getComponentID()));
         fm.next(state, new SetGridValueAction<>(board, 1, 1, o.getComponentID()));
->>>>>>> f5b6a779
 
         // o (p1) is now set to win on their next turn
 
         AbstractAction action = mctsPlayer._getAction(state, fm.computeAvailableActions(state));
-<<<<<<< HEAD
-        assertEquals(new SetGridValueAction(board, 2, 2, x), action);
-=======
         assertEquals(new SetGridValueAction<>(board, 2, 2, x.getComponentID()), action);
->>>>>>> f5b6a779
         // this is the only logical move to prevent the o player winning on their turn
 
         SingleTreeNode root = mctsPlayer.getRoot(0);
