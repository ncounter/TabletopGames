package games.fmtester;

import evaluation.ForwardModelTester;
import games.catan.CatanParameters;
import games.descent2e.DescentParameters;
import org.junit.Test;

import java.util.List;

public class ForwardModelTestsWithMCTS {

    @Test
    public void testSaboteur() {
        new ForwardModelTester("game=Saboteur", "nGames=1", "nPlayers=3", "agent=json\\players\\gameSpecific\\Saboteur.json");
    }

    @Test
    public void testRoot() {
        ForwardModelTester fmt = new ForwardModelTester("game=Root", "nGames=2", "nPlayers=4", "agent=json\\players\\mcts.json");
    }

    @Test
    public void testBackgammon() {
        ForwardModelTester fmt = new ForwardModelTester("game=Backgammon", "nGames=2", "nPlayers=2", "agent=json\\players\\mcts.json");
    }

    @Test
    public void testBattleLore() {
        new ForwardModelTester("game=Battlelore", "nGames=1", "nPlayers=2", "agent=json\\players\\gameSpecific\\Battlelore.json");
    }

    @Test
    public void testDescent2e() {
        DescentParameters params = new DescentParameters();
        params.heroesToBePlayed = List.of("Widow Tarha", "Avric Albright");
        ForwardModelTester fmt = new ForwardModelTester(params, "game=Descent2e", "nGames=1", "nPlayers=2", "agent=json\\players\\gameSpecific\\Descent.json");
        params.heroesToBePlayed = List.of("Leoric of the Book", "Ashrian");
        fmt = new ForwardModelTester(params, "game=Descent2e", "nGames=1", "nPlayers=2", "agent=json\\players\\gameSpecific\\Descent.json");
        params.heroesToBePlayed = List.of("Syndrael", "Jain Fairwood");
        fmt = new ForwardModelTester(params, "game=Descent2e", "nGames=1", "nPlayers=2", "agent=json\\players\\gameSpecific\\Descent.json");
        params.heroesToBePlayed = List.of("Tomble Burrowell", "Grisban the Thirsty");
        fmt = new ForwardModelTester(params, "game=Descent2e", "nGames=1", "nPlayers=2", "agent=json\\players\\gameSpecific\\Descent.json");
    }

    @Test
    public void testCantStop() {
        new ForwardModelTester("game=CantStop", "nGames=2", "nPlayers=3", "agent=json\\players\\gameSpecific\\CantStop.json");
    }

    @Test
    public void testCatan() {
        new ForwardModelTester("game=Catan", "nGames=1", "nPlayers=3", "agent=json\\players\\gameSpecific\\catan\\Catan_LearnedHeuristic.json");
    }

    @Test
    public void testCatanNoTrading() {
        CatanParameters cp = new CatanParameters();
        cp.setParameterValue("tradingAllowed", false);
        new ForwardModelTester(cp, "game=Catan", "nGames=1", "nPlayers=3", "agent=json\\players\\gameSpecific\\catan\\Catan_LearnedHeuristic.json");
    }

    @Test
    public void testColtExpress() {
        new ForwardModelTester("game=ColtExpress", "nGames=2", "nPlayers=3", "agent=json\\players\\gameSpecific\\ColtExpress_3P.json");
    }

    @Test
    public void testConnect4() {
        new ForwardModelTester("game=Connect4", "nGames=2", "nPlayers=2", "agent=json\\players\\gameSpecific\\Connect4.json");
    }

    @Test
    public void testDiamant() {
        new ForwardModelTester("game=Diamant", "nGames=2", "nPlayers=4", "agent=json\\players\\gameSpecific\\Diamant.json");
    }

    @Test
    public void testDominion() {
        new ForwardModelTester("game=Dominion", "nGames=2", "nPlayers=4", "agent=json\\players\\gameSpecific\\Dominion.json");
    }

    @Test
    public void testDotsAndBoxes() {
        new ForwardModelTester("game=DotsAndBoxes", "nGames=2", "nPlayers=2", "agent=json\\players\\gameSpecific\\DotsAndBoxes.json");
    }

    @Test
    public void testExplodingKittens() {
        new ForwardModelTester("game=ExplodingKittens", "nGames=2", "nPlayers=3", "agent=json\\players\\gameSpecific\\ExplodingKittens.json");
    }

    @Test
    public void testLoveLetter() {
<<<<<<< HEAD
        new ForwardModelTester("game=LoveLetter", "nGames=10", "nPlayers=3", "agent=json\\players\\gameSpecific\\LoveLetter.json");
=======
        new ForwardModelTester("game=LoveLetter", "nGames=2", "nPlayers=3", "agent=json\\players\\gameSpecific\\LoveLetter.json");
>>>>>>> 1059e638
    }

    @Test
    public void testPoker() {
        new ForwardModelTester("game=Poker", "nGames=2", "nPlayers=4", "agent=json\\players\\gameSpecific\\Poker_3+P.json");
    }

    @Test
    public void testMonopolyDeal() {
        new ForwardModelTester("game=MonopolyDeal", "nGames=1", "nPlayers=3", "agent=json\\players\\gameSpecific\\Dominion.json");
    }

    @Test
    public void testStratego() {
        new ForwardModelTester("game=Stratego", "nGames=1", "nPlayers=2", "agent=json\\players\\gameSpecific\\Stratego.json");
    }

    @Test
    public void testSushiGo() {
        new ForwardModelTester("game=SushiGo", "nGames=2", "nPlayers=4", "agent=json\\players\\gameSpecific\\SushiGo.json");
    }

    @Test
    public void testTicTacToe() {
        new ForwardModelTester("game=TicTacToe", "nGames=2", "nPlayers=2", "agent=json\\players\\gameSpecific\\TicTacToe.json");
    }

    @Test
    public void testUno() {
        new ForwardModelTester("game=Uno", "nGames=1", "nPlayers=5", "agent=json\\players\\gameSpecific\\Virus.json");
    }

    @Test
    public void testResistance() {
        new ForwardModelTester("game=Resistance", "nGames=2", "nPlayers=5", "agent=json\\players\\gameSpecific\\Dominion.json");
    }

    @Test
    public void testVirus() {
        new ForwardModelTester("game=Virus", "nGames=2", "nPlayers=4", "agent=json\\players\\gameSpecific\\Virus.json");
    }

    @Test
    public void testSevenWonders() {
        new ForwardModelTester("game=Wonders7", "nGames=1", "nPlayers=3", "agent=json\\players\\gameSpecific\\SushiGo.json");
        new ForwardModelTester("game=Wonders7", "nGames=1", "nPlayers=4", "agent=json\\players\\gameSpecific\\SushiGo.json");
        new ForwardModelTester("game=Wonders7", "nGames=1", "nPlayers=5", "agent=json\\players\\gameSpecific\\SushiGo.json");
        new ForwardModelTester("game=Wonders7", "nGames=1", "nPlayers=6", "agent=json\\players\\gameSpecific\\SushiGo.json");
        new ForwardModelTester("game=Wonders7", "nGames=1", "nPlayers=7", "agent=json\\players\\gameSpecific\\SushiGo.json");
    }

    @Test
    public void testHearts() {
        new ForwardModelTester("game=Hearts", "nGames=2", "nPlayers=4", "agent=json\\players\\gameSpecific\\Poker_3+P.json");
    }

    @Test
    public void testMastermind() {
        new ForwardModelTester("game=Mastermind", "nGames=2", "nPlayers=1", "agent=json\\players\\gameSpecific\\TicTacToe.json");
    }

    @Test
    public void testMonopolyDeal() {
        new ForwardModelTester("game=MonopolyDeal", "nGames=2", "nPlayers=4", "agent=json\\players\\gameSpecific\\TicTacToe.json");
    }


    @Test
    public void testChess() {
<<<<<<< HEAD
        new ForwardModelTester("game=Chess", "nGames=3", "nPlayers=2", "agent=json\\players\\gameSpecific\\TicTacToe.json");
=======
        new ForwardModelTester("game=Chess", "nGames=2", "nPlayers=2");
>>>>>>> 1059e638
    }

    @Test
    public void testChineseCheckers() {
        ForwardModelTester fmt = new ForwardModelTester("game=ChineseCheckers", "nGames=1", "nPlayers=2", "agent=json\\players\\gameSpecific\\ChineseCheckers.json");
        fmt = new ForwardModelTester("game=ChineseCheckers", "nGames=1", "nPlayers=3", "agent=json\\players\\gameSpecific\\ChineseCheckers.json");
        fmt = new ForwardModelTester("game=ChineseCheckers", "nGames=1", "nPlayers=4", "agent=json\\players\\gameSpecific\\ChineseCheckers.json");
        fmt = new ForwardModelTester("game=ChineseCheckers", "nGames=1", "nPlayers=6", "agent=json\\players\\gameSpecific\\ChineseCheckers.json");
    }

}<|MERGE_RESOLUTION|>--- conflicted
+++ resolved
@@ -91,21 +91,12 @@
 
     @Test
     public void testLoveLetter() {
-<<<<<<< HEAD
-        new ForwardModelTester("game=LoveLetter", "nGames=10", "nPlayers=3", "agent=json\\players\\gameSpecific\\LoveLetter.json");
-=======
         new ForwardModelTester("game=LoveLetter", "nGames=2", "nPlayers=3", "agent=json\\players\\gameSpecific\\LoveLetter.json");
->>>>>>> 1059e638
     }
 
     @Test
     public void testPoker() {
         new ForwardModelTester("game=Poker", "nGames=2", "nPlayers=4", "agent=json\\players\\gameSpecific\\Poker_3+P.json");
-    }
-
-    @Test
-    public void testMonopolyDeal() {
-        new ForwardModelTester("game=MonopolyDeal", "nGames=1", "nPlayers=3", "agent=json\\players\\gameSpecific\\Dominion.json");
     }
 
     @Test
@@ -165,11 +156,7 @@
 
     @Test
     public void testChess() {
-<<<<<<< HEAD
-        new ForwardModelTester("game=Chess", "nGames=3", "nPlayers=2", "agent=json\\players\\gameSpecific\\TicTacToe.json");
-=======
         new ForwardModelTester("game=Chess", "nGames=2", "nPlayers=2");
->>>>>>> 1059e638
     }
 
     @Test
