--- conflicted
+++ resolved
@@ -1,4 +1,4 @@
-package games.fmtester;
+package test.games.fmtester;
 
 import evaluation.ForwardModelTester;
 import org.junit.Test;
@@ -6,17 +6,14 @@
 public class ForwardModelTestsWithRandom {
 
     @Test
-<<<<<<< HEAD
-    public void testDescent2e() {
-        ForwardModelTester fmt = new ForwardModelTester("game=Descent2e", "nGames=5", "nPlayers=2");
-    }
-    /*@Test
-=======
     public void testMonopolyDeal() {
         ForwardModelTester fmt = new ForwardModelTester("game=MonopolyDeal", "nGames=5", "nPlayers=2");
     }
     @Test
->>>>>>> df4eaa22
+    public void testDescent2e() {
+        ForwardModelTester fmt = new ForwardModelTester("game=Descent2e", "nGames=5", "nPlayers=2");
+    }
+    @Test
     public void testBattleLore() {
         ForwardModelTester fmt = new ForwardModelTester("game=Battlelore", "nGames=5", "nPlayers=2");
     }
@@ -102,14 +99,10 @@
     @Test
     public void testHearts() {
         ForwardModelTester fmt = new ForwardModelTester("game=Hearts", "nGames=2", "nPlayers=4");
-<<<<<<< HEAD
-    }*/
-=======
     }
 
     @Test
     public void testMastermind() {
         ForwardModelTester fmt = new ForwardModelTester("game=Mastermind", "nGames=10", "nPlayers=1");
     }
->>>>>>> df4eaa22
 }